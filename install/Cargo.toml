--- conflicted
+++ resolved
@@ -29,17 +29,12 @@
 solana-config-program = { path = "../programs/config", version = "=1.9.29" }
 solana-logger = { path = "../logger", version = "=1.9.29" }
 solana-sdk = { path = "../sdk", version = "=1.9.29" }
-<<<<<<< HEAD
-solana-version = { path = "../version", version = "=0.6.0" }
+solana-version = { path = "../version", version = "=0.6.1" }
 # Temporary solution until this is fixed:
 # https://github.com/alexcrichton/tar-rs/issues/295
 #
 #tar = "0.4.37"
 tar = { package = "binstall-tar", version = "0.4.39" }
-=======
-solana-version = { path = "../version", version = "=0.6.1" }
-tar = "0.4.37"
->>>>>>> b63ae191
 tempfile = "3.1.0"
 url = "2.1.1"
 
