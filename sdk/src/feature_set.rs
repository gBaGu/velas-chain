use lazy_static::lazy_static;
use solana_sdk::{
    clock::Slot,
    hash::{Hash, Hasher},
    pubkey::Pubkey,
};
use std::collections::{HashMap, HashSet};

pub mod instructions_sysvar_enabled {
    solana_sdk::declare_id!("EnvhHCLvg55P7PDtbvR1NwuTuAeodqpusV3MR5QEK8gs");
}

pub mod secp256k1_program_enabled {
    solana_sdk::declare_id!("E3PHP7w8kB7np3CTQ1qQ2tW3KCtjRSXBQgW9vM2mWv2Y");
}

pub mod consistent_recent_blockhashes_sysvar {
    solana_sdk::declare_id!("3h1BQWPDS5veRsq6mDBWruEpgPxRJkfwGexg5iiQ9mYg");
}

pub mod deprecate_rewards_sysvar {
    solana_sdk::declare_id!("GaBtBJvmS4Arjj5W1NmFcyvPjsHN38UGYDq2MDwbs9Qu");
}

pub mod pico_inflation {
    solana_sdk::declare_id!("4RWNif6C2WCNiKVW7otP4G7dkmkHGyKQWRpuZ1pxKU5m");
}

pub mod full_inflation {
    pub mod devnet_and_testnet_velas_mainnet {
        solana_sdk::declare_id!("DT4n6ABDqs6w4bnfwrXT9rsprcPf6cdDga1egctaPkLC");
    }

    pub mod mainnet {
        pub mod certusone {
            pub mod vote {
                solana_sdk::declare_id!("BzBBveUDymEYoYzcMWNQCx3cd4jQs7puaVFHLtsbB6fm");
            }
            pub mod enable {
                solana_sdk::declare_id!("7XRJcS5Ud5vxGB54JbK9N2vBZVwnwdBNeJW1ibRgD9gx");
            }
        }
    }
}

pub mod spl_token_v2_multisig_fix {
    solana_sdk::declare_id!("E5JiFDQCwyC6QfT9REFyMpfK2mHcmv1GUDySU1Ue7TYv");
}

pub mod no_overflow_rent_distribution {
    solana_sdk::declare_id!("4kpdyrcj5jS47CZb2oJGfVxjYbsMm2Kx97gFyZrxxwXz");
}

pub mod stake_program_v2 {
    solana_sdk::declare_id!("Gvd9gGJZDHGMNf1b3jkxrfBQSR5etrfTQSBNKCvLSFJN");
}

pub mod rewrite_stake {
    solana_sdk::declare_id!("6ap2eGy7wx5JmsWUmQ5sHwEWrFSDUxSti2k5Hbfv5BZG");
}

pub mod filter_stake_delegation_accounts {
    solana_sdk::declare_id!("GE7fRxmW46K6EmCD9AMZSbnaJ2e3LfqCZzdHi9hmYAgi");
}

pub mod bpf_loader_upgradeable_program {
    solana_sdk::declare_id!("FbhK8HN9qvNHvJcoFVHAEUCNkagHvu7DTWzdnLuVQ5u4");
}

pub mod stake_program_v3 {
    solana_sdk::declare_id!("Ego6nTu7WsBcZBvVqJQKp6Yku2N3mrfG8oYCfaLZkAeK");
}

pub mod require_custodian_for_locked_stake_authorize {
    solana_sdk::declare_id!("D4jsDcXaqdW8tDAWn8H4R25Cdns2YwLneujSL1zvjW6R");
}

pub mod spl_token_v2_self_transfer_fix {
    solana_sdk::declare_id!("BL99GYhdjjcv6ys22C9wPgn2aTVERDbPHHo4NbS3hgp7");
}

pub mod warp_timestamp_again {
    solana_sdk::declare_id!("GvDsGDkH5gyzwpDhxNixx8vtx1kwYHH13RiNAPw27zXb");
}

pub mod check_init_vote_data {
    solana_sdk::declare_id!("3ccR6QpxGYsAbWyfevEtBNGfWV4xBffxRj2tD6A9i39F");
}

pub mod check_program_owner {
    solana_sdk::declare_id!("5XnbR5Es9YXEARRuP6mdvoxiW3hx5atNNeBmwVd8P3QD");
}

pub mod cpi_share_ro_and_exec_accounts {
    solana_sdk::declare_id!("6VgVBi3uRVqp56TtEwNou8idgdmhCD1aYqX8FaJ1fnJb");
}

pub mod skip_ro_deserialization {
    solana_sdk::declare_id!("6Sw5JV84f7QkDe8gvRxpcPWFnPpfpgEnNziiy8sELaCp");
}

pub mod require_stake_for_gossip {
    solana_sdk::declare_id!("EV8cfTBZfhjNH23qg7xz4TL95f4vKLGoNuG5gJJG85WY");
}

pub mod cpi_data_cost {
    solana_sdk::declare_id!("CuYeffE36Bed4qExko1XwUDHB2b6TJ9pwphXw52Nm9UB");
}

pub mod upgradeable_close_instruction {
    solana_sdk::declare_id!("8CiKcDAct4LY4FZgzTv2tcAi1PkNW2P1JFzaS28tpFzB");
}

pub mod demote_sysvar_write_locks {
    solana_sdk::declare_id!("6LDeGYz9iqbscuLrMYpZxeifFZWDzXL7n7zS6syaCDJ8");
}

pub mod sysvar_via_syscall {
    solana_sdk::declare_id!("2bfZ6cxMn5yJ5cf3T8J3zSoraYPe9V9iMSab1gNiRERr");
}

pub mod check_duplicates_by_hash {
    solana_sdk::declare_id!("AjSWo5fdpbo2Xy2G8Xbjhythe42MQci3CV8FuJ9cpi9d");
}

pub mod enforce_aligned_host_addrs {
    solana_sdk::declare_id!("5GDsuYGNKRRKE2tTpid7aGRixfryAVBz2MPHzSJexwyp");
}
pub mod set_upgrade_authority_via_cpi_enabled {
    solana_sdk::declare_id!("3n34oY4kEma7jNGGsu4btRteisnqqHGmSEZNJpz3A8cU");
}

pub mod update_data_on_realloc {
    solana_sdk::declare_id!("23wrJ1vCGMbugM14C5vgXxP1trJbKSzK52MnMzWBtQQ4");
}

pub mod keccak256_syscall_enabled {
    solana_sdk::declare_id!("DtDVADxBHPQpPUuXunL4tRik4fx9YiSQTHa5H1hXHksc");
}

pub mod stake_program_v4 {
    solana_sdk::declare_id!("cug7ESsYA4ma7iE1y4qgi5zsdKyo6KJ1NyS5K4CVEE3");
}

pub mod system_transfer_zero_check {
    solana_sdk::declare_id!("EqohBJpJsJym3qAJ3N7AH35c4u2rfS5yYvS693ThYTbG");
}

pub mod velas {
    pub mod hardfork_pack {
        // 1. difficulty not a hash but a number.
        // 2. transactionRoot, receiptRoot - should calculate, and empty hashes should be setted too
        // 3. nonce is 64bit hash not a number.
        // 4. sha3uncle hash from zero block, not zeros.
        solana_sdk::declare_id!("91nakVjUc5UmNzLioE6K7HhASmb2m1E7hRuLZS4LzUPV");
    }

    pub mod evm_cross_execution {
        solana_sdk::declare_id!("3rkhJCKKR8Szj5v237NzRF3FS2nnyRvaeGF8xAvnVkwf");
    }

    pub mod native_swap_in_evm_history {
        solana_sdk::declare_id!("8h8BTnexqgpfiA8E6Bx8JT97asTPDGBPwhBR98x1Z5cW");
    }
    pub mod evm_new_error_handling {
        solana_sdk::declare_id!("9HscytNCkVfhQYuVbKGdicUzk6zGjRVtwXXbo1b6spRG");
    }

    pub mod unsigned_tx_fix {
        solana_sdk::declare_id!("HfCMpyxjAmu7sPtRdnqdrTf3zDpkErKugzYPnKs4vhat");
    }

    pub mod ignore_reset_on_cleared {
        solana_sdk::declare_id!("HC6ZH7Dx92Q5dwVLYAaK3SPNCDc1L7Wq41Zuc7FU1mR1");
    }

    pub mod free_ownership_require_signer {
        solana_sdk::declare_id!("3zdr7CPgRJegSXMQrSVvAMXvGFPyRKmuLdajCXnbrXNL");
    }

    pub mod burn_fee {
        solana_sdk::declare_id!("CjdrowBMM3drcSSciwPVpAWz4hBqWAKSLj9Ea9PD1vip");
    }

<<<<<<< HEAD
    pub mod evm_instruction_borsh_serialization {
        solana_sdk::declare_id!("9NUVkN3PYJXz6z8cUgtGHYWd1CmcYF7ci3a552rASPQw");
=======
    pub mod clear_logs_on_error {
        solana_sdk::declare_id!("9rZZ68tcDSZYkDMuFn59iRzoUxki2r16RWUucZQywFzS");
    }

    pub mod disable_durable_nonce {
        solana_sdk::declare_id!("AKAGpT85PfoGDxCBPsxGHy8iZdaJoeAiVXq5oRxFS5TL");
>>>>>>> 2be7de25
    }
}
lazy_static! {
    /// Map of feature identifiers to user-visible description
    pub static ref FEATURE_NAMES_BEFORE_MAINNET: HashMap<Pubkey, &'static str> = [
        (instructions_sysvar_enabled::id(), "instructions sysvar"),
        (secp256k1_program_enabled::id(), "secp256k1 program"),
        (consistent_recent_blockhashes_sysvar::id(), "consistent recentblockhashes sysvar"),
        (deprecate_rewards_sysvar::id(), "deprecate unused rewards sysvar"),
        (pico_inflation::id(), "pico inflation"),
        (full_inflation::devnet_and_testnet_velas_mainnet::id(), "full inflation on devnet and testnet"),
        (spl_token_v2_multisig_fix::id(), "spl-token multisig fix"),
        (no_overflow_rent_distribution::id(), "no overflow rent distribution"),
        (stake_program_v2::id(), "solana_stake_program v2"),
        (rewrite_stake::id(), "rewrite stake"),
        (filter_stake_delegation_accounts::id(), "filter stake_delegation_accounts #14062"),
        (bpf_loader_upgradeable_program::id(), "upgradeable bpf loader"),
        (stake_program_v3::id(), "solana_stake_program v3"),
        (require_custodian_for_locked_stake_authorize::id(), "require custodian to authorize withdrawer change for locked stake"),
        (spl_token_v2_self_transfer_fix::id(), "spl-token self-transfer fix"),
        (warp_timestamp_again::id(), "warp timestamp again, adjust bounding to 25% fast 80% slow #15204"),
        (check_init_vote_data::id(), "check initialized Vote data"),
        (check_program_owner::id(), "limit programs to operating on accounts owned by itself"),
        /*************** ADD NEW FEATURES HERE ***************/
    ]
        .iter()
        .copied()
        .collect();

    pub static ref FEATURE_NAMES: HashMap<Pubkey, &'static str> = FEATURE_NAMES_BEFORE_MAINNET.iter().map(|(k, v)| (*k, *v)).chain(
        [
            // Solana new features
            (require_stake_for_gossip::id(), "require stakes for propagating crds values through gossip #15561"),
            (cpi_data_cost::id(), "charge the compute budget for data passed via CPI"),
            (upgradeable_close_instruction::id(), "close upgradeable buffer accounts"),
            (demote_sysvar_write_locks::id(), "demote builtins and sysvar write locks to readonly #15497"),
            (sysvar_via_syscall::id(), "provide sysvars via syscalls"),
            (check_duplicates_by_hash::id(), "use transaction message hash for duplicate check"),
            (enforce_aligned_host_addrs::id(), "enforce aligned host addresses"),
            (update_data_on_realloc::id(), "Retain updated data values modified after realloc via CPI"),
            (set_upgrade_authority_via_cpi_enabled::id(), "set upgrade authority instruction via cpi calls for upgradable programs"),
            (keccak256_syscall_enabled::id(), "keccak256 syscall"),
            (stake_program_v4::id(), "solana_stake_program v4"),
            (system_transfer_zero_check::id(), "perform all checks for transfers of 0 lamports"),
            // Velas features
            (velas::hardfork_pack::id(), "EVMblockhashes sysvar history, roothashes calculation. Apply old (reconfigure_native_token, unlock_switch_vote)."),
            (velas::evm_cross_execution::id(), "EVM cross execution."),
            (velas::native_swap_in_evm_history::id(), "Native swap in evm history."),
            (velas::evm_new_error_handling::id(), "EVM new error handling."),
            (velas::unsigned_tx_fix::id(), "Authorized transaction hash fixed."),
            (velas::ignore_reset_on_cleared::id(), "Don't reset evm_swap address balance, when it already swapped, to avoid empty blocks."),
            (velas::free_ownership_require_signer::id(), "Free ownership require signer."),
            (velas::burn_fee::id(), "Burn fee during transaction execution."),
<<<<<<< HEAD
            (velas::evm_instruction_borsh_serialization::id(), "Support for Borsh serialization for EVM instructions."),


=======
            (velas::clear_logs_on_error::id(), "Clear logs from receipt if transaction is failed or reverted."),
            (velas::disable_durable_nonce::id(), "Disable durable nonce."),
>>>>>>> 2be7de25
            /*************** ADD NEW FEATURES HERE ***************/
        ]
    ).collect();


    /// Unique identifier of the current software's feature set
    pub static ref ID: Hash = {
        let mut hasher = Hasher::default();
        let mut feature_ids = FEATURE_NAMES.keys().collect::<Vec<_>>();
        feature_ids.sort();
        for feature in feature_ids {
            hasher.hash(feature.as_ref());
        }
        hasher.result()
    };
}

#[derive(Clone, PartialEq, Eq, Hash)]
pub struct FullInflationFeaturePair {
    pub vote_id: Pubkey, // Feature that grants the candidate the ability to enable full inflation
    pub enable_id: Pubkey, // Feature to enable full inflation by the candidate
}

lazy_static! {
    /// Set of feature pairs that once enabled will trigger full inflation
    pub static ref FULL_INFLATION_FEATURE_PAIRS: HashSet<FullInflationFeaturePair> = [
        FullInflationFeaturePair {
            vote_id: full_inflation::mainnet::certusone::vote::id(),
            enable_id: full_inflation::mainnet::certusone::enable::id(),
        },
    ]
        .iter()
        .cloned()
        .collect();
}

/// `FeatureSet` holds the set of currently active/inactive runtime features
#[derive(AbiExample, Debug, Clone)]
pub struct FeatureSet {
    pub active: HashMap<Pubkey, Slot>,
    pub inactive: HashSet<Pubkey>,
}
impl Default for FeatureSet {
    fn default() -> Self {
        // All features disabled
        Self {
            active: HashMap::new(),
            inactive: FEATURE_NAMES.keys().cloned().collect(),
        }
    }
}
impl FeatureSet {
    pub fn is_active(&self, feature_id: &Pubkey) -> bool {
        self.active.contains_key(feature_id)
    }

    pub fn activated_slot(&self, feature_id: &Pubkey) -> Option<Slot> {
        self.active.get(feature_id).copied()
    }

    /// List of enabled features that trigger full inflation
    pub fn full_inflation_features_enabled(&self) -> HashSet<Pubkey> {
        let mut hash_set = FULL_INFLATION_FEATURE_PAIRS
            .iter()
            .filter_map(|pair| {
                if self.is_active(&pair.vote_id) && self.is_active(&pair.enable_id) {
                    Some(pair.enable_id)
                } else {
                    None
                }
            })
            .collect::<HashSet<_>>();

        if self.is_active(&full_inflation::devnet_and_testnet_velas_mainnet::id()) {
            hash_set.insert(full_inflation::devnet_and_testnet_velas_mainnet::id());
        }
        hash_set
    }

    /// All features enabled, useful for testing
    pub fn all_enabled() -> Self {
        Self {
            active: FEATURE_NAMES.keys().cloned().map(|key| (key, 0)).collect(),
            inactive: HashSet::new(),
        }
    }
}

#[cfg(test)]
mod test {
    use super::*;

    #[test]
    fn test_full_inflation_features_enabled_devnet_and_testnet() {
        let mut feature_set = FeatureSet::default();
        assert!(feature_set.full_inflation_features_enabled().is_empty());
        feature_set
            .active
            .insert(full_inflation::devnet_and_testnet_velas_mainnet::id(), 42);
        assert_eq!(
            feature_set.full_inflation_features_enabled(),
            [full_inflation::devnet_and_testnet_velas_mainnet::id()]
                .iter()
                .cloned()
                .collect()
        );
    }

    #[test]
    fn test_full_inflation_features_enabled() {
        // Normal sequence: vote_id then enable_id
        let mut feature_set = FeatureSet::default();
        assert!(feature_set.full_inflation_features_enabled().is_empty());
        feature_set
            .active
            .insert(full_inflation::mainnet::certusone::vote::id(), 42);
        assert!(feature_set.full_inflation_features_enabled().is_empty());
        feature_set
            .active
            .insert(full_inflation::mainnet::certusone::enable::id(), 42);
        assert_eq!(
            feature_set.full_inflation_features_enabled(),
            [full_inflation::mainnet::certusone::enable::id()]
                .iter()
                .cloned()
                .collect()
        );

        // Backwards sequence: enable_id and then vote_id
        let mut feature_set = FeatureSet::default();
        assert!(feature_set.full_inflation_features_enabled().is_empty());
        feature_set
            .active
            .insert(full_inflation::mainnet::certusone::enable::id(), 42);
        assert!(feature_set.full_inflation_features_enabled().is_empty());
        feature_set
            .active
            .insert(full_inflation::mainnet::certusone::vote::id(), 42);
        assert_eq!(
            feature_set.full_inflation_features_enabled(),
            [full_inflation::mainnet::certusone::enable::id()]
                .iter()
                .cloned()
                .collect()
        );
    }
}<|MERGE_RESOLUTION|>--- conflicted
+++ resolved
@@ -182,17 +182,16 @@
         solana_sdk::declare_id!("CjdrowBMM3drcSSciwPVpAWz4hBqWAKSLj9Ea9PD1vip");
     }
 
-<<<<<<< HEAD
+    pub mod clear_logs_on_error {
+        solana_sdk::declare_id!("9rZZ68tcDSZYkDMuFn59iRzoUxki2r16RWUucZQywFzS");
+    }
+
+    pub mod disable_durable_nonce {
+        solana_sdk::declare_id!("AKAGpT85PfoGDxCBPsxGHy8iZdaJoeAiVXq5oRxFS5TL");
+    }
+
     pub mod evm_instruction_borsh_serialization {
         solana_sdk::declare_id!("9NUVkN3PYJXz6z8cUgtGHYWd1CmcYF7ci3a552rASPQw");
-=======
-    pub mod clear_logs_on_error {
-        solana_sdk::declare_id!("9rZZ68tcDSZYkDMuFn59iRzoUxki2r16RWUucZQywFzS");
-    }
-
-    pub mod disable_durable_nonce {
-        solana_sdk::declare_id!("AKAGpT85PfoGDxCBPsxGHy8iZdaJoeAiVXq5oRxFS5TL");
->>>>>>> 2be7de25
     }
 }
 lazy_static! {
@@ -246,14 +245,11 @@
             (velas::ignore_reset_on_cleared::id(), "Don't reset evm_swap address balance, when it already swapped, to avoid empty blocks."),
             (velas::free_ownership_require_signer::id(), "Free ownership require signer."),
             (velas::burn_fee::id(), "Burn fee during transaction execution."),
-<<<<<<< HEAD
-            (velas::evm_instruction_borsh_serialization::id(), "Support for Borsh serialization for EVM instructions."),
-
-
-=======
             (velas::clear_logs_on_error::id(), "Clear logs from receipt if transaction is failed or reverted."),
             (velas::disable_durable_nonce::id(), "Disable durable nonce."),
->>>>>>> 2be7de25
+            (velas::evm_instruction_borsh_serialization::id(), "Support for Borsh serialization for EVM instructions."),
+
+
             /*************** ADD NEW FEATURES HERE ***************/
         ]
     ).collect();
