--- conflicted
+++ resolved
@@ -174,17 +174,16 @@
         solana_sdk::declare_id!("HC6ZH7Dx92Q5dwVLYAaK3SPNCDc1L7Wq41Zuc7FU1mR1");
     }
 
-<<<<<<< HEAD
     pub mod free_ownership_require_signer {
         solana_sdk::declare_id!("3zdr7CPgRJegSXMQrSVvAMXvGFPyRKmuLdajCXnbrXNL");
     }
 
     pub mod burn_fee {
         solana_sdk::declare_id!("CjdrowBMM3drcSSciwPVpAWz4hBqWAKSLj9Ea9PD1vip");
-=======
+    }
+
     pub mod evm_instruction_borsh_serialization {
         solana_sdk::declare_id!("11111111111111111111111111111111");
->>>>>>> 5e51da67
     }
 }
 lazy_static! {
@@ -236,14 +235,11 @@
             (velas::evm_new_error_handling::id(), "EVM new error handling."),
             (velas::unsigned_tx_fix::id(), "Authorized transaction hash fixed."),
             (velas::ignore_reset_on_cleared::id(), "Don't reset evm_swap address balance, when it already swapped, to avoid empty blocks."),
-<<<<<<< HEAD
             (velas::free_ownership_require_signer::id(), "Free ownership require signer."),
             (velas::burn_fee::id(), "Burn fee during transaction execution."),
-
-
-=======
             (velas::evm_instruction_borsh_serialization::id(), "Support for Borsh serialization for EVM instructions."),
->>>>>>> 5e51da67
+
+
             /*************** ADD NEW FEATURES HERE ***************/
         ]
     ).collect();
