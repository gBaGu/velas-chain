--- conflicted
+++ resolved
@@ -117,11 +117,6 @@
     /// withdraws all the lamports
     ///
     /// # Account references
-<<<<<<< HEAD
-    ///   0. `[writable]` The account to close.
-    ///   1. `[writable]` The account to deposit the closed account's lamports.
-    ///   2. `[signer]` The account's authority.
-=======
     ///   0. `[writable]` The account to close, if closing a program must be the
     ///      ProgramData account.
     ///   1. `[writable]` The account to deposit the closed account's lamports.
@@ -129,6 +124,5 @@
     ///      initialized accounts.
     ///   3. `[writable]` The associated Program account if the account to close
     ///      is a ProgramData account.
->>>>>>> 3ac7e043
     Close,
 }