#![allow(incomplete_features)]
#![cfg_attr(RUSTC_WITH_SPECIALIZATION, feature(specialization))]
#![cfg_attr(RUSTC_NEEDS_PROC_MACRO_HYGIENE, feature(proc_macro_hygiene))]

// Allows macro expansion of `use ::solana_program::*` to work within this crate
extern crate self as solana_program;

pub mod account_info;
pub(crate) mod atomic_u64;
pub mod blake3;
pub mod borsh;
pub mod bpf_loader;
pub mod bpf_loader_deprecated;
pub mod bpf_loader_upgradeable;
pub mod clock;
pub mod debug_account_data;
pub mod decode_error;
pub mod ed25519_program;
pub mod entrypoint;
pub mod entrypoint_deprecated;
pub mod epoch_schedule;
<<<<<<< HEAD
pub mod example_mocks;
pub mod evm_state;
=======
>>>>>>> 0c54340a
pub mod feature;
pub mod fee_calculator;
pub mod hash;
pub mod incinerator;
pub mod instruction;
pub mod keccak;
pub mod lamports;
pub mod loader_instruction;
pub mod loader_upgradeable_instruction;
pub mod log;
pub mod message;
pub mod native_token;
pub mod nonce;
pub mod program;
pub mod program_error;
pub mod program_memory;
pub mod program_option;
pub mod program_pack;
pub mod program_stubs;
pub mod program_utils;
pub mod pubkey;
pub mod rent;
pub mod sanitize;
pub mod secp256k1_program;
pub mod secp256k1_recover;
pub mod serialize_utils;
pub mod short_vec;
pub mod slot_hashes;
pub mod slot_history;
pub mod stake;
pub mod stake_history;
pub mod system_instruction;
pub mod system_program;
pub mod sysvar;
pub mod wasm;

#[cfg(target_arch = "bpf")]
pub use solana_sdk_macro::wasm_bindgen_stub as wasm_bindgen;
#[cfg(not(target_arch = "bpf"))]
pub use wasm_bindgen::prelude::wasm_bindgen;

pub mod config {
    pub mod program {
        crate::declare_id!("Config1111111111111111111111111111111111111");
    }
}

pub mod vote {
    pub mod program {
        crate::declare_id!("Vote111111111111111111111111111111111111111");
    }
}

/// Same as `declare_id` except report that this id has been deprecated
pub use solana_sdk_macro::program_declare_deprecated_id as declare_deprecated_id;
/// Convenience macro to declare a static public key and functions to interact with it
///
/// Input: a single literal base58 string representation of a program's id
///
/// # Example
///
/// ```
/// # // wrapper is used so that the macro invocation occurs in the item position
/// # // rather than in the statement position which isn't allowed.
/// use std::str::FromStr;
/// use solana_program::{declare_id, pubkey::Pubkey};
///
/// # mod item_wrapper {
/// #   use solana_program::declare_id;
/// declare_id!("My11111111111111111111111111111111111111111");
/// # }
/// # use item_wrapper::id;
///
/// let my_id = Pubkey::from_str("My11111111111111111111111111111111111111111").unwrap();
/// assert_eq!(id(), my_id);
/// ```
pub use solana_sdk_macro::program_declare_id as declare_id;
/// Convenience macro to define a static public key
///
/// Input: a single literal base58 string representation of a Pubkey
///
/// # Example
///
/// ```
/// use std::str::FromStr;
/// use solana_program::{pubkey, pubkey::Pubkey};
///
/// static ID: Pubkey = pubkey!("My11111111111111111111111111111111111111111");
///
/// let my_id = Pubkey::from_str("My11111111111111111111111111111111111111111").unwrap();
/// assert_eq!(ID, my_id);
/// ```
pub use solana_sdk_macro::program_pubkey as pubkey;

#[macro_use]
extern crate serde_derive;

#[macro_use]
extern crate solana_frozen_abi_macro;

/// Convenience macro for doing integer division where the opersation's safety
/// can be checked at compile-time
///
/// Since `unchecked_div_by_const!()` is supposed to fail at compile-time, abuse
/// doctests to cover failure modes
/// Literal denominator div-by-zero fails
/// ```compile_fail
/// # use solana_program::unchecked_div_by_const;
/// # fn main() {
/// # let _ = unchecked_div_by_const!(10, 0);
/// # }
/// ```
/// #
/// # Const denominator div-by-zero fails
/// ```compile_fail
/// # use solana_program::unchecked_div_by_const;
/// # fn main() {
/// # const D: u64 = 0;
/// # let _ = unchecked_div_by_const!(10, D);
/// # }
/// ```
/// #
/// # Non-const denominator fails
/// ```compile_fail
/// # use solana_program::unchecked_div_by_const;
/// # fn main() {
/// # let d = 0;
/// # let _ = unchecked_div_by_const!(10, d);
/// # }
/// ```
/// #
/// Literal denominator div-by-zero fails
/// ```compile_fail
/// # use solana_program::unchecked_div_by_const;
/// # fn main() {
/// # const N: u64 = 10;
/// # let _ = unchecked_div_by_const!(N, 0);
/// # }
/// ```
/// #
/// # Const denominator div-by-zero fails
/// ```compile_fail
/// # use solana_program::unchecked_div_by_const;
/// # fn main() {
/// # const N: u64 = 10;
/// # const D: u64 = 0;
/// # let _ = unchecked_div_by_const!(N, D);
/// # }
/// ```
/// #
/// # Non-const denominator fails
/// ```compile_fail
/// # use solana_program::unchecked_div_by_const;
/// # fn main() {
/// # const N: u64 = 10;
/// # let d = 0;
/// # let _ = unchecked_div_by_const!(N, d);
/// # }
/// ```
/// #
/// Literal denominator div-by-zero fails
/// ```compile_fail
/// # use solana_program::unchecked_div_by_const;
/// # fn main() {
/// # let n = 10;
/// # let _ = unchecked_div_by_const!(n, 0);
/// # }
/// ```
/// #
/// # Const denominator div-by-zero fails
/// ```compile_fail
/// # use solana_program::unchecked_div_by_const;
/// # fn main() {
/// # let n = 10;
/// # const D: u64 = 0;
/// # let _ = unchecked_div_by_const!(n, D);
/// # }
/// ```
/// #
/// # Non-const denominator fails
/// ```compile_fail
/// # use solana_program::unchecked_div_by_const;
/// # fn main() {
/// # let n = 10;
/// # let d = 0;
/// # let _ = unchecked_div_by_const!(n, d);
/// # }
/// ```
/// #
#[macro_export]
macro_rules! unchecked_div_by_const {
    ($num:expr, $den:expr) => {{
        // Ensure the denominator is compile-time constant
        let _ = [(); ($den - $den) as usize];
        // Compile-time constant integer div-by-zero passes for some reason
        // when invoked from a compilation unit other than that where this
        // macro is defined. Do an explicit zero-check for now. Sorry about the
        // ugly error messages!
        // https://users.rust-lang.org/t/unexpected-behavior-of-compile-time-integer-div-by-zero-check-in-declarative-macro/56718
        let _ = [(); ($den as usize) - 1];
        #[allow(clippy::integer_arithmetic)]
        let quotient = $num / $den;
        quotient
    }};
}

use std::{mem::MaybeUninit, ptr::write_bytes};

#[macro_export]
macro_rules! copy_field {
    ($ptr:expr, $self:ident, $field:ident) => {
        std::ptr::addr_of_mut!((*$ptr).$field).write($self.$field)
    };
}

pub fn clone_zeroed<T, F>(clone: F) -> T
where
    F: Fn(&mut MaybeUninit<T>),
{
    let mut value = MaybeUninit::<T>::uninit();
    unsafe { write_bytes(&mut value, 0, 1) }
    clone(&mut value);
    unsafe { value.assume_init() }
}

// This module is purposefully listed after all other exports: because of an
// interaction within rustdoc between the reexports inside this module of
// `solana_program`'s top-level modules, and `solana_sdk`'s glob re-export of
// `solana_program`'s top-level modules, if this module is not lexically last
// rustdoc fails to generate documentation for the re-exports within
// `solana_sdk`.
#[cfg(not(target_arch = "bpf"))]
pub mod example_mocks;

#[cfg(test)]
mod tests {
    use super::unchecked_div_by_const;

    #[test]
    fn test_unchecked_div_by_const() {
        const D: u64 = 2;
        const N: u64 = 10;
        let n = 10;
        assert_eq!(unchecked_div_by_const!(10, 2), 5);
        assert_eq!(unchecked_div_by_const!(N, 2), 5);
        assert_eq!(unchecked_div_by_const!(n, 2), 5);
        assert_eq!(unchecked_div_by_const!(10, D), 5);
        assert_eq!(unchecked_div_by_const!(N, D), 5);
        assert_eq!(unchecked_div_by_const!(n, D), 5);
    }
}<|MERGE_RESOLUTION|>--- conflicted
+++ resolved
@@ -19,11 +19,7 @@
 pub mod entrypoint;
 pub mod entrypoint_deprecated;
 pub mod epoch_schedule;
-<<<<<<< HEAD
-pub mod example_mocks;
 pub mod evm_state;
-=======
->>>>>>> 0c54340a
 pub mod feature;
 pub mod fee_calculator;
 pub mod hash;
