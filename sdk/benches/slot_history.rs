--- conflicted
+++ resolved
@@ -13,11 +13,7 @@
 
     b.iter(|| {
         let account = create_account_for_test(&slot_history);
-<<<<<<< HEAD
-        slot_history = from_account::<SlotHistory>(&account).unwrap();
-=======
         slot_history = from_account::<SlotHistory, _>(&account).unwrap();
->>>>>>> 7759210f
     });
 }
 
