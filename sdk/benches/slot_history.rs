#![feature(test)]

extern crate test;
<<<<<<< HEAD
use solana_sdk::{
    account::{create_account_for_test, from_account},
    slot_history::SlotHistory,
=======
use {
    solana_sdk::{
        account::{create_account_for_test, from_account},
        slot_history::SlotHistory,
    },
    test::Bencher,
>>>>>>> 3ac7e043
};

#[bench]
fn bench_to_from_account(b: &mut Bencher) {
    let mut slot_history = SlotHistory::default();

    b.iter(|| {
        let account = create_account_for_test(&slot_history);
        slot_history = from_account::<SlotHistory, _>(&account).unwrap();
    });
}

#[bench]
fn bench_slot_history_add_new(b: &mut Bencher) {
    let mut slot_history = SlotHistory::default();

    let mut slot = 0;
    b.iter(|| {
        for _ in 0..5 {
            slot_history.add(slot);
            slot += 100_000;
        }
    });
}<|MERGE_RESOLUTION|>--- conflicted
+++ resolved
@@ -1,18 +1,12 @@
 #![feature(test)]
 
 extern crate test;
-<<<<<<< HEAD
-use solana_sdk::{
-    account::{create_account_for_test, from_account},
-    slot_history::SlotHistory,
-=======
 use {
     solana_sdk::{
         account::{create_account_for_test, from_account},
         slot_history::SlotHistory,
     },
     test::Bencher,
->>>>>>> 3ac7e043
 };
 
 #[bench]
