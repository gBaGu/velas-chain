#![feature(test)]

extern crate test;
<<<<<<< HEAD
use solana_sdk::{
    account::{create_account_for_test, from_account},
    hash::Hash,
    slot_hashes::{Slot, SlotHashes, MAX_ENTRIES},
=======
use {
    solana_sdk::{
        account::{create_account_for_test, from_account},
        hash::Hash,
        slot_hashes::{Slot, SlotHashes, MAX_ENTRIES},
    },
    test::Bencher,
>>>>>>> 3ac7e043
};

#[bench]
fn bench_to_from_account(b: &mut Bencher) {
    let mut slot_hashes = SlotHashes::new(&[]);
    for i in 0..MAX_ENTRIES {
        slot_hashes.add(i as Slot, Hash::default());
    }
    b.iter(|| {
        let account = create_account_for_test(&slot_hashes);
        slot_hashes = from_account::<SlotHashes, _>(&account).unwrap();
    });
}<|MERGE_RESOLUTION|>--- conflicted
+++ resolved
@@ -1,12 +1,6 @@
 #![feature(test)]
 
 extern crate test;
-<<<<<<< HEAD
-use solana_sdk::{
-    account::{create_account_for_test, from_account},
-    hash::Hash,
-    slot_hashes::{Slot, SlotHashes, MAX_ENTRIES},
-=======
 use {
     solana_sdk::{
         account::{create_account_for_test, from_account},
@@ -14,7 +8,6 @@
         slot_hashes::{Slot, SlotHashes, MAX_ENTRIES},
     },
     test::Bencher,
->>>>>>> 3ac7e043
 };
 
 #[bench]
