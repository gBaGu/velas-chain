--- conflicted
+++ resolved
@@ -22,11 +22,7 @@
         transaction::Transaction,
     },
     std::{
-<<<<<<< HEAD
-        collections::HashMap,
-=======
         collections::{HashMap, HashSet},
->>>>>>> 7759210f
         io::{Read, Write},
         net::{IpAddr, Ipv4Addr, SocketAddr, TcpStream},
         sync::{mpsc::Sender, Arc, Mutex},
@@ -55,10 +51,7 @@
 const ERROR_RESPONSE: [u8; 2] = 0u16.to_le_bytes();
 
 pub const TIME_SLICE: u64 = 60;
-<<<<<<< HEAD
 pub const REQUEST_CAP: u64 = solana_sdk::native_token::LAMPORTS_PER_VLX * 10_000_000;
-=======
->>>>>>> 7759210f
 pub const FAUCET_PORT: u16 = 9900;
 pub const FAUCET_PORT_STR: &str = "9900";
 
@@ -114,10 +107,7 @@
     pub time_slice: Duration,
     per_time_cap: Option<u64>,
     per_request_cap: Option<u64>,
-<<<<<<< HEAD
-=======
     allowed_ips: HashSet<IpAddr>,
->>>>>>> 7759210f
 }
 
 impl Faucet {
@@ -154,21 +144,14 @@
                 );
             }
         }
-<<<<<<< HEAD
-        Faucet {
-=======
         Self {
->>>>>>> 7759210f
             faucet_keypair,
             ip_cache: HashMap::new(),
             address_cache: HashMap::new(),
             time_slice,
             per_time_cap,
             per_request_cap,
-<<<<<<< HEAD
-=======
             allowed_ips,
->>>>>>> 7759210f
         }
     }
 
@@ -241,11 +224,7 @@
                         )));
                     }
                 }
-<<<<<<< HEAD
-                if !ip.is_loopback() {
-=======
                 if !ip.is_loopback() && !self.allowed_ips.contains(&ip) {
->>>>>>> 7759210f
                     self.check_time_request_limit(lamports, ip)?;
                 }
                 self.check_time_request_limit(lamports, to)?;
@@ -627,8 +606,6 @@
         let tx1 = faucet.build_airdrop_transaction(request1, ip);
         assert!(tx1.is_err());
 
-<<<<<<< HEAD
-=======
         // Test multiple requests from allowed ip with different addresses succeed
         let mint = Keypair::new();
         let ip = socketaddr!([203, 0, 113, 1], 0).ip();
@@ -648,7 +625,6 @@
         let tx1 = faucet.build_airdrop_transaction(request1, ip);
         assert!(tx1.is_err());
 
->>>>>>> 7759210f
         // Test per-request cap
         let mint = Keypair::new();
         let mint_pubkey = mint.pubkey();
