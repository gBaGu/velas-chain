--- conflicted
+++ resolved
@@ -1,16 +1,9 @@
 [package]
 authors = ["Solana Maintainers <maintainers@solana.foundation>"]
-<<<<<<< HEAD
-edition = "2018"
-name = "velas-gossip"
-description = "Blockchain, Rebuilt for Scale"
-version = "1.6.14"
-=======
 edition = "2021"
 name = "solana-gossip"
 description = "Blockchain, Rebuilt for Scale"
 version = "1.9.13"
->>>>>>> 3ac7e043
 repository = "https://github.com/solana-labs/solana"
 license = "Apache-2.0"
 homepage = "https://solana.com/"
@@ -20,14 +13,6 @@
 bincode = "1.3.3"
 bv = { version = "0.11.1", features = ["serde"] }
 clap = "2.33.1"
-<<<<<<< HEAD
-solana-clap-utils = { path = "../clap-utils", version = "=1.6.14" }
-solana-core = { path = "../core", version = "=1.6.14" }
-solana-logger = { path = "../logger", version = "=1.6.14" }
-solana-net-utils = { path = "../net-utils", version = "=1.6.14" }
-solana-sdk = { path = "../sdk", version = "=1.6.14" }
-solana-version = { path = "../version", version = "=0.5.1" }
-=======
 flate2 = "1.0"
 indexmap = { version = "1.7", features = ["rayon"] }
 itertools = "0.10.1"
@@ -57,7 +42,7 @@
 solana-runtime = { path = "../runtime", version = "=1.9.13" }
 solana-streamer = { path = "../streamer", version = "=1.9.13" }
 solana-sdk = { path = "../sdk", version = "=1.9.13" }
-solana-version = { path = "../version", version = "=1.9.13" }
+solana-version = { path = "../version", version = "=0.6.0" }
 solana-vote-program = { path = "../programs/vote", version = "=1.9.13" }
 thiserror = "1.0"
 
@@ -78,9 +63,8 @@
 name = "crds_shards"
 
 [[bin]]
-name = "solana-gossip"
+name = "velas-gossip"
 path = "src/main.rs"
->>>>>>> 3ac7e043
 
 [package.metadata.docs.rs]
 targets = ["x86_64-unknown-linux-gnu"]