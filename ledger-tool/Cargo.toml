[package]
authors = ["Solana Maintainers <maintainers@solana.foundation>"]
edition = "2018"
name = "solana-ledger-tool"
description = "Blockchain, Rebuilt for Scale"
version = "1.5.19"
repository = "https://github.com/solana-labs/solana"
license = "Apache-2.0"
homepage = "https://solana.com/"
documentation = "https://docs.rs/solana-ledger-tool"

[dependencies]
bs58 = "0.3.1"
bytecount = "0.6.0"
clap = "2.33.1"
csv = "1.1.3"
futures = "0.3.8"
futures-util = "0.3.5"
histogram = "*"
itertools = "0.9.0"
log = { version = "0.4.11" }
regex = "1"
serde = { version = "1.0", features = ["derive"] }
serde_json = "1.0.56"
serde_yaml = "0.8.13"
<<<<<<< HEAD
solana-clap-utils = { path = "../clap-utils", version = "=1.5.18" }
solana-cli-output = { path = "../cli-output", version = "=1.5.18" }
solana-ledger = { path = "../ledger", version = "=1.5.18" }
solana-logger = { path = "../logger", version = "=1.5.18" }
solana-measure = { path = "../measure", version = "=1.5.18" }
solana-runtime = { path = "../runtime", version = "=1.5.18" }
solana-sdk = { path = "../sdk", version = "=1.5.18" }
solana-stake-program = { path = "../programs/stake", version = "=1.5.18" }
solana-storage-bigtable = { path = "../storage-bigtable", version = "=1.5.18" }
solana-transaction-status = { path = "../transaction-status", version = "=1.5.18" }
solana-version = { path = "../version" }
solana-vote-program = { path = "../programs/vote", version = "=1.5.18" }
evm-state = { path = "../evm-utils/evm-state" }
evm-rpc = { path = "../evm-utils/evm-rpc" }
=======
solana-clap-utils = { path = "../clap-utils", version = "=1.5.19" }
solana-cli-output = { path = "../cli-output", version = "=1.5.19" }
solana-ledger = { path = "../ledger", version = "=1.5.19" }
solana-logger = { path = "../logger", version = "=1.5.19" }
solana-measure = { path = "../measure", version = "=1.5.19" }
solana-runtime = { path = "../runtime", version = "=1.5.19" }
solana-sdk = { path = "../sdk", version = "=1.5.19" }
solana-stake-program = { path = "../programs/stake", version = "=1.5.19" }
solana-storage-bigtable = { path = "../storage-bigtable", version = "=1.5.19" }
solana-transaction-status = { path = "../transaction-status", version = "=1.5.19" }
solana-version = { path = "../version", version = "=1.5.19" }
solana-vote-program = { path = "../programs/vote", version = "=1.5.19" }
>>>>>>> 936ff742
tempfile = "3.1.0"
tokio = { version = "0.2.22", features = ["full"] }

[dev-dependencies]
assert_cmd = "1.0"

[target."cfg(unix)".dependencies]
signal-hook = "0.1.15"

[package.metadata.docs.rs]
targets = ["x86_64-unknown-linux-gnu"]<|MERGE_RESOLUTION|>--- conflicted
+++ resolved
@@ -23,22 +23,6 @@
 serde = { version = "1.0", features = ["derive"] }
 serde_json = "1.0.56"
 serde_yaml = "0.8.13"
-<<<<<<< HEAD
-solana-clap-utils = { path = "../clap-utils", version = "=1.5.18" }
-solana-cli-output = { path = "../cli-output", version = "=1.5.18" }
-solana-ledger = { path = "../ledger", version = "=1.5.18" }
-solana-logger = { path = "../logger", version = "=1.5.18" }
-solana-measure = { path = "../measure", version = "=1.5.18" }
-solana-runtime = { path = "../runtime", version = "=1.5.18" }
-solana-sdk = { path = "../sdk", version = "=1.5.18" }
-solana-stake-program = { path = "../programs/stake", version = "=1.5.18" }
-solana-storage-bigtable = { path = "../storage-bigtable", version = "=1.5.18" }
-solana-transaction-status = { path = "../transaction-status", version = "=1.5.18" }
-solana-version = { path = "../version" }
-solana-vote-program = { path = "../programs/vote", version = "=1.5.18" }
-evm-state = { path = "../evm-utils/evm-state" }
-evm-rpc = { path = "../evm-utils/evm-rpc" }
-=======
 solana-clap-utils = { path = "../clap-utils", version = "=1.5.19" }
 solana-cli-output = { path = "../cli-output", version = "=1.5.19" }
 solana-ledger = { path = "../ledger", version = "=1.5.19" }
@@ -49,9 +33,10 @@
 solana-stake-program = { path = "../programs/stake", version = "=1.5.19" }
 solana-storage-bigtable = { path = "../storage-bigtable", version = "=1.5.19" }
 solana-transaction-status = { path = "../transaction-status", version = "=1.5.19" }
-solana-version = { path = "../version", version = "=1.5.19" }
+solana-version = { path = "../version" }
 solana-vote-program = { path = "../programs/vote", version = "=1.5.19" }
->>>>>>> 936ff742
+evm-state = { path = "../evm-utils/evm-state" }
+evm-rpc = { path = "../evm-utils/evm-rpc" }
 tempfile = "3.1.0"
 tokio = { version = "0.2.22", features = ["full"] }
 
