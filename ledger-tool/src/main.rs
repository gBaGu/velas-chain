--- conflicted
+++ resolved
@@ -1965,40 +1965,41 @@
                 let log_file = PathBuf::from(value_t_or_exit!(arg_matches, "log_path", String));
                 let f = BufReader::new(File::open(log_file).unwrap());
                 println!("Reading log file");
-            for line in f.lines().flatten() {
-                let parse_results = {
-                    if let Some(slot_string) = frozen_regex.captures_iter(&line).next() {
-                        Some((slot_string, &mut frozen))
-                    } else {
-                        full_regex
-                            .captures_iter(&line)
-                            .next()
-                            .map(|slot_string| (slot_string, &mut full))
+                for line in f.lines().flatten() {
+                    let parse_results = {
+                        if let Some(slot_string) = frozen_regex.captures_iter(&line).next() {
+                            Some((slot_string, &mut frozen))
+                        } else {
+                            full_regex
+                                .captures_iter(&line)
+                                .next()
+                                .map(|slot_string| (slot_string, &mut full))
+                        }
+                    };
+
+                    if let Some((slot_string, map)) = parse_results {
+                        let slot = slot_string
+                            .get(1)
+                            .expect("Only one match group")
+                            .as_str()
+                            .parse::<u64>()
+                            .unwrap();
+                        if ancestors.contains(&slot) && !map.contains_key(&slot) {
+                            map.insert(slot, line);
+                        }
+                        if slot == ending_slot && frozen.contains_key(&slot) && full.contains_key(&slot)
+                        {
+                            break;
+                        }
                     }
-                };
-
-                if let Some((slot_string, map)) = parse_results {
-                    let slot = slot_string
-                        .get(1)
-                        .expect("Only one match group")
-                        .as_str()
-                        .parse::<u64>()
-                        .unwrap();
-                    if ancestors.contains(&slot) && !map.contains_key(&slot) {
-                        map.insert(slot, line);
+
+                    for ((slot1, frozen_log), (slot2, full_log)) in frozen.iter().zip(full.iter()) {
+                        assert_eq!(slot1, slot2);
+                        println!(
+                            "Slot: {}\n, full: {}\n, frozen: {}",
+                            slot1, full_log, frozen_log
+                        );
                     }
-                    if slot == ending_slot && frozen.contains_key(&slot) && full.contains_key(&slot)
-                    {
-                        break;
-                    }
-                }
-
-                for ((slot1, frozen_log), (slot2, full_log)) in frozen.iter().zip(full.iter()) {
-                    assert_eq!(slot1, slot2);
-                    println!(
-                        "Slot: {}\n, full: {}\n, frozen: {}",
-                        slot1, full_log, frozen_log
-                    );
                 }
             }
             ("verify", Some(arg_matches)) => {
@@ -2461,7 +2462,7 @@
                             let incremental_snapshot_archive_info =
                                 snapshot_utils::bank_to_incremental_snapshot_archive(
                                     ledger_path,
-                                    &bank,
+                                    bank.clone(),
                                     full_snapshot_slot,
                                     Some(snapshot_version),
                                     output_directory,
@@ -2485,7 +2486,7 @@
                             let full_snapshot_archive_info =
                                 snapshot_utils::bank_to_full_snapshot_archive(
                                     ledger_path,
-                                    &bank,
+                                    bank.clone(),
                                     Some(snapshot_version),
                                     output_directory,
                                     ArchiveFormat::TarZstd,
@@ -2787,11 +2788,7 @@
                                 }
                             };
                             let warped_bank = Bank::new_from_parent_with_tracer(
-<<<<<<< HEAD
-                            base_bank,
-=======
                                 &base_bank,
->>>>>>> 0c54340a
                                 base_bank.collector_id(),
                                 next_epoch,
                                 tracer,
@@ -2808,11 +2805,7 @@
 
                             println!("Slot: {} => {}", base_bank.slot(), warped_bank.slot());
                             println!("Epoch: {} => {}", base_bank.epoch(), warped_bank.epoch());
-<<<<<<< HEAD
-                        assert_capitalization(base_bank);
-=======
                             assert_capitalization(&base_bank);
->>>>>>> 0c54340a
                             assert_capitalization(&warped_bank);
                             let interest_per_epoch = ((warped_bank.capitalization() as f64)
                                 / (base_bank.capitalization() as f64)
@@ -3059,15 +3052,9 @@
                                 );
                             }
 
-<<<<<<< HEAD
-                        assert_capitalization(bank);
-                        println!("Inflation: {:?}", bank.inflation());
-                        println!("RentCollector: {:?}", bank.rent_collector());
-=======
                             assert_capitalization(&bank);
                             println!("Inflation: {:?}", bank.inflation());
                             println!("RentCollector: {:?}", bank.rent_collector());
->>>>>>> 0c54340a
                             println!("Capitalization: {}", Sol(bank.capitalization()));
                         }
                     }
