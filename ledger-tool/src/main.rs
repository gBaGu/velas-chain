#![allow(clippy::integer_arithmetic)]
use clap::{
    crate_description, crate_name, value_t, value_t_or_exit, values_t_or_exit, App, AppSettings,
    Arg, ArgMatches, SubCommand,
};
use itertools::Itertools;
use log::*;
use regex::Regex;
use serde::Serialize;
use serde_json::json;
use solana_clap_utils::{
    input_parsers::{cluster_type_of, pubkey_of, pubkeys_of},
    input_validators::{
        is_parsable, is_pubkey, is_pubkey_or_keypair, is_slot, is_valid_percentage,
    },
};
use solana_ledger::entry::Entry;
use solana_ledger::{
    ancestor_iterator::AncestorIterator,
    bank_forks_utils,
    blockstore::{create_new_ledger, Blockstore, PurgeType},
    blockstore_db::{self, AccessType, BlockstoreRecoveryMode, Column, Database},
    blockstore_processor::ProcessOptions,
    shred::Shred,
};
use solana_runtime::{
    bank::{Bank, RewardCalculationEvent},
    bank_forks::{ArchiveFormat, BankForks, SnapshotConfig},
    hardened_unpack::{open_genesis_config, MAX_GENESIS_ARCHIVE_UNPACKED_SIZE},
    snapshot_utils,
    snapshot_utils::SnapshotVersion,
};
use solana_sdk::{
    account::Account,
    clock::{Epoch, Slot},
    feature::{self, Feature},
    feature_set,
    genesis_config::{ClusterType, GenesisConfig},
    hash::Hash,
    inflation::Inflation,
    native_token::{lamports_to_sol, sol_to_lamports, Sol},
    pubkey::Pubkey,
    rent::Rent,
    shred_version::compute_shred_version,
    system_program,
};
use solana_stake_program::stake_state::{self, PointValue, StakeState};
use solana_vote_program::{
    self,
    vote_state::{self, VoteState},
};
use std::{
    collections::{BTreeMap, BTreeSet, HashMap, HashSet},
    convert::TryInto,
    ffi::OsStr,
    fs::{self, File},
    io::{self, stdout, BufRead, BufReader, Write},
    path::{Path, PathBuf},
    process::{exit, Command, Stdio},
    str::FromStr,
    sync::Arc,
};

mod bigtable;
use bigtable::*;

mod evm_blockstore;
use evm_blockstore::*;

#[derive(PartialEq)]
enum LedgerOutputMethod {
    Print,
    Json,
}

fn output_slot_rewards(blockstore: &Blockstore, slot: Slot, method: &LedgerOutputMethod) {
    // Note: rewards are not output in JSON yet
    if *method == LedgerOutputMethod::Print {
        if let Ok(Some(rewards)) = blockstore.read_rewards(slot) {
            if !rewards.is_empty() {
                println!("  Rewards:");
                for reward in rewards {
                    println!(
                        "    Account {}: {}{} VLX",
                        reward.pubkey,
                        if reward.lamports < 0 { '-' } else { ' ' },
                        lamports_to_sol(reward.lamports.abs().try_into().unwrap())
                    );
                }
            }
        }
    }
}

fn output_entry(
    blockstore: &Blockstore,
    method: &LedgerOutputMethod,
    slot: Slot,
    entry_index: usize,
    entry: &Entry,
) {
    match method {
        LedgerOutputMethod::Print => {
            println!(
                "  Entry {} - num_hashes: {}, hashes: {}, transactions: {}",
                entry_index,
                entry.num_hashes,
                entry.hash,
                entry.transactions.len()
            );
            for (transactions_index, transaction) in entry.transactions.iter().enumerate() {
                println!("    Transaction {}", transactions_index);
                let transaction_status = blockstore
                    .read_transaction_status((transaction.signatures[0], slot))
                    .unwrap_or_else(|err| {
                        eprintln!(
                            "Failed to read transaction status for {} at slot {}: {}",
                            transaction.signatures[0], slot, err
                        );
                        None
                    })
                    .map(|transaction_status| transaction_status.into());

                solana_cli_output::display::println_transaction(
                    &transaction,
                    &transaction_status,
                    "      ",
                    None,
                    None,
                );
            }
        }
        LedgerOutputMethod::Json => {
            // Note: transaction status is not output in JSON yet
            serde_json::to_writer(stdout(), &entry).expect("serialize entry");
            stdout().write_all(b",\n").expect("newline");
        }
    }
}

fn output_slot(
    blockstore: &Blockstore,
    slot: Slot,
    allow_dead_slots: bool,
    method: &LedgerOutputMethod,
    verbose_level: u64,
) -> Result<(), String> {
    if blockstore.is_dead(slot) {
        if allow_dead_slots {
            if *method == LedgerOutputMethod::Print {
                println!(" Slot is dead");
            }
        } else {
            return Err("Dead slot".to_string());
        }
    }

    let (entries, num_shreds, _is_full) = blockstore
        .get_slot_entries_with_shred_info(slot, 0, allow_dead_slots)
        .map_err(|err| format!("Failed to load entries for slot {}: {:?}", slot, err))?;

    if *method == LedgerOutputMethod::Print {
        if let Ok(Some(meta)) = blockstore.meta(slot) {
            if verbose_level >= 2 {
                println!(" Slot Meta {:?}", meta);
            } else {
                println!(
                    " num_shreds: {} parent_slot: {} num_entries: {}",
                    num_shreds,
                    meta.parent_slot,
                    entries.len()
                );
            }
        }
    }

    if verbose_level >= 2 {
        for (entry_index, entry) in entries.iter().enumerate() {
            output_entry(blockstore, method, slot, entry_index, entry);
        }

        output_slot_rewards(blockstore, slot, method);
    } else if verbose_level >= 1 {
        let mut transactions = 0;
        let mut hashes = 0;
        let mut program_ids = HashMap::new();
        for entry in &entries {
            transactions += entry.transactions.len();
            hashes += entry.num_hashes;
            for transaction in &entry.transactions {
                for instruction in &transaction.message().instructions {
                    let program_id =
                        transaction.message().account_keys[instruction.program_id_index as usize];
                    *program_ids.entry(program_id).or_insert(0) += 1;
                }
            }
        }

        let hash = if let Some(entry) = entries.last() {
            entry.hash
        } else {
            Hash::default()
        };
        println!(
            "  Transactions: {} hashes: {} block_hash: {}",
            transactions, hashes, hash,
        );
        println!("  Programs: {:?}", program_ids);
    }
    Ok(())
}

fn output_ledger(
    blockstore: Blockstore,
    starting_slot: Slot,
    ending_slot: Slot,
    allow_dead_slots: bool,
    method: LedgerOutputMethod,
    num_slots: Option<Slot>,
    verbose_level: u64,
    only_rooted: bool,
) {
    let slot_iterator = blockstore
        .slot_meta_iterator(starting_slot)
        .unwrap_or_else(|err| {
            eprintln!(
                "Failed to load entries starting from slot {}: {:?}",
                starting_slot, err
            );
            exit(1);
        });

    if method == LedgerOutputMethod::Json {
        stdout().write_all(b"{\"ledger\":[\n").expect("open array");
    }

    let num_slots = num_slots.unwrap_or(Slot::MAX);
    let mut num_printed = 0;
    for (slot, slot_meta) in slot_iterator {
        if only_rooted && !blockstore.is_root(slot) {
            continue;
        }
        if slot > ending_slot {
            break;
        }

        match method {
            LedgerOutputMethod::Print => {
                println!("Slot {} root?: {}", slot, blockstore.is_root(slot))
            }
            LedgerOutputMethod::Json => {
                serde_json::to_writer(stdout(), &slot_meta).expect("serialize slot_meta");
                stdout().write_all(b",\n").expect("newline");
            }
        }

        if let Err(err) = output_slot(&blockstore, slot, allow_dead_slots, &method, verbose_level) {
            eprintln!("{}", err);
        }
        num_printed += 1;
        if num_printed >= num_slots as usize {
            break;
        }
    }

    if method == LedgerOutputMethod::Json {
        stdout().write_all(b"\n]}\n").expect("close array");
    }
}

fn render_dot(dot: String, output_file: &str, output_format: &str) -> io::Result<()> {
    let mut child = Command::new("dot")
        .arg(format!("-T{}", output_format))
        .arg(format!("-o{}", output_file))
        .stdin(Stdio::piped())
        .spawn()
        .map_err(|err| {
            eprintln!("Failed to spawn dot: {:?}", err);
            err
        })?;

    let stdin = child.stdin.as_mut().unwrap();
    stdin.write_all(&dot.into_bytes())?;

    let status = child.wait_with_output()?.status;
    if !status.success() {
        return Err(io::Error::new(
            io::ErrorKind::Other,
            format!("dot failed with error {}", status.code().unwrap_or(-1)),
        ));
    }
    Ok(())
}

#[allow(clippy::cognitive_complexity)]
fn graph_forks(bank_forks: &BankForks, include_all_votes: bool) -> String {
    let frozen_banks = bank_forks.frozen_banks();
    let mut fork_slots: HashSet<_> = frozen_banks.keys().cloned().collect();
    for (_, bank) in frozen_banks {
        for parent in bank.parents() {
            fork_slots.remove(&parent.slot());
        }
    }

    // Search all forks and collect the last vote made by each validator
    let mut last_votes = HashMap::new();
    let default_vote_state = VoteState::default();
    for fork_slot in &fork_slots {
        let bank = &bank_forks[*fork_slot];

        let total_stake = bank
            .vote_accounts()
            .iter()
            .map(|(_, (stake, _))| stake)
            .sum();
        for (_, (stake, vote_account)) in bank.vote_accounts() {
            let vote_state = vote_account.vote_state();
            let vote_state = vote_state.as_ref().unwrap_or(&default_vote_state);
            if let Some(last_vote) = vote_state.votes.iter().last() {
                let entry = last_votes.entry(vote_state.node_pubkey).or_insert((
                    last_vote.slot,
                    vote_state.clone(),
                    stake,
                    total_stake,
                ));
                if entry.0 < last_vote.slot {
                    *entry = (last_vote.slot, vote_state.clone(), stake, total_stake);
                }
            }
        }
    }

    // Figure the stake distribution at all the nodes containing the last vote from each
    // validator
    let mut slot_stake_and_vote_count = HashMap::new();
    for (last_vote_slot, _, stake, total_stake) in last_votes.values() {
        let entry = slot_stake_and_vote_count
            .entry(last_vote_slot)
            .or_insert((0, 0, *total_stake));
        entry.0 += 1;
        entry.1 += stake;
        assert_eq!(entry.2, *total_stake)
    }

    let mut dot = vec!["digraph {".to_string()];

    // Build a subgraph consisting of all banks and links to their parent banks
    dot.push("  subgraph cluster_banks {".to_string());
    dot.push("    style=invis".to_string());
    let mut styled_slots = HashSet::new();
    let mut all_votes: HashMap<Pubkey, HashMap<Slot, VoteState>> = HashMap::new();
    for fork_slot in &fork_slots {
        let mut bank = bank_forks[*fork_slot].clone();

        let mut first = true;
        loop {
            for (_, (_, vote_account)) in bank.vote_accounts() {
                let vote_state = vote_account.vote_state();
                let vote_state = vote_state.as_ref().unwrap_or(&default_vote_state);
                if let Some(last_vote) = vote_state.votes.iter().last() {
                    let validator_votes = all_votes.entry(vote_state.node_pubkey).or_default();
                    validator_votes
                        .entry(last_vote.slot)
                        .or_insert_with(|| vote_state.clone());
                }
            }

            if !styled_slots.contains(&bank.slot()) {
                dot.push(format!(
                    r#"    "{}"[label="{} (epoch {})\nleader: {}{}{}",style="{}{}"];"#,
                    bank.slot(),
                    bank.slot(),
                    bank.epoch(),
                    bank.collector_id(),
                    if let Some(parent) = bank.parent() {
                        format!(
                            "\ntransactions: {}",
                            bank.transaction_count() - parent.transaction_count(),
                        )
                    } else {
                        "".to_string()
                    },
                    if let Some((votes, stake, total_stake)) =
                        slot_stake_and_vote_count.get(&bank.slot())
                    {
                        format!(
                            "\nvotes: {}, stake: {:.1} VLX ({:.1}%)",
                            votes,
                            lamports_to_sol(*stake),
                            *stake as f64 / *total_stake as f64 * 100.,
                        )
                    } else {
                        "".to_string()
                    },
                    if first { "filled," } else { "" },
                    ""
                ));
                styled_slots.insert(bank.slot());
            }
            first = false;

            match bank.parent() {
                None => {
                    if bank.slot() > 0 {
                        dot.push(format!(r#"    "{}" -> "..." [dir=back]"#, bank.slot(),));
                    }
                    break;
                }
                Some(parent) => {
                    let slot_distance = bank.slot() - parent.slot();
                    let penwidth = if bank.epoch() > parent.epoch() {
                        "5"
                    } else {
                        "1"
                    };
                    let link_label = if slot_distance > 1 {
                        format!("label=\"{} slots\",color=red", slot_distance)
                    } else {
                        "color=blue".to_string()
                    };
                    dot.push(format!(
                        r#"    "{}" -> "{}"[{},dir=back,penwidth={}];"#,
                        bank.slot(),
                        parent.slot(),
                        link_label,
                        penwidth
                    ));

                    bank = parent.clone();
                }
            }
        }
    }
    dot.push("  }".to_string());

    // Strafe the banks with links from validators to the bank they last voted on,
    // while collecting information about the absent votes and stakes
    let mut absent_stake = 0;
    let mut absent_votes = 0;
    let mut lowest_last_vote_slot = std::u64::MAX;
    let mut lowest_total_stake = 0;
    for (node_pubkey, (last_vote_slot, vote_state, stake, total_stake)) in &last_votes {
        all_votes.entry(*node_pubkey).and_modify(|validator_votes| {
            validator_votes.remove(&last_vote_slot);
        });

        dot.push(format!(
            r#"  "last vote {}"[shape=box,label="Latest validator vote: {}\nstake: {} SOL\nroot slot: {}\nvote history:\n{}"];"#,
            node_pubkey,
            node_pubkey,
            lamports_to_sol(*stake),
            vote_state.root_slot.unwrap_or(0),
            vote_state
                .votes
                .iter()
                .map(|vote| format!("slot {} (conf={})", vote.slot, vote.confirmation_count))
                .collect::<Vec<_>>()
                .join("\n")
        ));

        dot.push(format!(
            r#"  "last vote {}" -> "{}" [style=dashed,label="latest vote"];"#,
            node_pubkey,
            if styled_slots.contains(&last_vote_slot) {
                last_vote_slot.to_string()
            } else {
                if *last_vote_slot < lowest_last_vote_slot {
                    lowest_last_vote_slot = *last_vote_slot;
                    lowest_total_stake = *total_stake;
                }
                absent_votes += 1;
                absent_stake += stake;

                "...".to_string()
            },
        ));
    }

    // Annotate the final "..." node with absent vote and stake information
    if absent_votes > 0 {
        dot.push(format!(
            r#"    "..."[label="...\nvotes: {}, stake: {:.1} VLX {:.1}%"];"#,
            absent_votes,
            lamports_to_sol(absent_stake),
            absent_stake as f64 / lowest_total_stake as f64 * 100.,
        ));
    }

    // Add for vote information from all banks.
    if include_all_votes {
        for (node_pubkey, validator_votes) in &all_votes {
            for (vote_slot, vote_state) in validator_votes {
                dot.push(format!(
                    r#"  "{} vote {}"[shape=box,style=dotted,label="validator vote: {}\nroot slot: {}\nvote history:\n{}"];"#,
                    node_pubkey,
                    vote_slot,
                    node_pubkey,
                    vote_state.root_slot.unwrap_or(0),
                    vote_state
                        .votes
                        .iter()
                        .map(|vote| format!("slot {} (conf={})", vote.slot, vote.confirmation_count))
                        .collect::<Vec<_>>()
                        .join("\n")
                ));

                dot.push(format!(
                    r#"  "{} vote {}" -> "{}" [style=dotted,label="vote"];"#,
                    node_pubkey,
                    vote_slot,
                    if styled_slots.contains(&vote_slot) {
                        vote_slot.to_string()
                    } else {
                        "...".to_string()
                    },
                ));
            }
        }
    }

    dot.push("}".to_string());
    dot.join("\n")
}

fn analyze_column<
    T: solana_ledger::blockstore_db::Column + solana_ledger::blockstore_db::ColumnName,
>(
    db: &Database,
    name: &str,
    key_size: usize,
) {
    let mut key_tot: u64 = 0;
    let mut val_hist = histogram::Histogram::new();
    let mut val_tot: u64 = 0;
    let mut row_hist = histogram::Histogram::new();
    let a = key_size as u64;
    for (_x, y) in db.iter::<T>(blockstore_db::IteratorMode::Start).unwrap() {
        let b = y.len() as u64;
        key_tot += a;
        val_hist.increment(b).unwrap();
        val_tot += b;
        row_hist.increment(a + b).unwrap();
    }

    let json_result = if val_hist.entries() > 0 {
        json!({
            "column":name,
            "entries":val_hist.entries(),
            "key_stats":{
                "max":a,
                "total_bytes":key_tot,
            },
            "val_stats":{
                "p50":val_hist.percentile(50.0).unwrap(),
                "p90":val_hist.percentile(90.0).unwrap(),
                "p99":val_hist.percentile(99.0).unwrap(),
                "p999":val_hist.percentile(99.9).unwrap(),
                "min":val_hist.minimum().unwrap(),
                "max":val_hist.maximum().unwrap(),
                "stddev":val_hist.stddev().unwrap(),
                "total_bytes":val_tot,
            },
            "row_stats":{
                "p50":row_hist.percentile(50.0).unwrap(),
                "p90":row_hist.percentile(90.0).unwrap(),
                "p99":row_hist.percentile(99.0).unwrap(),
                "p999":row_hist.percentile(99.9).unwrap(),
                "min":row_hist.minimum().unwrap(),
                "max":row_hist.maximum().unwrap(),
                "stddev":row_hist.stddev().unwrap(),
                "total_bytes":key_tot + val_tot,
            },
        })
    } else {
        json!({
        "column":name,
        "entries":val_hist.entries(),
        "key_stats":{
            "max":a,
            "total_bytes":0,
        },
        "val_stats":{
            "total_bytes":0,
        },
        "row_stats":{
            "total_bytes":0,
        },
        })
    };

    println!("{}", serde_json::to_string_pretty(&json_result).unwrap());
}

fn analyze_storage(database: &Database) {
    use blockstore_db::columns::*;
    analyze_column::<SlotMeta>(database, "SlotMeta", SlotMeta::key_size());
    analyze_column::<Orphans>(database, "Orphans", Orphans::key_size());
    analyze_column::<DeadSlots>(database, "DeadSlots", DeadSlots::key_size());
    analyze_column::<ErasureMeta>(database, "ErasureMeta", ErasureMeta::key_size());
    analyze_column::<Root>(database, "Root", Root::key_size());
    analyze_column::<Index>(database, "Index", Index::key_size());
    analyze_column::<ShredData>(database, "ShredData", ShredData::key_size());
    analyze_column::<ShredCode>(database, "ShredCode", ShredCode::key_size());
    analyze_column::<TransactionStatus>(
        database,
        "TransactionStatus",
        TransactionStatus::key_size(),
    );
    analyze_column::<TransactionStatus>(
        database,
        "TransactionStatusIndex",
        TransactionStatusIndex::key_size(),
    );
    analyze_column::<AddressSignatures>(
        database,
        "AddressSignatures",
        AddressSignatures::key_size(),
    );
    analyze_column::<Rewards>(database, "Rewards", Rewards::key_size());
}

fn open_blockstore(
    ledger_path: &Path,
    access_type: AccessType,
    wal_recovery_mode: Option<BlockstoreRecoveryMode>,
) -> Blockstore {
    match Blockstore::open_with_access_type(ledger_path, access_type, wal_recovery_mode, true) {
        Ok(blockstore) => blockstore,
        Err(err) => {
            eprintln!("Failed to open ledger at {:?}: {:?}", ledger_path, err);
            exit(1);
        }
    }
}

fn open_database(ledger_path: &Path, access_type: AccessType) -> Database {
    match Database::open(&ledger_path.join("rocksdb"), access_type, None) {
        Ok(database) => database,
        Err(err) => {
            eprintln!("Unable to read the Ledger rocksdb: {:?}", err);
            exit(1);
        }
    }
}

// This function is duplicated in validator/src/main.rs...
fn hardforks_of(matches: &ArgMatches<'_>, name: &str) -> Option<Vec<Slot>> {
    if matches.is_present(name) {
        Some(values_t_or_exit!(matches, name, Slot))
    } else {
        None
    }
}

fn load_bank_forks(
    arg_matches: &ArgMatches,
    genesis_config: &GenesisConfig,
    blockstore: &Blockstore,
    process_options: ProcessOptions,
    snapshot_archive_path: Option<PathBuf>,
) -> bank_forks_utils::LoadResult {
    let snapshot_path = blockstore
        .ledger_path()
        .join(if blockstore.is_primary_access() {
            "snapshot"
        } else {
            "snapshot.ledger-tool"
        });
    let snapshot_config = if arg_matches.is_present("no_snapshot") {
        None
    } else {
        let snapshot_package_output_path =
            snapshot_archive_path.unwrap_or_else(|| blockstore.ledger_path().to_path_buf());
        Some(SnapshotConfig {
            snapshot_interval_slots: 0, // Value doesn't matter
            snapshot_package_output_path,
            snapshot_path,
            archive_format: ArchiveFormat::TarBzip2,
            snapshot_version: SnapshotVersion::default(),
        })
    };
    let account_paths = if let Some(account_paths) = arg_matches.value_of("account_paths") {
        if !blockstore.is_primary_access() {
            // Be defensive, when default account dir is explicitly specified, it's still possible
            // to wipe the dir possibly shared by the running validator!
            eprintln!("Error: custom accounts path is not supported under secondary access");
            exit(1);
        }
        account_paths.split(',').map(PathBuf::from).collect()
    } else if blockstore.is_primary_access() {
        vec![blockstore.ledger_path().join("accounts")]
    } else {
        let non_primary_accounts_path = blockstore.ledger_path().join("accounts.ledger-tool");
        warn!(
            "Default accounts path is switched aligning with Blockstore's secondary access: {:?}",
            non_primary_accounts_path
        );
        vec![non_primary_accounts_path]
    };

    let evm_state_path = blockstore.ledger_path().join("evm-state");
    let evm_genesis_path = blockstore
        .ledger_path()
        .join(solana_sdk::genesis_config::EVM_GENESIS);

    bank_forks_utils::load(
        &genesis_config,
        &blockstore,
        evm_state_path,
        evm_genesis_path,
        account_paths,
        None,
        snapshot_config.as_ref(),
        process_options,
        None,
    )
}

fn open_genesis_config_by(ledger_path: &Path, matches: &ArgMatches<'_>) -> GenesisConfig {
    let max_genesis_archive_unpacked_size =
        value_t_or_exit!(matches, "max_genesis_archive_unpacked_size", u64);
    open_genesis_config(ledger_path, max_genesis_archive_unpacked_size)
}

fn assert_capitalization(bank: &Bank) {
    assert!(bank.calculate_and_verify_capitalization());
}

#[allow(clippy::cognitive_complexity)]
fn main() {
    // Ignore SIGUSR1 to prevent long-running calls being killed by logrotate
    // in warehouse deployments
    #[cfg(unix)]
    {
        // `register()` is unsafe because the action is called in a signal handler
        // with the usual caveats. So long as this action body stays empty, we'll
        // be fine
        unsafe { signal_hook::register(signal_hook::SIGUSR1, || {}) }.unwrap();
    }

    const DEFAULT_ROOT_COUNT: &str = "1";
    solana_logger::setup_with_default("solana=info");

    let starting_slot_arg = Arg::with_name("starting_slot")
        .long("starting-slot")
        .value_name("NUM")
        .takes_value(true)
        .default_value("0")
        .help("Start at this slot");
    let ending_slot_arg = Arg::with_name("ending_slot")
        .long("ending-slot")
        .value_name("SLOT")
        .takes_value(true)
        .help("The last slot to iterate to");
    let no_snapshot_arg = Arg::with_name("no_snapshot")
        .long("no-snapshot")
        .takes_value(false)
        .help("Do not start from a local snapshot if present");
    let bpf_jit_arg = Arg::with_name("bpf_jit")
        .long("bpf-jit")
        .takes_value(false)
        .help("Process with JIT instead of interpreter");
    let no_accounts_db_caching_arg = Arg::with_name("no_accounts_db_caching")
        .long("no-accounts-db-caching")
        .takes_value(false)
        .help("Disables accounts-db caching");
    let account_paths_arg = Arg::with_name("account_paths")
        .long("accounts")
        .value_name("PATHS")
        .takes_value(true)
        .help("Comma separated persistent accounts location");
    let halt_at_slot_arg = Arg::with_name("halt_at_slot")
        .long("halt-at-slot")
        .value_name("SLOT")
        .validator(is_slot)
        .takes_value(true)
        .help("Halt processing at the given slot");
    let hard_forks_arg = Arg::with_name("hard_forks")
        .long("hard-fork")
        .value_name("SLOT")
        .validator(is_slot)
        .multiple(true)
        .takes_value(true)
        .help("Add a hard fork at this slot");
    let allow_dead_slots_arg = Arg::with_name("allow_dead_slots")
        .long("allow-dead-slots")
        .takes_value(false)
        .help("Output dead slots as well");
    let default_genesis_archive_unpacked_size = MAX_GENESIS_ARCHIVE_UNPACKED_SIZE.to_string();
    let max_genesis_archive_unpacked_size_arg = Arg::with_name("max_genesis_archive_unpacked_size")
        .long("max-genesis-archive-unpacked-size")
        .value_name("NUMBER")
        .takes_value(true)
        .default_value(&default_genesis_archive_unpacked_size)
        .help("maximum total uncompressed size of unpacked genesis archive");
    let hashes_per_tick = Arg::with_name("hashes_per_tick")
        .long("hashes-per-tick")
        .value_name("NUM_HASHES|\"sleep\"")
        .takes_value(true)
        .help(
            "How many PoH hashes to roll before emitting the next tick. \
             If \"sleep\", for development \
             sleep for the target tick duration instead of hashing",
        );
    let snapshot_version_arg = Arg::with_name("snapshot_version")
        .long("snapshot-version")
        .value_name("SNAPSHOT_VERSION")
        .validator(is_parsable::<SnapshotVersion>)
        .takes_value(true)
        .default_value(SnapshotVersion::default().into())
        .help("Output snapshot version");

    let rent = Rent::default();
    let default_bootstrap_validator_lamports = &sol_to_lamports(500.0)
        .max(VoteState::get_rent_exempt_reserve(&rent))
        .to_string();
    let default_bootstrap_validator_stake_lamports = &sol_to_lamports(0.5)
        .max(StakeState::get_rent_exempt_reserve(&rent))
        .to_string();

    let matches = App::new(crate_name!())
        .about(crate_description!())
        .version(solana_version::version!())
        .setting(AppSettings::InferSubcommands)
        .setting(AppSettings::SubcommandRequiredElseHelp)
        .setting(AppSettings::VersionlessSubcommands)
        .arg(
            Arg::with_name("ledger_path")
                .short("l")
                .long("ledger")
                .value_name("DIR")
                .takes_value(true)
                .global(true)
                .default_value("ledger")
                .help("Use DIR as ledger location"),
        )
        .arg(
            Arg::with_name("wal_recovery_mode")
                .long("wal-recovery-mode")
                .value_name("MODE")
                .takes_value(true)
                .global(true)
                .possible_values(&[
                    "tolerate_corrupted_tail_records",
                    "absolute_consistency",
                    "point_in_time",
                    "skip_any_corrupted_record"])
                .help(
                    "Mode to recovery the ledger db write ahead log"
                ),
        )
        .arg(
            Arg::with_name("snapshot_archive_path")
                .long("snapshot-archive-path")
                .value_name("DIR")
                .takes_value(true)
                .global(true)
                .help("Use DIR for ledger location"),
        )
        .arg(
            Arg::with_name("output_format")
                .long("output")
                .value_name("FORMAT")
                .global(true)
                .takes_value(true)
                .possible_values(&["json", "json-compact"])
                .help("Return information in specified output format, \
                       currently only available for bigtable subcommands"),
        )
        .arg(
            Arg::with_name("verbose")
                .short("v")
                .long("verbose")
                .global(true)
                .multiple(true)
                .takes_value(false)
                .help("Show additional information where supported"),
        )
        .bigtable_subcommand()

        .evm_blockstore_subcommand()
        .subcommand(
            SubCommand::with_name("print")
            .about("Print the ledger")
            .arg(&starting_slot_arg)
            .arg(&allow_dead_slots_arg)
            .arg(&ending_slot_arg)
            .arg(
                Arg::with_name("num_slots")
                    .long("num-slots")
                    .value_name("SLOT")
                    .validator(is_slot)
                    .takes_value(true)
                    .help("Number of slots to print"),
            )
            .arg(
                Arg::with_name("only_rooted")
                    .long("only-rooted")
                    .takes_value(false)
                    .help("Only print root slots"),
            )
        )
        .subcommand(
            SubCommand::with_name("copy")
            .about("Copy the ledger")
            .arg(&starting_slot_arg)
            .arg(&ending_slot_arg)
            .arg(
                Arg::with_name("target_db")
                    .long("target-db")
                    .value_name("PATH")
                    .takes_value(true)
                    .help("Target db"),
            )
        )
        .subcommand(
            SubCommand::with_name("slot")
            .about("Print the contents of one or more slots")
            .arg(
                Arg::with_name("slots")
                    .index(1)
                    .value_name("SLOTS")
                    .validator(is_slot)
                    .takes_value(true)
                    .multiple(true)
                    .required(true)
                    .help("Slots to print"),
            )
            .arg(&allow_dead_slots_arg)
        )
        .subcommand(
            SubCommand::with_name("dead-slots")
            .arg(&starting_slot_arg)
            .about("Print all the dead slots in the ledger")
        )
        .subcommand(
            SubCommand::with_name("set-dead-slot")
            .about("Mark one or more slots dead")
            .arg(
                Arg::with_name("slots")
                    .index(1)
                    .value_name("SLOTS")
                    .validator(is_slot)
                    .takes_value(true)
                    .multiple(true)
                    .required(true)
                    .help("Slots to mark dead"),
            )
        )
        .subcommand(
            SubCommand::with_name("genesis")
            .about("Prints the ledger's genesis config")
            .arg(&max_genesis_archive_unpacked_size_arg)
        )
        .subcommand(
            SubCommand::with_name("parse_full_frozen")
            .about("Parses log for information about critical events about \
                    ancestors of the given `ending_slot`")
            .arg(&starting_slot_arg)
            .arg(&ending_slot_arg)
            .arg(
                Arg::with_name("log_path")
                    .long("log-path")
                    .value_name("PATH")
                    .takes_value(true)
                    .help("path to log file to parse"),
            )
        )
        .subcommand(
            SubCommand::with_name("genesis-hash")
            .about("Prints the ledger's genesis hash")
            .arg(&max_genesis_archive_unpacked_size_arg)
        )
        .subcommand(
            SubCommand::with_name("modify-genesis")
            .about("Modifies genesis parameters")
            .arg(&max_genesis_archive_unpacked_size_arg)
            .arg(&hashes_per_tick)
            .arg(
                Arg::with_name("cluster_type")
                    .long("cluster-type")
                    .possible_values(&ClusterType::STRINGS)
                    .takes_value(true)
                    .help(
                        "Selects the features that will be enabled for the cluster"
                    ),
            )
            .arg(
                Arg::with_name("evm_chain_id")
                    .long("evm-chain-id")
                    .takes_value(true)
                    .help("EVM chain ID")
            )
            .arg(
                Arg::with_name("output_directory")
                    .index(1)
                    .value_name("DIR")
                    .takes_value(true)
                    .help("Output directory for the modified genesis config"),
            )
        )
        .subcommand(
            SubCommand::with_name("shred-version")
            .about("Prints the ledger's shred hash")
            .arg(&hard_forks_arg)
            .arg(&max_genesis_archive_unpacked_size_arg)
        )
        .subcommand(
            SubCommand::with_name("shred-meta")
            .about("Prints raw shred metadata")
            .arg(&starting_slot_arg)
            .arg(&ending_slot_arg)
        )
        .subcommand(
            SubCommand::with_name("bank-hash")
            .about("Prints the hash of the working bank after reading the ledger")
            .arg(&max_genesis_archive_unpacked_size_arg)
        )
        .subcommand(
            SubCommand::with_name("bounds")
            .about("Print lowest and highest non-empty slots. \
                    Note that there may be empty slots within the bounds")
            .arg(
                Arg::with_name("all")
                    .long("all")
                    .takes_value(false)
                    .required(false)
                    .help("Additionally print all the non-empty slots within the bounds"),
            )
        ).subcommand(
            SubCommand::with_name("json")
            .about("Print the ledger in JSON format")
            .arg(&starting_slot_arg)
            .arg(&allow_dead_slots_arg)
        )
        .subcommand(
            SubCommand::with_name("verify")
            .about("Verify the ledger")
            .arg(&no_snapshot_arg)
            .arg(&account_paths_arg)
            .arg(&halt_at_slot_arg)
            .arg(&hard_forks_arg)
            .arg(&no_accounts_db_caching_arg)
            .arg(&bpf_jit_arg)
            .arg(&allow_dead_slots_arg)
            .arg(&max_genesis_archive_unpacked_size_arg)
            .arg(
                Arg::with_name("skip_poh_verify")
                    .long("skip-poh-verify")
                    .takes_value(false)
                    .help("Skip ledger PoH verification"),
            )
            .arg(
                Arg::with_name("print_accounts_stats")
                    .long("print-accounts-stats")
                    .takes_value(false)
                    .help("After verifying the ledger, print some information about the account stores"),
            )
        ).subcommand(
            SubCommand::with_name("graph")
            .about("Create a Graphviz rendering of the ledger")
            .arg(&no_snapshot_arg)
            .arg(&account_paths_arg)
            .arg(&halt_at_slot_arg)
            .arg(&hard_forks_arg)
            .arg(&max_genesis_archive_unpacked_size_arg)
            .arg(
                Arg::with_name("include_all_votes")
                    .long("include-all-votes")
                    .help("Include all votes in the graph"),
            )
            .arg(
                Arg::with_name("graph_filename")
                    .index(1)
                    .value_name("FILENAME")
                    .takes_value(true)
                    .help("Output file"),
            )
        ).subcommand(
            SubCommand::with_name("create-snapshot")
            .about("Create a new ledger snapshot")
            .arg(&no_snapshot_arg)
            .arg(&account_paths_arg)
            .arg(&hard_forks_arg)
            .arg(&max_genesis_archive_unpacked_size_arg)
            .arg(&snapshot_version_arg)
            .arg(
                Arg::with_name("snapshot_slot")
                    .index(1)
                    .value_name("SLOT")
                    .validator(|value| {
                        if value.parse::<Slot>().is_ok()
                            || value == "ROOT"
                        {
                            Ok(())
                        } else {
                            Err(format!(
                                "Unable to parse as a number or the keyword ROOT, provided: {}",
                                value
                            ))
                        }
                    })
                    .takes_value(true)
                    .help("Slot at which to create the snapshot; accepts keyword ROOT for the highest root"),
            )
            .arg(
                Arg::with_name("output_directory")
                    .index(2)
                    .value_name("DIR")
                    .takes_value(true)
                    .help("Output directory for the snapshot [default: --ledger directory]"),
            )
            .arg(
                Arg::with_name("warp_slot")
                    .required(false)
                    .long("warp-slot")
                    .takes_value(true)
                    .value_name("WARP_SLOT")
                    .validator(is_slot)
                    .help("After loading the snapshot slot warp the ledger to WARP_SLOT, \
                           which could be a slot in a galaxy far far away"),
            )
            .arg(Arg::with_name("warp_time")
                .required(false)
                .long("warp-time")
            )
            .arg(
                Arg::with_name("faucet_lamports")
                    .short("t")
                    .long("faucet-lamports")
                    .value_name("LAMPORTS")
                    .takes_value(true)
                    .requires("faucet_pubkey")
                    .help("Number of lamports to assign to the faucet"),
            )
            .arg(
                Arg::with_name("faucet_pubkey")
                    .short("m")
                    .long("faucet-pubkey")
                    .value_name("PUBKEY")
                    .takes_value(true)
                    .validator(is_pubkey_or_keypair)
                    .requires("faucet_lamports")
                    .help("Path to file containing the faucet's pubkey"),
            )
            .arg(
                Arg::with_name("bootstrap_validator")
                    .short("b")
                    .long("bootstrap-validator")
                    .value_name("IDENTITY_PUBKEY VOTE_PUBKEY STAKE_PUBKEY")
                    .takes_value(true)
                    .validator(is_pubkey_or_keypair)
                    .number_of_values(3)
                    .multiple(true)
                    .help("The bootstrap validator's identity, vote and stake pubkeys"),
            )
            .arg(
                Arg::with_name("bootstrap_stake_authorized_pubkey")
                    .long("bootstrap-stake-authorized-pubkey")
                    .value_name("BOOTSTRAP STAKE AUTHORIZED PUBKEY")
                    .takes_value(true)
                    .validator(is_pubkey_or_keypair)
                    .help(
                        "Path to file containing the pubkey authorized to manage the bootstrap \
                         validator's stake [default: --bootstrap-validator IDENTITY_PUBKEY]",
                    ),
            )
            .arg(
                Arg::with_name("bootstrap_validator_lamports")
                    .long("bootstrap-validator-lamports")
                    .value_name("LAMPORTS")
                    .takes_value(true)
                    .default_value(default_bootstrap_validator_lamports)
                    .help("Number of lamports to assign to the bootstrap validator"),
            )
            .arg(
                Arg::with_name("bootstrap_validator_stake_lamports")
                    .long("bootstrap-validator-stake-lamports")
                    .value_name("LAMPORTS")
                    .takes_value(true)
                    .default_value(default_bootstrap_validator_stake_lamports)
                    .help("Number of lamports to assign to the bootstrap validator's stake account"),
            )
            .arg(
                Arg::with_name("rent_burn_percentage")
                    .long("rent-burn-percentage")
                    .value_name("NUMBER")
                    .takes_value(true)
                    .help("Adjust percentage of collected rent to burn")
                    .validator(is_valid_percentage),
            )
            .arg(&hashes_per_tick)
            .arg(
                Arg::with_name("accounts_to_remove")
                    .required(false)
                    .long("remove-account")
                    .takes_value(true)
                    .value_name("PUBKEY")
                    .validator(is_pubkey)
                    .multiple(true)
                    .help("List of accounts to remove while creating the snapshot"),
            )
            .arg(
                Arg::with_name("remove_stake_accounts")
                    .required(false)
                    .long("remove-stake-accounts")
                    .takes_value(false)
                    .help("Remove all existing stake accounts from the new snapshot")
            )
        ).subcommand(
            SubCommand::with_name("accounts")
            .about("Print account contents after processing in the ledger")
            .arg(&no_snapshot_arg)
            .arg(&account_paths_arg)
            .arg(&halt_at_slot_arg)
            .arg(&hard_forks_arg)
            .arg(
                Arg::with_name("include_sysvars")
                    .long("include-sysvars")
                    .takes_value(false)
                    .help("Include sysvars too"),
            )
            .arg(
                Arg::with_name("exclude_account_data")
                    .long("exclude-account-data")
                    .takes_value(false)
                    .help("Exclude account data (useful for large number of accounts)"),
            )
            .arg(&max_genesis_archive_unpacked_size_arg)
        ).subcommand(
            SubCommand::with_name("capitalization")
            .about("Print capitalization (aka, total supply) while checksumming it")
            .arg(&no_snapshot_arg)
            .arg(&account_paths_arg)
            .arg(&halt_at_slot_arg)
            .arg(&hard_forks_arg)
            .arg(&max_genesis_archive_unpacked_size_arg)
            .arg(
                Arg::with_name("warp_epoch")
                    .required(false)
                    .long("warp-epoch")
                    .takes_value(true)
                    .value_name("WARP_EPOCH")
                    .help("After loading the snapshot warp the ledger to WARP_EPOCH, \
                           which could be an epoch in a galaxy far far away"),
            )
            .arg(
                Arg::with_name("inflation")
                    .required(false)
                    .long("inflation")
                    .takes_value(true)
                    .possible_values(&["pico", "full", "none"])
                    .help("Overwrite inflation when warping"),
            )
            .arg(
                Arg::with_name("enable_stake_program_v2")
                    .required(false)
                    .long("enable-stake-program-v2")
                    .takes_value(false)
                    .help("Enable stake program v2 (several inflation-related staking \
                           bugs are feature-gated behind this)"),
            )
            .arg(
                Arg::with_name("recalculate_capitalization")
                    .required(false)
                    .long("recalculate-capitalization")
                    .takes_value(false)
                    .help("Recalculate capitalization before warping; circumvents \
                          bank's out-of-sync capitalization"),
            )
            .arg(
                Arg::with_name("csv_filename")
                    .long("csv-filename")
                    .value_name("FILENAME")
                    .takes_value(true)
                    .help("Output file in the csv format"),
            )
        ).subcommand(
            SubCommand::with_name("purge")
            .about("Delete a range of slots from the ledger")
            .arg(
                Arg::with_name("start_slot")
                    .index(1)
                    .value_name("SLOT")
                    .takes_value(true)
                    .required(true)
                    .help("Start slot to purge from (inclusive)"),
            )
            .arg(
                Arg::with_name("end_slot")
                    .index(2)
                    .value_name("SLOT")
                    .help("Ending slot to stop purging (inclusive) \
                           [default: the highest slot in the ledger]"),
            )
            .arg(
                Arg::with_name("batch_size")
                    .long("batch-size")
                    .value_name("NUM")
                    .takes_value(true)
                    .default_value("1000")
                    .help("Removes at most BATCH_SIZE slots while purging in loop"),
            )
            .arg(
                Arg::with_name("no_compaction")
                    .long("no-compaction")
                    .required(false)
                    .takes_value(false)
                    .help("Skip ledger compaction after purge")
            )
            .arg(
                Arg::with_name("dead_slots_only")
                    .long("dead-slots-only")
                    .required(false)
                    .takes_value(false)
                    .help("Limit puring to dead slots only")
            )
        )
        .subcommand(
            SubCommand::with_name("list-roots")
            .about("Output up to last <num-roots> root hashes and their \
                    heights starting at the given block height")
            .arg(
                Arg::with_name("max_height")
                    .long("max-height")
                    .value_name("NUM")
                    .takes_value(true)
                    .help("Maximum block height")
            )
            .arg(
                Arg::with_name("start_root")
                    .long("start-root")
                    .value_name("NUM")
                    .takes_value(true)
                    .help("First root to start searching from")
            )
            .arg(
                Arg::with_name("slot_list")
                    .long("slot-list")
                    .value_name("FILENAME")
                    .required(false)
                    .takes_value(true)
                    .help("The location of the output YAML file. A list of \
                           rollback slot heights and hashes will be written to the file")
            )
            .arg(
                Arg::with_name("num_roots")
                    .long("num-roots")
                    .value_name("NUM")
                    .takes_value(true)
                    .default_value(DEFAULT_ROOT_COUNT)
                    .required(false)
                    .help("Number of roots in the output"),
            )
        )
        .subcommand(
            SubCommand::with_name("analyze-storage")
                .about("Output statistics in JSON format about \
                        all column families in the ledger rocksdb")
        )
        .get_matches();

    info!("{} {}", crate_name!(), solana_version::version!());

    let ledger_path = PathBuf::from(value_t!(matches, "ledger_path", String).unwrap_or_else(
        |_err| {
            eprintln!(
                "Error: Missing --ledger <DIR> argument.\n\n{}",
                matches.usage()
            );
            exit(1);
        },
    ));

    // Canonicalize ledger path to avoid issues with symlink creation
    let ledger_path = fs::canonicalize(&ledger_path).unwrap_or_else(|err| {
        eprintln!(
            "Unable to access ledger path '{}': {}",
            ledger_path.display(),
            err
        );
        exit(1);
    });

    let snapshot_archive_path = value_t!(matches, "snapshot_archive_path", String)
        .ok()
        .map(PathBuf::from);

    let wal_recovery_mode = matches
        .value_of("wal_recovery_mode")
        .map(BlockstoreRecoveryMode::from);

    match matches.subcommand() {
        ("bigtable", Some(arg_matches)) => bigtable_process_command(&ledger_path, arg_matches),
        ("evm_blockstore", Some(arg_matches)) => {
            evm_blockstore_process_command(&ledger_path, arg_matches)
        }
        ("print", Some(arg_matches)) => {
            let starting_slot = value_t_or_exit!(arg_matches, "starting_slot", Slot);
            let ending_slot = value_t!(arg_matches, "ending_slot", Slot).unwrap_or(Slot::MAX);
            let num_slots = value_t!(arg_matches, "num_slots", Slot).ok();
            let allow_dead_slots = arg_matches.is_present("allow_dead_slots");
            let only_rooted = arg_matches.is_present("only_rooted");
            let verbose = matches.occurrences_of("verbose");
            output_ledger(
                open_blockstore(
                    &ledger_path,
                    AccessType::TryPrimaryThenSecondary,
                    wal_recovery_mode,
                ),
                starting_slot,
                ending_slot,
                allow_dead_slots,
                LedgerOutputMethod::Print,
                num_slots,
                verbose,
                only_rooted,
            );
        }
        ("copy", Some(arg_matches)) => {
            let starting_slot = value_t_or_exit!(arg_matches, "starting_slot", Slot);
            let ending_slot = value_t_or_exit!(arg_matches, "ending_slot", Slot);
            let target_db = PathBuf::from(value_t_or_exit!(arg_matches, "target_db", String));
            let source = open_blockstore(&ledger_path, AccessType::TryPrimaryThenSecondary, None);
            let target = open_blockstore(&target_db, AccessType::PrimaryOnly, None);
            for (slot, _meta) in source.slot_meta_iterator(starting_slot).unwrap() {
                if slot > ending_slot {
                    break;
                }
                if let Ok(shreds) = source.get_data_shreds_for_slot(slot, 0) {
                    if target.insert_shreds(shreds, None, true).is_err() {
                        warn!("error inserting shreds for slot {}", slot);
                    }
                }
            }
        }
        ("genesis", Some(arg_matches)) => {
            println!("{}", open_genesis_config_by(&ledger_path, arg_matches));
        }
        ("genesis-hash", Some(arg_matches)) => {
            println!(
                "{}",
                open_genesis_config_by(&ledger_path, arg_matches).hash()
            );
        }
        ("modify-genesis", Some(arg_matches)) => {
            let mut genesis_config = open_genesis_config_by(&ledger_path, arg_matches);
            let output_directory = PathBuf::from(arg_matches.value_of("output_directory").unwrap());

            if let Some(cluster_type) = cluster_type_of(arg_matches, "cluster_type") {
                genesis_config.cluster_type = cluster_type;
            }

            if let Some(hashes_per_tick) = arg_matches.value_of("hashes_per_tick") {
                genesis_config.poh_config.hashes_per_tick = match hashes_per_tick {
                    // Note: Unlike `solana-genesis`, "auto" is not supported here.
                    "sleep" => None,
                    _ => Some(value_t_or_exit!(arg_matches, "hashes_per_tick", u64)),
                }
            }

            create_new_ledger(
                &output_directory,
                None,
                &genesis_config,
                solana_runtime::hardened_unpack::MAX_GENESIS_ARCHIVE_UNPACKED_SIZE,
                AccessType::PrimaryOnly,
            )
            .unwrap_or_else(|err| {
                eprintln!("Failed to write genesis config: {:?}", err);
                exit(1);
            });

            println!("{}", open_genesis_config_by(&output_directory, arg_matches));
        }
        ("shred-version", Some(arg_matches)) => {
            let process_options = ProcessOptions {
                dev_halt_at_slot: Some(0),
                new_hard_forks: hardforks_of(arg_matches, "hard_forks"),
                poh_verify: false,
                ..ProcessOptions::default()
            };
            let genesis_config = open_genesis_config_by(&ledger_path, arg_matches);
            let blockstore = open_blockstore(
                &ledger_path,
                AccessType::TryPrimaryThenSecondary,
                wal_recovery_mode,
            );
            match load_bank_forks(
                arg_matches,
                &genesis_config,
                &blockstore,
                process_options,
                snapshot_archive_path,
            ) {
                Ok((bank_forks, _leader_schedule_cache, _snapshot_hash)) => {
                    println!(
                        "{}",
                        compute_shred_version(
                            &genesis_config.hash(),
                            Some(&bank_forks.working_bank().hard_forks().read().unwrap())
                        )
                    );
                }
                Err(err) => {
                    eprintln!("Failed to load ledger: {:?}", err);
                    exit(1);
                }
            }
        }
        ("shred-meta", Some(arg_matches)) => {
            #[derive(Debug)]
            struct ShredMeta<'a> {
                slot: Slot,
                full_slot: bool,
                shred_index: usize,
                data: bool,
                code: bool,
                last_in_slot: bool,
                data_complete: bool,
                shred: &'a Shred,
            }
            let starting_slot = value_t_or_exit!(arg_matches, "starting_slot", Slot);
            let ending_slot = value_t!(arg_matches, "ending_slot", Slot).unwrap_or(Slot::MAX);
            let ledger = open_blockstore(&ledger_path, AccessType::TryPrimaryThenSecondary, None);
            for (slot, _meta) in ledger
                .slot_meta_iterator(starting_slot)
                .unwrap()
                .take_while(|(slot, _)| *slot <= ending_slot)
            {
                let full_slot = ledger.is_full(slot);
                if let Ok(shreds) = ledger.get_data_shreds_for_slot(slot, 0) {
                    for (shred_index, shred) in shreds.iter().enumerate() {
                        println!(
                            "{:#?}",
                            ShredMeta {
                                slot,
                                full_slot,
                                shred_index,
                                data: shred.is_data(),
                                code: shred.is_code(),
                                data_complete: shred.data_complete(),
                                last_in_slot: shred.last_in_slot(),
                                shred,
                            }
                        );
                    }
                }
            }
        }
        ("bank-hash", Some(arg_matches)) => {
            let process_options = ProcessOptions {
                dev_halt_at_slot: Some(0),
                new_hard_forks: hardforks_of(arg_matches, "hard_forks"),
                poh_verify: false,
                ..ProcessOptions::default()
            };
            let genesis_config = open_genesis_config_by(&ledger_path, arg_matches);
            let blockstore = open_blockstore(
                &ledger_path,
                AccessType::TryPrimaryThenSecondary,
                wal_recovery_mode,
            );
            match load_bank_forks(
                arg_matches,
                &genesis_config,
                &blockstore,
                process_options,
                snapshot_archive_path,
            ) {
                Ok((bank_forks, _leader_schedule_cache, _snapshot_hash)) => {
                    println!("{}", &bank_forks.working_bank().hash());
                }
                Err(err) => {
                    eprintln!("Failed to load ledger: {:?}", err);
                    exit(1);
                }
            }
        }
        ("slot", Some(arg_matches)) => {
            let slots = values_t_or_exit!(arg_matches, "slots", Slot);
            let allow_dead_slots = arg_matches.is_present("allow_dead_slots");
            let blockstore = open_blockstore(
                &ledger_path,
                AccessType::TryPrimaryThenSecondary,
                wal_recovery_mode,
            );
            for slot in slots {
                println!("Slot {}", slot);
                if let Err(err) = output_slot(
                    &blockstore,
                    slot,
                    allow_dead_slots,
                    &LedgerOutputMethod::Print,
                    std::u64::MAX,
                ) {
                    eprintln!("{}", err);
                }
            }
        }
        ("json", Some(arg_matches)) => {
            let starting_slot = value_t_or_exit!(arg_matches, "starting_slot", Slot);
            let allow_dead_slots = arg_matches.is_present("allow_dead_slots");
            output_ledger(
                open_blockstore(
                    &ledger_path,
                    AccessType::TryPrimaryThenSecondary,
                    wal_recovery_mode,
                ),
                starting_slot,
                Slot::MAX,
                allow_dead_slots,
                LedgerOutputMethod::Json,
                None,
                std::u64::MAX,
                true,
            );
        }
        ("dead-slots", Some(arg_matches)) => {
            let blockstore = open_blockstore(
                &ledger_path,
                AccessType::TryPrimaryThenSecondary,
                wal_recovery_mode,
            );
            let starting_slot = value_t_or_exit!(arg_matches, "starting_slot", Slot);
            for slot in blockstore.dead_slots_iterator(starting_slot).unwrap() {
                println!("{}", slot);
            }
        }
        ("set-dead-slot", Some(arg_matches)) => {
            let slots = values_t_or_exit!(arg_matches, "slots", Slot);
            let blockstore =
                open_blockstore(&ledger_path, AccessType::PrimaryOnly, wal_recovery_mode);
            for slot in slots {
                match blockstore.set_dead_slot(slot) {
                    Ok(_) => println!("Slot {} dead", slot),
                    Err(err) => eprintln!("Failed to set slot {} dead slot: {}", slot, err),
                }
            }
        }
        ("parse_full_frozen", Some(arg_matches)) => {
            let starting_slot = value_t_or_exit!(arg_matches, "starting_slot", Slot);
            let ending_slot = value_t_or_exit!(arg_matches, "ending_slot", Slot);
            let blockstore = open_blockstore(
                &ledger_path,
                AccessType::TryPrimaryThenSecondary,
                wal_recovery_mode,
            );
            let mut ancestors = BTreeSet::new();
            if blockstore.meta(ending_slot).unwrap().is_none() {
                panic!("Ending slot doesn't exist");
            }
            for a in AncestorIterator::new(ending_slot, &blockstore) {
                ancestors.insert(a);
                if a <= starting_slot {
                    break;
                }
            }
            println!("ancestors: {:?}", ancestors.iter());

            let mut frozen = BTreeMap::new();
            let mut full = BTreeMap::new();
            let frozen_regex = Regex::new(r"bank frozen: (\d*)").unwrap();
            let full_regex = Regex::new(r"slot (\d*) is full").unwrap();

            let log_file = PathBuf::from(value_t_or_exit!(arg_matches, "log_path", String));
            let f = BufReader::new(File::open(log_file).unwrap());
            println!("Reading log file");
<<<<<<< HEAD
            for line in f.lines().flatten() {
                let parse_results = frozen_regex
                    .captures_iter(&line)
                    .next()
                    .map(|slot_string| (slot_string, &mut frozen))
                    .or_else(|| {
                        full_regex
                            .captures_iter(&line)
                            .next()
                            .map(|slot_string| (slot_string, &mut full))
                    });
=======
            for line in f.lines() {
                if let Ok(line) = line {
                    let parse_results = {
                        if let Some(slot_string) = frozen_regex.captures_iter(&line).next() {
                            Some((slot_string, &mut frozen))
                        } else {
                            full_regex
                                .captures_iter(&line)
                                .next()
                                .map(|slot_string| (slot_string, &mut full))
                        }
                    };
>>>>>>> 936ff742

                if let Some((slot_string, map)) = parse_results {
                    let slot = slot_string
                        .get(1)
                        .expect("Only one match group")
                        .as_str()
                        .parse::<u64>()
                        .unwrap();
                    if ancestors.contains(&slot) && !map.contains_key(&slot) {
                        map.insert(slot, line);
                    }
                    if slot == ending_slot && frozen.contains_key(&slot) && full.contains_key(&slot)
                    {
                        break;
                    }
                }
            }

            for ((slot1, frozen_log), (slot2, full_log)) in frozen.iter().zip(full.iter()) {
                assert_eq!(slot1, slot2);
                println!(
                    "Slot: {}\n, full: {}\n, frozen: {}",
                    slot1, full_log, frozen_log
                );
            }
        }
        ("verify", Some(arg_matches)) => {
            let process_options = ProcessOptions {
                dev_halt_at_slot: value_t!(arg_matches, "halt_at_slot", Slot).ok(),
                new_hard_forks: hardforks_of(arg_matches, "hard_forks"),
                poh_verify: !arg_matches.is_present("skip_poh_verify"),
                bpf_jit: arg_matches.is_present("bpf_jit"),
                accounts_db_caching_enabled: !arg_matches.is_present("no_accounts_db_caching"),
                allow_dead_slots: arg_matches.is_present("allow_dead_slots"),
                ..ProcessOptions::default()
            };
            let print_accounts_stats = arg_matches.is_present("print_accounts_stats");
            println!(
                "genesis hash: {}",
                open_genesis_config_by(&ledger_path, arg_matches).hash()
            );

            let blockstore = open_blockstore(
                &ledger_path,
                AccessType::TryPrimaryThenSecondary,
                wal_recovery_mode,
            );
            let (bank_forks, _, _) = load_bank_forks(
                arg_matches,
                &open_genesis_config_by(&ledger_path, arg_matches),
                &blockstore,
                process_options,
                snapshot_archive_path,
            )
            .unwrap_or_else(|err| {
                eprintln!("Ledger verification failed: {:?}", err);
                exit(1);
            });
            if print_accounts_stats {
                let working_bank = bank_forks.working_bank();
                working_bank.print_accounts_stats();
            }
            println!("Ok");
        }
        ("graph", Some(arg_matches)) => {
            let output_file = value_t_or_exit!(arg_matches, "graph_filename", String);

            let process_options = ProcessOptions {
                dev_halt_at_slot: value_t!(arg_matches, "halt_at_slot", Slot).ok(),
                new_hard_forks: hardforks_of(arg_matches, "hard_forks"),
                poh_verify: false,
                ..ProcessOptions::default()
            };

            let blockstore = open_blockstore(
                &ledger_path,
                AccessType::TryPrimaryThenSecondary,
                wal_recovery_mode,
            );
            match load_bank_forks(
                arg_matches,
                &open_genesis_config_by(&ledger_path, arg_matches),
                &blockstore,
                process_options,
                snapshot_archive_path,
            ) {
                Ok((bank_forks, _leader_schedule_cache, _snapshot_hash)) => {
                    let dot = graph_forks(&bank_forks, arg_matches.is_present("include_all_votes"));

                    let extension = Path::new(&output_file).extension();
                    let result = if extension == Some(OsStr::new("pdf")) {
                        render_dot(dot, &output_file, "pdf")
                    } else if extension == Some(OsStr::new("png")) {
                        render_dot(dot, &output_file, "png")
                    } else {
                        File::create(&output_file)
                            .and_then(|mut file| file.write_all(&dot.into_bytes()))
                    };

                    match result {
                        Ok(_) => println!("Wrote {}", output_file),
                        Err(err) => eprintln!("Unable to write {}: {}", output_file, err),
                    }
                }
                Err(err) => {
                    eprintln!("Failed to load ledger: {:?}", err);
                    exit(1);
                }
            }
        }
        ("create-snapshot", Some(arg_matches)) => {
            let output_directory = value_t!(arg_matches, "output_directory", PathBuf)
                .unwrap_or_else(|_| ledger_path.clone());
            let mut warp_slot = value_t!(arg_matches, "warp_slot", Slot).ok();
            let remove_stake_accounts = arg_matches.is_present("remove_stake_accounts");
            let warp_time = arg_matches.is_present("warp_time");
            let new_hard_forks = hardforks_of(arg_matches, "hard_forks");

            let faucet_pubkey = pubkey_of(&arg_matches, "faucet_pubkey");
            let faucet_lamports = value_t!(arg_matches, "faucet_lamports", u64).unwrap_or(0);

            let rent_burn_percentage = value_t!(arg_matches, "rent_burn_percentage", u8);
            let hashes_per_tick = arg_matches.value_of("hashes_per_tick");

            let bootstrap_stake_authorized_pubkey =
                pubkey_of(&arg_matches, "bootstrap_stake_authorized_pubkey");
            let bootstrap_validator_lamports =
                value_t_or_exit!(arg_matches, "bootstrap_validator_lamports", u64);
            let bootstrap_validator_stake_lamports =
                value_t_or_exit!(arg_matches, "bootstrap_validator_stake_lamports", u64);
            let minimum_stake_lamports = StakeState::get_rent_exempt_reserve(&rent);
            if bootstrap_validator_stake_lamports < minimum_stake_lamports {
                eprintln!(
                    "Error: insufficient --bootstrap-validator-stake-lamports. \
                           Minimum amount is {}",
                    minimum_stake_lamports
                );
                exit(1);
            }
            let bootstrap_validator_pubkeys = pubkeys_of(&arg_matches, "bootstrap_validator");
            let accounts_to_remove =
                pubkeys_of(&arg_matches, "accounts_to_remove").unwrap_or_default();
            let snapshot_version =
                arg_matches
                    .value_of("snapshot_version")
                    .map_or(SnapshotVersion::default(), |s| {
                        s.parse::<SnapshotVersion>().unwrap_or_else(|e| {
                            eprintln!("Error: {}", e);
                            exit(1)
                        })
                    });

            let genesis_config = open_genesis_config_by(&ledger_path, arg_matches);
            let blockstore = open_blockstore(
                &ledger_path,
                AccessType::TryPrimaryThenSecondary,
                wal_recovery_mode,
            );

            let snapshot_slot = if Some("ROOT") == arg_matches.value_of("snapshot_slot") {
                blockstore
                    .rooted_slot_iterator(0)
                    .expect("Failed to get rooted slot iterator")
                    .last()
                    .expect("Failed to get root")
            } else {
                value_t_or_exit!(arg_matches, "snapshot_slot", Slot)
            };

            info!(
                "Creating snapshot of slot {} in {}",
                snapshot_slot,
                output_directory.display()
            );

            match load_bank_forks(
                arg_matches,
                &genesis_config,
                &blockstore,
                ProcessOptions {
                    dev_halt_at_slot: Some(snapshot_slot),
                    new_hard_forks,
                    poh_verify: false,
                    ..ProcessOptions::default()
                },
                snapshot_archive_path,
            ) {
                Ok((bank_forks, _leader_schedule_cache, _snapshot_hash)) => {
                    let mut bank = bank_forks
                        .get(snapshot_slot)
                        .unwrap_or_else(|| {
                            eprintln!("Error: Slot {} is not available", snapshot_slot);
                            exit(1);
                        })
                        .clone();

                    let child_bank_required = rent_burn_percentage.is_ok()
                        || hashes_per_tick.is_some()
                        || remove_stake_accounts
                        || !accounts_to_remove.is_empty()
                        || faucet_pubkey.is_some()
                        || bootstrap_validator_pubkeys.is_some()
                        || warp_time;

                    if child_bank_required {
                        let mut child_bank =
                            Bank::new_from_parent(&bank, bank.collector_id(), bank.slot() + 1);

                        if let Ok(rent_burn_percentage) = rent_burn_percentage {
                            child_bank.set_rent_burn_percentage(rent_burn_percentage);
                        }

                        if let Some(hashes_per_tick) = hashes_per_tick {
                            child_bank.set_hashes_per_tick(match hashes_per_tick {
                                // Note: Unlike `solana-genesis`, "auto" is not supported here.
                                "sleep" => None,
                                _ => Some(value_t_or_exit!(arg_matches, "hashes_per_tick", u64)),
                            });
                        }
                        bank = Arc::new(child_bank);
                    }

                    if let Some(faucet_pubkey) = faucet_pubkey {
                        bank.store_account(
                            &faucet_pubkey,
                            &Account::new(faucet_lamports, 0, &system_program::id()),
                        );
                    }

                    if remove_stake_accounts {
                        for (address, mut account) in bank
                            .get_program_accounts(&solana_stake_program::id())
                            .into_iter()
                        {
                            account.lamports = 0;
                            bank.store_account(&address, &account);
                        }
                    }

                    for address in accounts_to_remove {
                        if let Some(mut account) = bank.get_account(&address) {
                            account.lamports = 0;
                            bank.store_account(&address, &account);
                        }
                    }

                    if let Some(bootstrap_validator_pubkeys) = bootstrap_validator_pubkeys {
                        assert_eq!(bootstrap_validator_pubkeys.len() % 3, 0);

                        // Ensure there are no duplicated pubkeys in the --bootstrap-validator list
                        {
                            let mut v = bootstrap_validator_pubkeys.clone();
                            v.sort();
                            v.dedup();
                            if v.len() != bootstrap_validator_pubkeys.len() {
                                eprintln!(
                                    "Error: --bootstrap-validator pubkeys cannot be duplicated"
                                );
                                exit(1);
                            }
                        }

                        // Delete existing vote accounts
                        for (address, mut account) in bank
                            .get_program_accounts(&solana_vote_program::id())
                            .into_iter()
                        {
                            account.lamports = 0;
                            bank.store_account(&address, &account);
                        }

                        // Add a new identity/vote/stake account for each of the provided bootstrap
                        // validators
                        let mut bootstrap_validator_pubkeys_iter =
                            bootstrap_validator_pubkeys.iter();
                        loop {
                            let identity_pubkey = match bootstrap_validator_pubkeys_iter.next() {
                                None => break,
                                Some(identity_pubkey) => identity_pubkey,
                            };
                            let vote_pubkey = bootstrap_validator_pubkeys_iter.next().unwrap();
                            let stake_pubkey = bootstrap_validator_pubkeys_iter.next().unwrap();

                            bank.store_account(
                                identity_pubkey,
                                &Account::new(
                                    bootstrap_validator_lamports,
                                    0,
                                    &system_program::id(),
                                ),
                            );

                            let vote_account = vote_state::create_account_with_authorized(
                                &identity_pubkey,
                                &identity_pubkey,
                                &identity_pubkey,
                                100,
                                VoteState::get_rent_exempt_reserve(&rent).max(1),
                            );

                            bank.store_account(
                                stake_pubkey,
                                &stake_state::create_account(
                                    bootstrap_stake_authorized_pubkey
                                        .as_ref()
                                        .unwrap_or(&identity_pubkey),
                                    &vote_pubkey,
                                    &vote_account,
                                    &rent,
                                    bootstrap_validator_stake_lamports,
                                ),
                            );
                            bank.store_account(vote_pubkey, &vote_account);
                        }

                        // Warp ahead at least two epochs to ensure that the leader schedule will be
                        // updated to reflect the new bootstrap validator(s)
                        let minimum_warp_slot =
                            genesis_config.epoch_schedule.get_first_slot_in_epoch(
                                genesis_config.epoch_schedule.get_epoch(snapshot_slot) + 2,
                            );

                        if let Some(warp_slot) = warp_slot {
                            if warp_slot < minimum_warp_slot {
                                eprintln!(
                                    "Error: --warp-slot too close.  Must be >= {}",
                                    minimum_warp_slot
                                );
                                exit(1);
                            }
                        } else {
                            warn!("Warping to slot {}", minimum_warp_slot);
                            warp_slot = Some(minimum_warp_slot);
                        }
                    }

                    if warp_time {
                        // warp to end of epoch, to ensure feature will be activated at next block
                        let epoch_start_slot =
                            genesis_config.epoch_schedule.get_first_slot_in_epoch(
                                genesis_config.epoch_schedule.get_epoch(snapshot_slot) + 1,
                            );

                        info!("Warping time at slot = {}", epoch_start_slot);
                        let feature = Feature {
                            activated_at: Some(epoch_start_slot),
                        };
                        bank.store_account(
                            &feature_set::warp_timestamp_again::id(),
                            &feature::create_account(&feature, sol_to_lamports(1.)),
                        );

                        if let Some(warp_slot) = warp_slot {
                            if warp_slot != epoch_start_slot - 1 {
                                eprintln!(
                                    "Error: --warp-slot should warp to epoch start.  Must be == {}",
                                    epoch_start_slot - 1
                                );
                                exit(1);
                            }
                        } else {
                            warn!("Warping to slot {}", epoch_start_slot - 1);
                            warp_slot = Some(epoch_start_slot - 1);
                        }
                    }

                    if child_bank_required {
                        while !bank.is_complete() {
                            bank.register_tick(&Hash::new_unique());
                        }
                    }

                    bank.set_capitalization();

                    let bank = if let Some(warp_slot) = warp_slot {
                        Arc::new(Bank::warp_from_parent(
                            &bank,
                            bank.collector_id(),
                            warp_slot,
                        ))
                    } else {
                        bank
                    };

                    println!(
                        "Creating a version {} snapshot of slot {}",
                        snapshot_version,
                        bank.slot(),
                    );

                    let archive_file = snapshot_utils::bank_to_snapshot_archive(
                        ledger_path,
                        &bank,
                        Some(snapshot_version),
                        output_directory,
                        ArchiveFormat::TarZstd,
                        None,
                    )
                    .unwrap_or_else(|err| {
                        eprintln!("Unable to create snapshot: {}", err);
                        exit(1);
                    });

                    println!(
                        "Successfully created snapshot for slot {}, hash {}: {}",
                        bank.slot(),
                        bank.hash(),
                        archive_file.display(),
                    );
                    println!(
                        "Shred version: {}",
                        compute_shred_version(
                            &genesis_config.hash(),
                            Some(&bank.hard_forks().read().unwrap())
                        )
                    );
                }
                Err(err) => {
                    eprintln!("Failed to load ledger: {:?}", err);
                    exit(1);
                }
            }
        }
        ("accounts", Some(arg_matches)) => {
            let dev_halt_at_slot = value_t!(arg_matches, "halt_at_slot", Slot).ok();
            let process_options = ProcessOptions {
                dev_halt_at_slot,
                new_hard_forks: hardforks_of(arg_matches, "hard_forks"),
                poh_verify: false,
                ..ProcessOptions::default()
            };
            let genesis_config = open_genesis_config_by(&ledger_path, arg_matches);
            let include_sysvars = arg_matches.is_present("include_sysvars");
            let exclude_account_data = arg_matches.is_present("exclude_account_data");
            let blockstore = open_blockstore(
                &ledger_path,
                AccessType::TryPrimaryThenSecondary,
                wal_recovery_mode,
            );
            match load_bank_forks(
                arg_matches,
                &genesis_config,
                &blockstore,
                process_options,
                snapshot_archive_path,
            ) {
                Ok((bank_forks, _leader_schedule_cache, _snapshot_hash)) => {
                    let slot = bank_forks.working_bank().slot();
                    let bank = bank_forks.get(slot).unwrap_or_else(|| {
                        eprintln!("Error: Slot {} is not available", slot);
                        exit(1);
                    });

                    let accounts: BTreeMap<_, _> = bank
                        .get_all_accounts_with_modified_slots()
                        .into_iter()
                        .filter(|(pubkey, _account, _slot)| {
                            include_sysvars || !solana_sdk::sysvar::is_sysvar_id(pubkey)
                        })
                        .map(|(pubkey, account, slot)| (pubkey, (account, slot)))
                        .collect();

                    println!("---");
                    for (pubkey, (account, slot)) in accounts.into_iter() {
                        let data_len = account.data.len();
                        println!("{}:", pubkey);
                        println!("  - balance: {} VLX", lamports_to_sol(account.lamports));
                        println!("  - owner: '{}'", account.owner);
                        println!("  - executable: {}", account.executable);
                        println!("  - slot: {}", slot);
                        println!("  - rent_epoch: {}", account.rent_epoch);
                        if !exclude_account_data {
                            println!("  - data: '{}'", bs58::encode(account.data).into_string());
                        }
                        println!("  - data_len: {}", data_len);
                    }
                }
                Err(err) => {
                    eprintln!("Failed to load ledger: {:?}", err);
                    exit(1);
                }
            }
        }
        ("capitalization", Some(arg_matches)) => {
            let dev_halt_at_slot = value_t!(arg_matches, "halt_at_slot", Slot).ok();
            let process_options = ProcessOptions {
                dev_halt_at_slot,
                new_hard_forks: hardforks_of(arg_matches, "hard_forks"),
                poh_verify: false,
                ..ProcessOptions::default()
            };
            let genesis_config = open_genesis_config_by(&ledger_path, arg_matches);
            let blockstore = open_blockstore(
                &ledger_path,
                AccessType::TryPrimaryThenSecondary,
                wal_recovery_mode,
            );
            match load_bank_forks(
                arg_matches,
                &genesis_config,
                &blockstore,
                process_options,
                snapshot_archive_path,
            ) {
                Ok((bank_forks, _leader_schedule_cache, _snapshot_hash)) => {
                    let slot = bank_forks.working_bank().slot();
                    let bank = bank_forks.get(slot).unwrap_or_else(|| {
                        eprintln!("Error: Slot {} is not available", slot);
                        exit(1);
                    });

                    if arg_matches.is_present("recalculate_capitalization") {
                        println!("Recalculating capitalization");
                        let old_capitalization = bank.set_capitalization();
                        if old_capitalization == bank.capitalization() {
                            eprintln!("Capitalization was identical: {}", Sol(old_capitalization));
                        }
                    }

                    if arg_matches.is_present("warp_epoch") {
                        let base_bank = bank;

                        let raw_warp_epoch = value_t!(arg_matches, "warp_epoch", String).unwrap();
                        let warp_epoch = if raw_warp_epoch.starts_with('+') {
                            base_bank.epoch() + value_t!(arg_matches, "warp_epoch", Epoch).unwrap()
                        } else {
                            value_t!(arg_matches, "warp_epoch", Epoch).unwrap()
                        };
                        if warp_epoch < base_bank.epoch() {
                            eprintln!(
                                "Error: can't warp epoch backwards: {} => {}",
                                base_bank.epoch(),
                                warp_epoch
                            );
                            exit(1);
                        }

                        if let Ok(raw_inflation) = value_t!(arg_matches, "inflation", String) {
                            let inflation = match raw_inflation.as_str() {
                                "pico" => Inflation::pico(),
                                "full" => Inflation::full(),
                                "none" => Inflation::new_disabled(),
                                _ => unreachable!(),
                            };
                            println!(
                                "Forcing to: {:?} (was: {:?})",
                                inflation,
                                base_bank.inflation()
                            );
                            base_bank.set_inflation(inflation);
                        }

                        let next_epoch = base_bank
                            .epoch_schedule()
                            .get_first_slot_in_epoch(warp_epoch);
                        // disable eager rent collection because this creates many unrelated
                        // rent collection account updates
                        base_bank
                            .lazy_rent_collection
                            .store(true, std::sync::atomic::Ordering::Relaxed);

                        let feature_account_balance = std::cmp::max(
                            genesis_config.rent.minimum_balance(Feature::size_of()),
                            1,
                        );
                        if arg_matches.is_present("enable_stake_program_v2") {
                            let mut force_enabled_count = 0;
                            if base_bank
                                .get_account(&feature_set::stake_program_v2::id())
                                .is_none()
                            {
                                base_bank.store_account(
                                    &feature_set::stake_program_v2::id(),
                                    &feature::create_account(
                                        &Feature { activated_at: None },
                                        feature_account_balance,
                                    ),
                                );
                                force_enabled_count += 1;
                            }
                            if base_bank
                                .get_account(&feature_set::rewrite_stake::id())
                                .is_none()
                            {
                                base_bank.store_account(
                                    &feature_set::rewrite_stake::id(),
                                    &feature::create_account(
                                        &Feature { activated_at: None },
                                        feature_account_balance,
                                    ),
                                );
                                force_enabled_count += 1;
                            }

                            if force_enabled_count == 0 {
                                warn!("Already stake_program_v2 is activated (or scheduled)");
                            }

                            let mut store_failed_count = 0;
                            if force_enabled_count >= 1 {
                                if base_bank
                                    .get_account(&feature_set::secp256k1_program_enabled::id())
                                    .is_some()
                                {
                                    // steal some lamports from the pretty old feature not to affect
                                    // capitalizaion, which doesn't affect inflation behavior!
                                    base_bank.store_account(
                                        &feature_set::secp256k1_program_enabled::id(),
                                        &Account::default(),
                                    );
                                    force_enabled_count -= 1;
                                } else {
                                    store_failed_count += 1;
                                }
                            }

                            if force_enabled_count >= 1 {
                                if base_bank
                                    .get_account(&feature_set::instructions_sysvar_enabled::id())
                                    .is_some()
                                {
                                    // steal some lamports from the pretty old feature not to affect
                                    // capitalizaion, which doesn't affect inflation behavior!
                                    base_bank.store_account(
                                        &feature_set::instructions_sysvar_enabled::id(),
                                        &Account::default(),
                                    );
                                    force_enabled_count -= 1;
                                } else {
                                    store_failed_count += 1;
                                }
                            }
                            assert_eq!(force_enabled_count, store_failed_count);
                            if store_failed_count >= 1 {
                                // we have no choice; maybe locally created blank cluster with
                                // not-Development cluster type.
                                let old_cap = base_bank.set_capitalization();
                                let new_cap = base_bank.capitalization();
                                warn!(
                                    "Skewing capitalization a bit to enable stake_program_v2 as \
                                     requested: increasing {} from {} to {}",
                                    feature_account_balance, old_cap, new_cap,
                                );
                                assert_eq!(
                                    old_cap + feature_account_balance * store_failed_count,
                                    new_cap
                                );
                            }
                        }

                        #[derive(Default, Debug)]
                        struct PointDetail {
                            epoch: Epoch,
                            points: u128,
                            stake: u128,
                            credits: u128,
                        }

                        #[derive(Default, Debug)]
                        struct CalculationDetail {
                            epochs: usize,
                            voter: Pubkey,
                            voter_owner: Pubkey,
                            current_effective_stake: u64,
                            total_stake: u64,
                            rent_exempt_reserve: u64,
                            points: Vec<PointDetail>,
                            base_rewards: u64,
                            commission: u8,
                            vote_rewards: u64,
                            stake_rewards: u64,
                            activation_epoch: Epoch,
                            deactivation_epoch: Option<Epoch>,
                            point_value: Option<PointValue>,
                            old_credits_observed: Option<u64>,
                            new_credits_observed: Option<u64>,
                            skipped_reasons: String,
                        }
                        use solana_stake_program::stake_state::InflationPointCalculationEvent;
                        let mut stake_calcuration_details: HashMap<Pubkey, CalculationDetail> =
                            HashMap::new();
                        let mut last_point_value = None;
                        let tracer = |event: &RewardCalculationEvent| {
                            // Currently RewardCalculationEvent enum has only Staking variant
                            // because only staking tracing is supported!
                            #[allow(irrefutable_let_patterns)]
                            if let RewardCalculationEvent::Staking(pubkey, event) = event {
                                let detail = stake_calcuration_details.entry(**pubkey).or_default();
                                match event {
                                    InflationPointCalculationEvent::CalculatedPoints(
                                        epoch,
                                        stake,
                                        credits,
                                        points,
                                    ) => {
                                        if *points > 0 {
                                            detail.epochs += 1;
                                            detail.points.push(PointDetail {epoch: *epoch, points: *points, stake: *stake, credits: *credits});
                                        }
                                    }
                                    InflationPointCalculationEvent::SplitRewards(
                                        all,
                                        voter,
                                        staker,
                                        point_value,
                                    ) => {
                                        detail.base_rewards = *all;
                                        detail.vote_rewards = *voter;
                                        detail.stake_rewards = *staker;
                                        detail.point_value = Some(point_value.clone());
                                        // we have duplicate copies of `PointValue`s for possible
                                        // miscalculation; do some minimum sanity check
                                        let point_value = detail.point_value.clone();
                                        if point_value.is_some() {
                                            if last_point_value.is_some() {
                                                assert_eq!(last_point_value, point_value,);
                                            }
                                            last_point_value = point_value;
                                        }
                                    }
                                    InflationPointCalculationEvent::EffectiveStakeAtRewardedEpoch(stake) => {
                                        detail.current_effective_stake = *stake;
                                    }
                                    InflationPointCalculationEvent::Commission(commission) => {
                                        detail.commission = *commission;
                                    }
                                    InflationPointCalculationEvent::RentExemptReserve(reserve) => {
                                        detail.rent_exempt_reserve = *reserve;
                                    }
                                    InflationPointCalculationEvent::CreditsObserved(
                                        old_credits_observed,
                                        new_credits_observed,
                                    ) => {
                                        detail.old_credits_observed = Some(*old_credits_observed);
                                        detail.new_credits_observed = *new_credits_observed;
                                    }
                                    InflationPointCalculationEvent::Delegation(
                                        delegation,
                                        owner,
                                    ) => {
                                        detail.voter = delegation.voter_pubkey;
                                        detail.voter_owner = *owner;
                                        detail.total_stake = delegation.stake;
                                        detail.activation_epoch = delegation.activation_epoch;
                                        if delegation.deactivation_epoch < Epoch::max_value() {
                                            detail.deactivation_epoch =
                                                Some(delegation.deactivation_epoch);
                                        }
                                    }
                                    InflationPointCalculationEvent::Skipped(skipped_reason) => {
                                        if detail.skipped_reasons.is_empty() {
                                            detail.skipped_reasons = format!("{:?}", skipped_reason);
                                        } else {
                                            detail.skipped_reasons += &format!("/{:?}", skipped_reason);
                                        }
                                    }
                                }
                            }
                        };
                        let warped_bank = Bank::new_from_parent_with_tracer(
                            &base_bank,
                            base_bank.collector_id(),
                            next_epoch,
                            tracer,
                        );
                        warped_bank.freeze();
                        let mut csv_writer = if arg_matches.is_present("csv_filename") {
                            let csv_filename =
                                value_t_or_exit!(arg_matches, "csv_filename", String);
                            let file = File::create(&csv_filename).unwrap();
                            Some(csv::WriterBuilder::new().from_writer(file))
                        } else {
                            None
                        };

                        println!("Slot: {} => {}", base_bank.slot(), warped_bank.slot());
                        println!("Epoch: {} => {}", base_bank.epoch(), warped_bank.epoch());
                        assert_capitalization(&base_bank);
                        assert_capitalization(&warped_bank);
                        let interest_per_epoch = ((warped_bank.capitalization() as f64)
                            / (base_bank.capitalization() as f64)
                            * 100_f64)
                            - 100_f64;
                        let interest_per_year = interest_per_epoch
                            / warped_bank.epoch_duration_in_years(base_bank.epoch());
                        println!(
                            "Capitalization: {} => {} (+{} {}%; annualized {}%)",
                            Sol(base_bank.capitalization()),
                            Sol(warped_bank.capitalization()),
                            Sol(warped_bank.capitalization() - base_bank.capitalization()),
                            interest_per_epoch,
                            interest_per_year,
                        );

                        let mut overall_delta = 0;

                        let modified_accounts =
                            warped_bank.get_all_accounts_modified_since_parent();
                        let mut rewarded_accounts = modified_accounts
                            .iter()
                            .map(|(pubkey, account)| {
                                (
                                    pubkey,
                                    account,
                                    base_bank
                                        .get_account(&pubkey)
                                        .map(|a| a.lamports)
                                        .unwrap_or_default(),
                                )
                            })
                            .collect::<Vec<_>>();
                        rewarded_accounts.sort_unstable_by_key(
                            |(pubkey, account, base_lamports)| {
                                (
                                    account.owner,
                                    *base_lamports,
                                    account.lamports - base_lamports,
                                    *pubkey,
                                )
                            },
                        );

                        let mut unchanged_accounts = stake_calcuration_details
                            .keys()
                            .collect::<HashSet<_>>()
                            .difference(
                                &rewarded_accounts
                                    .iter()
                                    .map(|(pubkey, ..)| *pubkey)
                                    .collect(),
                            )
                            .map(|pubkey| (**pubkey, warped_bank.get_account(pubkey).unwrap()))
                            .collect::<Vec<_>>();
                        unchanged_accounts.sort_unstable_by_key(|(pubkey, account)| {
                            (account.owner, account.lamports, *pubkey)
                        });
                        let unchanged_accounts = unchanged_accounts.into_iter();

                        let rewarded_accounts = rewarded_accounts
                            .into_iter()
                            .map(|(pubkey, account, ..)| (*pubkey, account.clone()));

                        let all_accounts = unchanged_accounts.chain(rewarded_accounts);
                        for (pubkey, warped_account) in all_accounts {
                            // Don't output sysvars; it's always updated but not related to
                            // inflation.
                            if solana_sdk::sysvar::is_sysvar_id(&pubkey) {
                                continue;
                            }

                            if let Some(base_account) = base_bank.get_account(&pubkey) {
                                let delta = warped_account.lamports - base_account.lamports;
                                let detail = stake_calcuration_details.get(&pubkey);
                                println!(
                                    "{:<45}({}): {} => {} (+{} {:>4.9}%) {:?}",
                                    format!("{}", pubkey), // format! is needed to pad/justify correctly.
                                    base_account.owner,
                                    Sol(base_account.lamports),
                                    Sol(warped_account.lamports),
                                    Sol(delta),
                                    ((warped_account.lamports as f64)
                                        / (base_account.lamports as f64)
                                        * 100_f64)
                                        - 100_f64,
                                    detail,
                                );
                                if let Some(ref mut csv_writer) = csv_writer {
                                    #[derive(Serialize)]
                                    struct InflationRecord {
                                        cluster_type: String,
                                        rewarded_epoch: Epoch,
                                        account: String,
                                        owner: String,
                                        old_balance: u64,
                                        new_balance: u64,
                                        data_size: usize,
                                        delegation: String,
                                        delegation_owner: String,
                                        effective_stake: String,
                                        delegated_stake: String,
                                        rent_exempt_reserve: String,
                                        activation_epoch: String,
                                        deactivation_epoch: String,
                                        earned_epochs: String,
                                        epoch: String,
                                        epoch_credits: String,
                                        epoch_points: String,
                                        epoch_stake: String,
                                        old_credits_observed: String,
                                        new_credits_observed: String,
                                        base_rewards: String,
                                        stake_rewards: String,
                                        vote_rewards: String,
                                        commission: String,
                                        cluster_rewards: String,
                                        cluster_points: String,
                                        old_capitalization: u64,
                                        new_capitalization: u64,
                                    }
                                    fn format_or_na<T: std::fmt::Display>(
                                        data: Option<T>,
                                    ) -> String {
                                        data.map(|data| format!("{}", data))
                                            .unwrap_or_else(|| "N/A".to_owned())
                                    }
                                    let mut point_details = detail
                                        .map(|d| d.points.iter().map(Some).collect::<Vec<_>>())
                                        .unwrap_or_default();

                                    // ensure to print even if there is no calculation/point detail
                                    if point_details.is_empty() {
                                        point_details.push(None);
                                    }

                                    for point_detail in point_details {
                                        let record = InflationRecord {
                                            cluster_type: format!("{:?}", base_bank.cluster_type()),
                                            rewarded_epoch: base_bank.epoch(),
                                            account: format!("{}", pubkey),
                                            owner: format!("{}", base_account.owner),
                                            old_balance: base_account.lamports,
                                            new_balance: warped_account.lamports,
                                            data_size: base_account.data.len(),
                                            delegation: format_or_na(detail.map(|d| d.voter)),
                                            delegation_owner: format_or_na(
                                                detail.map(|d| d.voter_owner),
                                            ),
                                            effective_stake: format_or_na(
                                                detail.map(|d| d.current_effective_stake),
                                            ),
                                            delegated_stake: format_or_na(
                                                detail.map(|d| d.total_stake),
                                            ),
                                            rent_exempt_reserve: format_or_na(
                                                detail.map(|d| d.rent_exempt_reserve),
                                            ),
                                            activation_epoch: format_or_na(detail.map(|d| {
                                                if d.activation_epoch < Epoch::max_value() {
                                                    d.activation_epoch
                                                } else {
                                                    // bootstraped
                                                    0
                                                }
                                            })),
                                            deactivation_epoch: format_or_na(
                                                detail.and_then(|d| d.deactivation_epoch),
                                            ),
                                            earned_epochs: format_or_na(detail.map(|d| d.epochs)),
                                            epoch: format_or_na(point_detail.map(|d| d.epoch)),
                                            epoch_credits: format_or_na(
                                                point_detail.map(|d| d.credits),
                                            ),
                                            epoch_points: format_or_na(
                                                point_detail.map(|d| d.points),
                                            ),
                                            epoch_stake: format_or_na(
                                                point_detail.map(|d| d.stake),
                                            ),
                                            old_credits_observed: format_or_na(
                                                detail.and_then(|d| d.old_credits_observed),
                                            ),
                                            new_credits_observed: format_or_na(
                                                detail.and_then(|d| d.new_credits_observed),
                                            ),
                                            base_rewards: format_or_na(
                                                detail.map(|d| d.base_rewards),
                                            ),
                                            stake_rewards: format_or_na(
                                                detail.map(|d| d.stake_rewards),
                                            ),
                                            vote_rewards: format_or_na(
                                                detail.map(|d| d.vote_rewards),
                                            ),
                                            commission: format_or_na(detail.map(|d| d.commission)),
                                            cluster_rewards: format_or_na(
                                                last_point_value.as_ref().map(|pv| pv.rewards),
                                            ),
                                            cluster_points: format_or_na(
                                                last_point_value.as_ref().map(|pv| pv.points),
                                            ),
                                            old_capitalization: base_bank.capitalization(),
                                            new_capitalization: warped_bank.capitalization(),
                                        };
                                        csv_writer.serialize(&record).unwrap();
                                    }
                                }
                                overall_delta += delta;
                            } else {
                                error!("new account!?: {}", pubkey);
                            }
                        }
                        if overall_delta > 0 {
                            println!("Sum of lamports changes: {}", Sol(overall_delta));
                        }
                    } else {
                        if arg_matches.is_present("recalculate_capitalization") {
                            eprintln!("Capitalization isn't verified because it's recalculated");
                        }
                        if arg_matches.is_present("inflation") {
                            eprintln!(
                                "Forcing inflation isn't meaningful because bank isn't warping"
                            );
                        }

                        assert_capitalization(&bank);
                        println!("Capitalization: {}", Sol(bank.capitalization()));
                    }
                }
                Err(err) => {
                    eprintln!("Failed to load ledger: {:?}", err);
                    exit(1);
                }
            }
        }
        ("purge", Some(arg_matches)) => {
            let start_slot = value_t_or_exit!(arg_matches, "start_slot", Slot);
            let end_slot = value_t!(arg_matches, "end_slot", Slot).ok();
            let no_compaction = arg_matches.is_present("no_compaction");
            let dead_slots_only = arg_matches.is_present("dead_slots_only");
            let batch_size = value_t_or_exit!(arg_matches, "batch_size", usize);
            let access_type = if !no_compaction {
                AccessType::PrimaryOnly
            } else {
                AccessType::PrimaryOnlyForMaintenance
            };
            let blockstore = open_blockstore(&ledger_path, access_type, wal_recovery_mode);

            let end_slot = match end_slot {
                Some(end_slot) => end_slot,
                None => match blockstore.slot_meta_iterator(start_slot) {
                    Ok(metas) => {
                        let slots: Vec<_> = metas.map(|(slot, _)| slot).collect();
                        if slots.is_empty() {
                            eprintln!("Purge range is empty");
                            exit(1);
                        }
                        *slots.last().unwrap()
                    }
                    Err(err) => {
                        eprintln!("Unable to read the Ledger: {:?}", err);
                        exit(1);
                    }
                },
            };

            if end_slot < start_slot {
                eprintln!(
                    "end slot {} is less than start slot {}",
                    end_slot, start_slot
                );
                exit(1);
            }
            info!(
                "Purging data from slots {} to {} ({} slots) (skip compaction: {}) (dead slot only: {})",
                start_slot,
                end_slot,
                end_slot - start_slot,
                no_compaction,
                dead_slots_only,
            );
            let purge_from_blockstore = |start_slot, end_slot| {
                blockstore.purge_from_next_slots(start_slot, end_slot);
                if no_compaction {
                    blockstore.purge_slots(start_slot, end_slot, PurgeType::Exact);
                } else {
                    blockstore.purge_and_compact_slots(start_slot, end_slot);
                }
            };
            if !dead_slots_only {
                let slots_iter = &(start_slot..=end_slot).chunks(batch_size);
                for slots in slots_iter {
                    let slots = slots.collect::<Vec<_>>();
                    assert!(!slots.is_empty());

                    let start_slot = *slots.first().unwrap();
                    let end_slot = *slots.last().unwrap();
                    info!(
                        "Purging chunked slots from {} to {} ({} slots)",
                        start_slot,
                        end_slot,
                        end_slot - start_slot
                    );
                    purge_from_blockstore(start_slot, end_slot);
                }
            } else {
                let dead_slots_iter = blockstore
                    .dead_slots_iterator(start_slot)
                    .unwrap()
                    .take_while(|s| *s <= end_slot);
                for dead_slot in dead_slots_iter {
                    info!("Purging dead slot {}", dead_slot);
                    purge_from_blockstore(dead_slot, dead_slot);
                }
            }
        }
        ("list-roots", Some(arg_matches)) => {
            let blockstore = open_blockstore(
                &ledger_path,
                AccessType::TryPrimaryThenSecondary,
                wal_recovery_mode,
            );
            let max_height = if let Some(height) = arg_matches.value_of("max_height") {
                usize::from_str(height).expect("Maximum height must be a number")
            } else {
                usize::MAX
            };
            let start_root = if let Some(height) = arg_matches.value_of("start_root") {
                Slot::from_str(height).expect("Starting root must be a number")
            } else {
                0
            };
            let num_roots = if let Some(roots) = arg_matches.value_of("num_roots") {
                usize::from_str(roots).expect("Number of roots must be a number")
            } else {
                usize::from_str(DEFAULT_ROOT_COUNT).unwrap()
            };

            let iter = blockstore
                .rooted_slot_iterator(start_root)
                .expect("Failed to get rooted slot");

            let mut slot_hash = Vec::new();
            for (i, slot) in iter.into_iter().enumerate() {
                if i > num_roots {
                    break;
                }
                if slot <= max_height as u64 {
                    let blockhash = blockstore
                        .get_slot_entries(slot, 0)
                        .unwrap()
                        .last()
                        .unwrap()
                        .hash;
                    slot_hash.push((slot, blockhash));
                } else {
                    break;
                }
            }

            let mut output_file: Box<dyn Write> =
                if let Some(path) = arg_matches.value_of("slot_list") {
                    match File::create(path) {
                        Ok(file) => Box::new(file),
                        _ => Box::new(stdout()),
                    }
                } else {
                    Box::new(stdout())
                };

            slot_hash
                .into_iter()
                .rev()
                .enumerate()
                .for_each(|(i, (slot, hash))| {
                    if i < num_roots {
                        output_file
                            .write_all(format!("{:?}: {:?}\n", slot, hash).as_bytes())
                            .expect("failed to write");
                    }
                });
        }
        ("bounds", Some(arg_matches)) => {
            let blockstore = open_blockstore(
                &ledger_path,
                AccessType::TryPrimaryThenSecondary,
                wal_recovery_mode,
            );
            match blockstore.slot_meta_iterator(0) {
                Ok(metas) => {
                    let all = arg_matches.is_present("all");

                    let slots: Vec<_> = metas.map(|(slot, _)| slot).collect();
                    if slots.is_empty() {
                        println!("Ledger is empty");
                    } else {
                        let first = slots.first().unwrap();
                        let last = slots.last().unwrap_or(first);
                        if first != last {
                            println!(
                                "Ledger has data for {} slots {:?} to {:?}",
                                slots.len(),
                                first,
                                last
                            );
                            if all {
                                println!("Non-empty slots: {:?}", slots);
                            }
                        } else {
                            println!("Ledger has data for slot {:?}", first);
                        }
                    }
                    if let Ok(rooted) = blockstore.rooted_slot_iterator(0) {
                        let mut first_rooted = 0;
                        let mut last_rooted = 0;
                        let mut total_rooted = 0;
                        for (i, slot) in rooted.into_iter().enumerate() {
                            if i == 0 {
                                first_rooted = slot;
                            }
                            last_rooted = slot;
                            total_rooted += 1;
                        }
                        let mut count_past_root = 0;
                        for slot in slots.iter().rev() {
                            if *slot > last_rooted {
                                count_past_root += 1;
                            } else {
                                break;
                            }
                        }
                        println!(
                            "  with {} rooted slots from {:?} to {:?}",
                            total_rooted, first_rooted, last_rooted
                        );
                        println!("  and {} slots past the last root", count_past_root);
                    } else {
                        println!("  with no rooted slots");
                    }
                }
                Err(err) => {
                    eprintln!("Unable to read the Ledger: {:?}", err);
                    exit(1);
                }
            };
        }
        ("analyze-storage", _) => {
            analyze_storage(&open_database(
                &ledger_path,
                AccessType::TryPrimaryThenSecondary,
            ));
            println!("Ok.");
        }
        ("", _) => {
            eprintln!("{}", matches.usage());
            exit(1);
        }
        _ => unreachable!(),
    };
}<|MERGE_RESOLUTION|>--- conflicted
+++ resolved
@@ -1666,19 +1666,6 @@
             let log_file = PathBuf::from(value_t_or_exit!(arg_matches, "log_path", String));
             let f = BufReader::new(File::open(log_file).unwrap());
             println!("Reading log file");
-<<<<<<< HEAD
-            for line in f.lines().flatten() {
-                let parse_results = frozen_regex
-                    .captures_iter(&line)
-                    .next()
-                    .map(|slot_string| (slot_string, &mut frozen))
-                    .or_else(|| {
-                        full_regex
-                            .captures_iter(&line)
-                            .next()
-                            .map(|slot_string| (slot_string, &mut full))
-                    });
-=======
             for line in f.lines() {
                 if let Ok(line) = line {
                     let parse_results = {
@@ -1691,21 +1678,23 @@
                                 .map(|slot_string| (slot_string, &mut full))
                         }
                     };
->>>>>>> 936ff742
-
-                if let Some((slot_string, map)) = parse_results {
-                    let slot = slot_string
-                        .get(1)
-                        .expect("Only one match group")
-                        .as_str()
-                        .parse::<u64>()
-                        .unwrap();
-                    if ancestors.contains(&slot) && !map.contains_key(&slot) {
-                        map.insert(slot, line);
-                    }
-                    if slot == ending_slot && frozen.contains_key(&slot) && full.contains_key(&slot)
-                    {
-                        break;
+
+                    if let Some((slot_string, map)) = parse_results {
+                        let slot = slot_string
+                            .get(1)
+                            .expect("Only one match group")
+                            .as_str()
+                            .parse::<u64>()
+                            .unwrap();
+                        if ancestors.contains(&slot) && !map.contains_key(&slot) {
+                            map.insert(slot, line);
+                        }
+                        if slot == ending_slot
+                            && frozen.contains_key(&slot)
+                            && full.contains_key(&slot)
+                        {
+                            break;
+                        }
                     }
                 }
             }
