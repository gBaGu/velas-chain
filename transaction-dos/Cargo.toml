[package]
authors = ["Solana Maintainers <maintainers@solana.foundation>"]
edition = "2021"
name = "solana-transaction-dos"
version = "1.9.29"
repository = "https://github.com/solana-labs/solana"
license = "Apache-2.0"
homepage = "https://solana.com/"
publish = false

[dependencies]
bincode = "1.3.3"
clap = "2.33.1"
log = "0.4.14"
rand = "0.7.0"
rayon = "1.5.1"
<<<<<<< HEAD
solana-cli = { path = "../cli", version = "=1.9.13" }
solana-clap-utils = { path = "../clap-utils", version = "=1.9.13" }
solana-client = { path = "../client", version = "=1.9.13" }
solana-core = { path = "../core", version = "=1.9.13" }
solana-faucet = { path = "../faucet", version = "=1.9.13" }
solana-gossip = { path = "../gossip", version = "=1.9.13" }
solana-logger = { path = "../logger", version = "=1.9.13" }
solana-measure = { path = "../measure", version = "=1.9.13" }
solana-net-utils = { path = "../net-utils", version = "=1.9.13" }
solana-runtime = { path = "../runtime", version = "=1.9.13" }
solana-sdk = { path = "../sdk", version = "=1.9.13" }
solana-streamer = { path = "../streamer", version = "=1.9.13" }
solana-transaction-status = { path = "../transaction-status", version = "=1.9.13" }
solana-version = { path = "../version", version = "=0.6.0" }
=======
solana-cli = { path = "../cli", version = "=1.9.29" }
solana-clap-utils = { path = "../clap-utils", version = "=1.9.29" }
solana-client = { path = "../client", version = "=1.9.29" }
solana-core = { path = "../core", version = "=1.9.29" }
solana-faucet = { path = "../faucet", version = "=1.9.29" }
solana-gossip = { path = "../gossip", version = "=1.9.29" }
solana-logger = { path = "../logger", version = "=1.9.29" }
solana-measure = { path = "../measure", version = "=1.9.29" }
solana-net-utils = { path = "../net-utils", version = "=1.9.29" }
solana-runtime = { path = "../runtime", version = "=1.9.29" }
solana-sdk = { path = "../sdk", version = "=1.9.29" }
solana-streamer = { path = "../streamer", version = "=1.9.29" }
solana-transaction-status = { path = "../transaction-status", version = "=1.9.29" }
solana-version = { path = "../version", version = "=1.9.29" }
>>>>>>> 0c54340a

[dev-dependencies]
solana-local-cluster = { path = "../local-cluster", version = "=1.9.29" }

[package.metadata.docs.rs]
targets = ["x86_64-unknown-linux-gnu"]<|MERGE_RESOLUTION|>--- conflicted
+++ resolved
@@ -14,22 +14,6 @@
 log = "0.4.14"
 rand = "0.7.0"
 rayon = "1.5.1"
-<<<<<<< HEAD
-solana-cli = { path = "../cli", version = "=1.9.13" }
-solana-clap-utils = { path = "../clap-utils", version = "=1.9.13" }
-solana-client = { path = "../client", version = "=1.9.13" }
-solana-core = { path = "../core", version = "=1.9.13" }
-solana-faucet = { path = "../faucet", version = "=1.9.13" }
-solana-gossip = { path = "../gossip", version = "=1.9.13" }
-solana-logger = { path = "../logger", version = "=1.9.13" }
-solana-measure = { path = "../measure", version = "=1.9.13" }
-solana-net-utils = { path = "../net-utils", version = "=1.9.13" }
-solana-runtime = { path = "../runtime", version = "=1.9.13" }
-solana-sdk = { path = "../sdk", version = "=1.9.13" }
-solana-streamer = { path = "../streamer", version = "=1.9.13" }
-solana-transaction-status = { path = "../transaction-status", version = "=1.9.13" }
-solana-version = { path = "../version", version = "=0.6.0" }
-=======
 solana-cli = { path = "../cli", version = "=1.9.29" }
 solana-clap-utils = { path = "../clap-utils", version = "=1.9.29" }
 solana-client = { path = "../client", version = "=1.9.29" }
@@ -43,8 +27,7 @@
 solana-sdk = { path = "../sdk", version = "=1.9.29" }
 solana-streamer = { path = "../streamer", version = "=1.9.29" }
 solana-transaction-status = { path = "../transaction-status", version = "=1.9.29" }
-solana-version = { path = "../version", version = "=1.9.29" }
->>>>>>> 0c54340a
+solana-version = { path = "../version", version = "=0.6.0" }
 
 [dev-dependencies]
 solana-local-cluster = { path = "../local-cluster", version = "=1.9.29" }
