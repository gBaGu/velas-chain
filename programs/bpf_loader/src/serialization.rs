<<<<<<< HEAD
use byteorder::{ByteOrder, LittleEndian, WriteBytesExt};
use solana_rbpf::{aligned_memory::AlignedMemory, ebpf::HOST_ALIGN};
use solana_sdk::{
    account::{ReadableAccount, WritableAccount},
    bpf_loader_deprecated,
    entrypoint::MAX_PERMITTED_DATA_INCREASE,
    instruction::InstructionError,
    keyed_account::KeyedAccount,
    pubkey::Pubkey,
};
use std::{
    io::prelude::*,
    mem::{align_of, size_of},
=======
use {
    byteorder::{ByteOrder, LittleEndian, WriteBytesExt},
    solana_rbpf::{aligned_memory::AlignedMemory, ebpf::HOST_ALIGN},
    solana_sdk::{
        account::{ReadableAccount, WritableAccount},
        bpf_loader_deprecated,
        entrypoint::{BPF_ALIGN_OF_U128, MAX_PERMITTED_DATA_INCREASE},
        instruction::InstructionError,
        keyed_account::KeyedAccount,
        pubkey::Pubkey,
        system_instruction::MAX_PERMITTED_DATA_LENGTH,
    },
    std::{io::prelude::*, mem::size_of},
>>>>>>> 3ac7e043
};

/// Look for a duplicate account and return its position if found
pub fn is_dup(accounts: &[KeyedAccount], keyed_account: &KeyedAccount) -> (bool, usize) {
    for (i, account) in accounts.iter().enumerate() {
        if account == keyed_account {
            return (true, i);
        }
    }
    (false, 0)
}

pub fn serialize_parameters(
    loader_id: &Pubkey,
    program_id: &Pubkey,
    keyed_accounts: &[KeyedAccount],
    data: &[u8],
<<<<<<< HEAD
) -> Result<AlignedMemory, InstructionError> {
=======
) -> Result<(AlignedMemory, Vec<usize>), InstructionError> {
>>>>>>> 3ac7e043
    if *loader_id == bpf_loader_deprecated::id() {
        serialize_parameters_unaligned(program_id, keyed_accounts, data)
    } else {
        serialize_parameters_aligned(program_id, keyed_accounts, data)
    }
    .and_then(|buffer| {
        let account_lengths = keyed_accounts
            .iter()
            .map(|keyed_account| keyed_account.data_len())
            .collect::<Result<Vec<usize>, InstructionError>>()?;
        Ok((buffer, account_lengths))
    })
}

pub fn deserialize_parameters(
    loader_id: &Pubkey,
    keyed_accounts: &[KeyedAccount],
    buffer: &[u8],
    account_lengths: &[usize],
    do_support_realloc: bool,
) -> Result<(), InstructionError> {
    if *loader_id == bpf_loader_deprecated::id() {
        deserialize_parameters_unaligned(keyed_accounts, buffer, account_lengths)
    } else {
        deserialize_parameters_aligned(keyed_accounts, buffer, account_lengths, do_support_realloc)
    }
}

pub fn get_serialized_account_size_unaligned(
    keyed_account: &KeyedAccount,
) -> Result<usize, InstructionError> {
    let data_len = keyed_account.data_len()?;
    Ok(
        size_of::<u8>() // is_signer
            + size_of::<u8>() // is_writable
            + size_of::<Pubkey>() // key
            + size_of::<u64>()  // lamports
            + size_of::<u64>()  // data len
            + data_len // data
            + size_of::<Pubkey>() // owner
            + size_of::<u8>() // executable
            + size_of::<u64>(), // rent_epoch
    )
}

pub fn serialize_parameters_unaligned(
    program_id: &Pubkey,
    keyed_accounts: &[KeyedAccount],
    instruction_data: &[u8],
) -> Result<AlignedMemory, InstructionError> {
    // Calculate size in order to alloc once
    let mut size = size_of::<u64>();
    for (i, keyed_account) in keyed_accounts.iter().enumerate() {
        let (is_dup, _) = is_dup(&keyed_accounts[..i], keyed_account);
        size += 1; // dup
        if !is_dup {
            size += get_serialized_account_size_unaligned(keyed_account)?;
        }
    }
    size += size_of::<u64>() // instruction data len
         + instruction_data.len() // instruction data
         + size_of::<Pubkey>(); // program id
    let mut v = AlignedMemory::new(size, HOST_ALIGN);

    v.write_u64::<LittleEndian>(keyed_accounts.len() as u64)
        .map_err(|_| InstructionError::InvalidArgument)?;
    for (i, keyed_account) in keyed_accounts.iter().enumerate() {
        let (is_dup, position) = is_dup(&keyed_accounts[..i], keyed_account);
        if is_dup {
            v.write_u8(position as u8)
                .map_err(|_| InstructionError::InvalidArgument)?;
        } else {
            v.write_u8(std::u8::MAX)
                .map_err(|_| InstructionError::InvalidArgument)?;
            v.write_u8(keyed_account.signer_key().is_some() as u8)
                .map_err(|_| InstructionError::InvalidArgument)?;
            v.write_u8(keyed_account.is_writable() as u8)
                .map_err(|_| InstructionError::InvalidArgument)?;
            v.write_all(keyed_account.unsigned_key().as_ref())
                .map_err(|_| InstructionError::InvalidArgument)?;
            v.write_u64::<LittleEndian>(keyed_account.lamports()?)
                .map_err(|_| InstructionError::InvalidArgument)?;
            v.write_u64::<LittleEndian>(keyed_account.data_len()? as u64)
                .map_err(|_| InstructionError::InvalidArgument)?;
            v.write_all(keyed_account.try_account_ref()?.data())
                .map_err(|_| InstructionError::InvalidArgument)?;
            v.write_all(keyed_account.owner()?.as_ref())
                .map_err(|_| InstructionError::InvalidArgument)?;
            v.write_u8(keyed_account.executable()? as u8)
                .map_err(|_| InstructionError::InvalidArgument)?;
            v.write_u64::<LittleEndian>(keyed_account.rent_epoch()? as u64)
                .map_err(|_| InstructionError::InvalidArgument)?;
        }
    }
    v.write_u64::<LittleEndian>(instruction_data.len() as u64)
        .map_err(|_| InstructionError::InvalidArgument)?;
    v.write_all(instruction_data)
        .map_err(|_| InstructionError::InvalidArgument)?;
    v.write_all(program_id.as_ref())
        .map_err(|_| InstructionError::InvalidArgument)?;
    Ok(v)
}

pub fn deserialize_parameters_unaligned(
    keyed_accounts: &[KeyedAccount],
    buffer: &[u8],
    account_lengths: &[usize],
) -> Result<(), InstructionError> {
    let mut start = size_of::<u64>(); // number of accounts
    for (i, (keyed_account, _pre_len)) in keyed_accounts
        .iter()
        .zip(account_lengths.iter())
        .enumerate()
    {
        let (is_dup, _) = is_dup(&keyed_accounts[..i], keyed_account);
        start += 1; // is_dup
        if !is_dup {
            start += size_of::<u8>(); // is_signer
            start += size_of::<u8>(); // is_writable
            start += size_of::<Pubkey>(); // key
            keyed_account
                .try_account_ref_mut()?
                .set_lamports(LittleEndian::read_u64(&buffer[start..]));
            start += size_of::<u64>() // lamports
                + size_of::<u64>(); // data length
            let end = start + keyed_account.data_len()?;
            keyed_account
                .try_account_ref_mut()?
                .set_data_from_slice(&buffer[start..end]);
            start += keyed_account.data_len()? // data
                + size_of::<Pubkey>() // owner
                + size_of::<u8>() // executable
                + size_of::<u64>(); // rent_epoch
        }
    }
    Ok(())
}

pub fn get_serialized_account_size_aligned(
    keyed_account: &KeyedAccount,
) -> Result<usize, InstructionError> {
    let data_len = keyed_account.data_len()?;
    Ok(
        size_of::<u8>() // is_signer
            + size_of::<u8>() // is_writable
            + size_of::<u8>() // executable
            + 4 // padding to 128-bit aligned
            + size_of::<Pubkey>()  // key
            + size_of::<Pubkey>() // owner
            + size_of::<u64>()  // lamports
            + size_of::<u64>()  // data len
            + data_len
            + MAX_PERMITTED_DATA_INCREASE
            + (data_len as *const u8).align_offset(BPF_ALIGN_OF_U128)
            + size_of::<u64>(), // rent epoch
    )
}

pub fn serialize_parameters_aligned(
    program_id: &Pubkey,
    keyed_accounts: &[KeyedAccount],
    instruction_data: &[u8],
) -> Result<AlignedMemory, InstructionError> {
    // Calculate size in order to alloc once
    let mut size = size_of::<u64>();
    for (i, keyed_account) in keyed_accounts.iter().enumerate() {
        let (is_dup, _) = is_dup(&keyed_accounts[..i], keyed_account);
        size += 1; // dup
        if is_dup {
            size += 7; // padding to 64-bit aligned
        } else {
            size += get_serialized_account_size_aligned(keyed_account)?;
        }
    }
    size += size_of::<u64>() // data len
    + instruction_data.len()
    + size_of::<Pubkey>(); // program id;
    let mut v = AlignedMemory::new(size, HOST_ALIGN);

    // Serialize into the buffer
    v.write_u64::<LittleEndian>(keyed_accounts.len() as u64)
        .map_err(|_| InstructionError::InvalidArgument)?;
    for (i, keyed_account) in keyed_accounts.iter().enumerate() {
        let (is_dup, position) = is_dup(&keyed_accounts[..i], keyed_account);
        if is_dup {
            v.write_u8(position as u8)
                .map_err(|_| InstructionError::InvalidArgument)?;
            v.write_all(&[0u8, 0, 0, 0, 0, 0, 0])
                .map_err(|_| InstructionError::InvalidArgument)?; // 7 bytes of padding to make 64-bit aligned
        } else {
            v.write_u8(std::u8::MAX)
                .map_err(|_| InstructionError::InvalidArgument)?;
            v.write_u8(keyed_account.signer_key().is_some() as u8)
                .map_err(|_| InstructionError::InvalidArgument)?;
            v.write_u8(keyed_account.is_writable() as u8)
                .map_err(|_| InstructionError::InvalidArgument)?;
            v.write_u8(keyed_account.executable()? as u8)
                .map_err(|_| InstructionError::InvalidArgument)?;
            v.write_all(&[0u8, 0, 0, 0])
                .map_err(|_| InstructionError::InvalidArgument)?; // 4 bytes of padding to make 128-bit aligned
            v.write_all(keyed_account.unsigned_key().as_ref())
                .map_err(|_| InstructionError::InvalidArgument)?;
            v.write_all(keyed_account.owner()?.as_ref())
                .map_err(|_| InstructionError::InvalidArgument)?;
            v.write_u64::<LittleEndian>(keyed_account.lamports()?)
                .map_err(|_| InstructionError::InvalidArgument)?;
            v.write_u64::<LittleEndian>(keyed_account.data_len()? as u64)
                .map_err(|_| InstructionError::InvalidArgument)?;
            v.write_all(keyed_account.try_account_ref()?.data())
                .map_err(|_| InstructionError::InvalidArgument)?;
            v.resize(
                MAX_PERMITTED_DATA_INCREASE
<<<<<<< HEAD
                    + (v.write_index() as *const u8).align_offset(align_of::<u128>()),
=======
                    + (v.write_index() as *const u8).align_offset(BPF_ALIGN_OF_U128),
>>>>>>> 3ac7e043
                0,
            )
            .map_err(|_| InstructionError::InvalidArgument)?;
            v.write_u64::<LittleEndian>(keyed_account.rent_epoch()? as u64)
                .map_err(|_| InstructionError::InvalidArgument)?;
        }
    }
    v.write_u64::<LittleEndian>(instruction_data.len() as u64)
        .map_err(|_| InstructionError::InvalidArgument)?;
    v.write_all(instruction_data)
        .map_err(|_| InstructionError::InvalidArgument)?;
    v.write_all(program_id.as_ref())
        .map_err(|_| InstructionError::InvalidArgument)?;
    Ok(v)
}

pub fn deserialize_parameters_aligned(
    keyed_accounts: &[KeyedAccount],
    buffer: &[u8],
    account_lengths: &[usize],
    do_support_realloc: bool,
) -> Result<(), InstructionError> {
    let mut start = size_of::<u64>(); // number of accounts
    for (i, (keyed_account, pre_len)) in keyed_accounts
        .iter()
        .zip(account_lengths.iter())
        .enumerate()
    {
        let (is_dup, _) = is_dup(&keyed_accounts[..i], keyed_account);
        start += size_of::<u8>(); // position
        if is_dup {
            start += 7; // padding to 64-bit aligned
        } else {
            let mut account = keyed_account.try_account_ref_mut()?;
            start += size_of::<u8>() // is_signer
                + size_of::<u8>() // is_writable
                + size_of::<u8>() // executable
                + 4 // padding to 128-bit aligned
                + size_of::<Pubkey>(); // key
            account.copy_into_owner_from_slice(&buffer[start..start + size_of::<Pubkey>()]);
            start += size_of::<Pubkey>(); // owner
            account.set_lamports(LittleEndian::read_u64(&buffer[start..]));
            start += size_of::<u64>(); // lamports
            let post_len = LittleEndian::read_u64(&buffer[start..]) as usize;
            start += size_of::<u64>(); // data length
            let data_end = if do_support_realloc {
                if post_len.saturating_sub(*pre_len) > MAX_PERMITTED_DATA_INCREASE
                    || post_len > MAX_PERMITTED_DATA_LENGTH as usize
                {
                    return Err(InstructionError::InvalidRealloc);
                }
                start + post_len
            } else {
                let mut data_end = start + *pre_len;
                if post_len != *pre_len
                    && (post_len.saturating_sub(*pre_len)) <= MAX_PERMITTED_DATA_INCREASE
                {
                    data_end = start + post_len;
                }
                data_end
            };
            account.set_data_from_slice(&buffer[start..data_end]);
            start += *pre_len + MAX_PERMITTED_DATA_INCREASE; // data
            start += (start as *const u8).align_offset(BPF_ALIGN_OF_U128);
            start += size_of::<u64>(); // rent_epoch
        }
    }
    Ok(())
}

#[cfg(test)]
mod tests {
    use {
        super::*,
        solana_program_runtime::invoke_context::{prepare_mock_invoke_context, InvokeContext},
        solana_sdk::{
            account::{Account, AccountSharedData},
            account_info::AccountInfo,
            bpf_loader,
            entrypoint::deserialize,
        },
        std::{
            cell::RefCell,
            rc::Rc,
            slice::{from_raw_parts, from_raw_parts_mut},
        },
    };

    #[test]
    fn test_serialize_parameters() {
        let program_id = solana_sdk::pubkey::new_rand();
        let dup_key = solana_sdk::pubkey::new_rand();
        let dup_key2 = solana_sdk::pubkey::new_rand();
        let keyed_accounts = [
            (
                false,
                false,
                program_id,
                Rc::new(RefCell::new(AccountSharedData::from(Account {
                    lamports: 0,
                    data: vec![],
                    owner: bpf_loader::id(),
                    executable: true,
                    rent_epoch: 0,
                }))),
            ),
            (
                false,
                false,
                dup_key,
                Rc::new(RefCell::new(AccountSharedData::from(Account {
                    lamports: 1,
                    data: vec![1u8, 2, 3, 4, 5],
                    owner: bpf_loader::id(),
                    executable: false,
                    rent_epoch: 100,
                }))),
            ),
            (
                false,
                false,
                dup_key,
                Rc::new(RefCell::new(AccountSharedData::from(Account {
                    lamports: 1,
                    data: vec![1u8, 2, 3, 4, 5],
                    owner: bpf_loader::id(),
                    executable: false,
                    rent_epoch: 100,
                }))),
            ),
            (
                false,
                false,
                solana_sdk::pubkey::new_rand(),
                Rc::new(RefCell::new(AccountSharedData::from(Account {
                    lamports: 2,
                    data: vec![11u8, 12, 13, 14, 15, 16, 17, 18, 19],
                    owner: bpf_loader::id(),
                    executable: true,
                    rent_epoch: 200,
                }))),
            ),
            (
                false,
                false,
                solana_sdk::pubkey::new_rand(),
                Rc::new(RefCell::new(AccountSharedData::from(Account {
                    lamports: 3,
                    data: vec![],
                    owner: bpf_loader::id(),
                    executable: false,
                    rent_epoch: 3100,
                }))),
            ),
            (
                false,
                true,
                dup_key2,
                Rc::new(RefCell::new(AccountSharedData::from(Account {
                    lamports: 4,
                    data: vec![1u8, 2, 3, 4, 5],
                    owner: bpf_loader::id(),
                    executable: false,
                    rent_epoch: 100,
                }))),
            ),
            (
                false,
                true,
                dup_key2,
                Rc::new(RefCell::new(AccountSharedData::from(Account {
                    lamports: 4,
                    data: vec![1u8, 2, 3, 4, 5],
                    owner: bpf_loader::id(),
                    executable: false,
                    rent_epoch: 100,
                }))),
            ),
            (
                false,
                true,
                solana_sdk::pubkey::new_rand(),
                Rc::new(RefCell::new(AccountSharedData::from(Account {
                    lamports: 5,
                    data: vec![11u8, 12, 13, 14, 15, 16, 17, 18, 19],
                    owner: bpf_loader::id(),
                    executable: true,
                    rent_epoch: 200,
                }))),
            ),
            (
                false,
                true,
                solana_sdk::pubkey::new_rand(),
                Rc::new(RefCell::new(AccountSharedData::from(Account {
                    lamports: 6,
                    data: vec![],
                    owner: bpf_loader::id(),
                    executable: false,
                    rent_epoch: 3100,
                }))),
            ),
        ];
<<<<<<< HEAD
        let accounts = [
            RefCell::new(AccountSharedData::from(Account {
                lamports: 1,
                data: vec![1u8, 2, 3, 4, 5],
                owner: bpf_loader::id(),
                executable: false,
                rent_epoch: 100,
            })),
            // dup
            RefCell::new(AccountSharedData::from(Account {
                lamports: 1,
                data: vec![1u8, 2, 3, 4, 5],
                owner: bpf_loader::id(),
                executable: false,
                rent_epoch: 100,
            })),
            RefCell::new(AccountSharedData::from(Account {
                lamports: 2,
                data: vec![11u8, 12, 13, 14, 15, 16, 17, 18, 19],
                owner: bpf_loader::id(),
                executable: true,
                rent_epoch: 200,
            })),
            RefCell::new(AccountSharedData::from(Account {
                lamports: 3,
                data: vec![],
                owner: bpf_loader::id(),
                executable: false,
                rent_epoch: 3100,
            })),
            RefCell::new(AccountSharedData::from(Account {
                lamports: 4,
                data: vec![1u8, 2, 3, 4, 5],
                owner: bpf_loader::id(),
                executable: false,
                rent_epoch: 100,
            })),
            // dup
            RefCell::new(AccountSharedData::from(Account {
                lamports: 4,
                data: vec![1u8, 2, 3, 4, 5],
                owner: bpf_loader::id(),
                executable: false,
                rent_epoch: 100,
            })),
            RefCell::new(AccountSharedData::from(Account {
                lamports: 5,
                data: vec![11u8, 12, 13, 14, 15, 16, 17, 18, 19],
                owner: bpf_loader::id(),
                executable: true,
                rent_epoch: 200,
            })),
            RefCell::new(AccountSharedData::from(Account {
                lamports: 6,
                data: vec![],
                owner: bpf_loader::id(),
                executable: false,
                rent_epoch: 3100,
            })),
        ];

        let keyed_accounts: Vec<_> = keys
            .iter()
            .zip(&accounts)
            .enumerate()
            .map(|(i, (key, account))| {
                if i <= accounts.len() / 2 {
                    KeyedAccount::new_readonly(key, false, account)
                } else {
                    KeyedAccount::new(key, false, account)
                }
            })
            .collect();
=======
>>>>>>> 3ac7e043
        let instruction_data = vec![1u8, 2, 3, 4, 5, 6, 7, 8, 9, 10, 11];
        let program_indices = [0];
        let preparation =
            prepare_mock_invoke_context(&program_indices, &instruction_data, &keyed_accounts);
        let mut invoke_context = InvokeContext::new_mock(&preparation.accounts, &[]);
        invoke_context
            .push(
                &preparation.message,
                &preparation.message.instructions()[0],
                &program_indices,
                &preparation.account_indices,
            )
            .unwrap();

        // check serialize_parameters_aligned

        let ser_keyed_accounts = invoke_context.get_keyed_accounts().unwrap();
        let (mut serialized, account_lengths) = serialize_parameters(
            &bpf_loader::id(),
            &program_id,
            &ser_keyed_accounts[1..],
            &instruction_data,
        )
        .unwrap();

        let (de_program_id, de_accounts, de_instruction_data) =
            unsafe { deserialize(&mut serialized.as_slice_mut()[0] as *mut u8) };

        assert_eq!(&program_id, de_program_id);
        assert_eq!(instruction_data, de_instruction_data);
        assert_eq!(
            (&de_instruction_data[0] as *const u8).align_offset(BPF_ALIGN_OF_U128),
            0
        );
        for ((_, _, key, account), account_info) in keyed_accounts.iter().skip(1).zip(de_accounts) {
            assert_eq!(key, account_info.key);
            let account = account.borrow();
            assert_eq!(account.lamports(), account_info.lamports());
            assert_eq!(account.data(), &account_info.data.borrow()[..]);
            assert_eq!(account.owner(), account_info.owner);
            assert_eq!(account.executable(), account_info.executable);
            assert_eq!(account.rent_epoch(), account_info.rent_epoch);

            assert_eq!(
                (*account_info.lamports.borrow() as *const u64).align_offset(BPF_ALIGN_OF_U128),
                0
            );
            assert_eq!(
                account_info
                    .data
                    .borrow()
                    .as_ptr()
                    .align_offset(BPF_ALIGN_OF_U128),
                0
            );
        }

<<<<<<< HEAD
        let de_accounts = accounts.clone();
        let de_keyed_accounts: Vec<_> = keys
            .iter()
            .zip(&de_accounts)
            .enumerate()
            .map(|(i, (key, account))| {
                if i <= accounts.len() / 2 {
                    KeyedAccount::new_readonly(key, false, account)
                } else {
                    KeyedAccount::new(key, false, account)
                }
            })
            .collect();
        deserialize_parameters(
            &bpf_loader::id(),
            &de_keyed_accounts,
            serialized.as_slice(),
            true,
        )
        .unwrap();
        for ((account, de_keyed_account), key) in
            accounts.iter().zip(de_keyed_accounts).zip(keys.clone())
=======
        let de_keyed_accounts = invoke_context.get_keyed_accounts().unwrap();
        deserialize_parameters(
            &bpf_loader::id(),
            &de_keyed_accounts[1..],
            serialized.as_slice(),
            &account_lengths,
            true,
        )
        .unwrap();
        for ((_, _, key, account), de_keyed_account) in keyed_accounts.iter().zip(de_keyed_accounts)
>>>>>>> 3ac7e043
        {
            assert_eq!(key, de_keyed_account.unsigned_key());
            let account = account.borrow();
            assert_eq!(account.executable(), de_keyed_account.executable().unwrap());
            assert_eq!(account.rent_epoch(), de_keyed_account.rent_epoch().unwrap());
        }

        // check serialize_parameters_unaligned

        let ser_keyed_accounts = invoke_context.get_keyed_accounts().unwrap();
        let (mut serialized, account_lengths) = serialize_parameters(
            &bpf_loader_deprecated::id(),
            &program_id,
            &ser_keyed_accounts[1..],
            &instruction_data,
        )
        .unwrap();

        let (de_program_id, de_accounts, de_instruction_data) =
            unsafe { deserialize_unaligned(&mut serialized.as_slice_mut()[0] as *mut u8) };
        assert_eq!(&program_id, de_program_id);
        assert_eq!(instruction_data, de_instruction_data);
        for ((_, _, key, account), account_info) in keyed_accounts.iter().skip(1).zip(de_accounts) {
            assert_eq!(key, account_info.key);
            let account = account.borrow();
            assert_eq!(account.lamports(), account_info.lamports());
            assert_eq!(account.data(), &account_info.data.borrow()[..]);
            assert_eq!(account.owner(), account_info.owner);
            assert_eq!(account.executable(), account_info.executable);
            assert_eq!(account.rent_epoch(), account_info.rent_epoch);
        }

<<<<<<< HEAD
        let de_accounts = accounts.clone();
        let de_keyed_accounts: Vec<_> = keys
            .iter()
            .zip(&de_accounts)
            .enumerate()
            .map(|(i, (key, account))| {
                if i < accounts.len() / 2 {
                    KeyedAccount::new_readonly(key, false, account)
                } else {
                    KeyedAccount::new(key, false, account)
                }
            })
            .collect();
        deserialize_parameters(
            &bpf_loader_deprecated::id(),
            &de_keyed_accounts,
            serialized.as_slice(),
=======
        let de_keyed_accounts = invoke_context.get_keyed_accounts().unwrap();
        deserialize_parameters(
            &bpf_loader_deprecated::id(),
            &de_keyed_accounts[1..],
            serialized.as_slice(),
            &account_lengths,
>>>>>>> 3ac7e043
            true,
        )
        .unwrap();
        for ((_, _, key, account), de_keyed_account) in keyed_accounts.iter().zip(de_keyed_accounts)
        {
            assert_eq!(key, de_keyed_account.unsigned_key());
            let account = account.borrow();
            assert_eq!(account.lamports(), de_keyed_account.lamports().unwrap());
            assert_eq!(
                account.data(),
                de_keyed_account.try_account_ref().unwrap().data()
            );
            assert_eq!(*account.owner(), de_keyed_account.owner().unwrap());
            assert_eq!(account.executable(), de_keyed_account.executable().unwrap());
            assert_eq!(account.rent_epoch(), de_keyed_account.rent_epoch().unwrap());
        }
    }

    // the old bpf_loader in-program deserializer bpf_loader::id()
    #[allow(clippy::type_complexity)]
    pub unsafe fn deserialize_unaligned<'a>(
        input: *mut u8,
    ) -> (&'a Pubkey, Vec<AccountInfo<'a>>, &'a [u8]) {
        let mut offset: usize = 0;

        // number of accounts present

        #[allow(clippy::cast_ptr_alignment)]
        let num_accounts = *(input.add(offset) as *const u64) as usize;
        offset += size_of::<u64>();

        // account Infos

        let mut accounts = Vec::with_capacity(num_accounts);
        for _ in 0..num_accounts {
            let dup_info = *(input.add(offset) as *const u8);
            offset += size_of::<u8>();
            if dup_info == std::u8::MAX {
                #[allow(clippy::cast_ptr_alignment)]
                let is_signer = *(input.add(offset) as *const u8) != 0;
                offset += size_of::<u8>();

                #[allow(clippy::cast_ptr_alignment)]
                let is_writable = *(input.add(offset) as *const u8) != 0;
                offset += size_of::<u8>();

                let key: &Pubkey = &*(input.add(offset) as *const Pubkey);
                offset += size_of::<Pubkey>();

                #[allow(clippy::cast_ptr_alignment)]
                let lamports = Rc::new(RefCell::new(&mut *(input.add(offset) as *mut u64)));
                offset += size_of::<u64>();

                #[allow(clippy::cast_ptr_alignment)]
                let data_len = *(input.add(offset) as *const u64) as usize;
                offset += size_of::<u64>();

                let data = Rc::new(RefCell::new({
                    from_raw_parts_mut(input.add(offset), data_len)
                }));
                offset += data_len;

                let owner: &Pubkey = &*(input.add(offset) as *const Pubkey);
                offset += size_of::<Pubkey>();

                #[allow(clippy::cast_ptr_alignment)]
                let executable = *(input.add(offset) as *const u8) != 0;
                offset += size_of::<u8>();

                #[allow(clippy::cast_ptr_alignment)]
                let rent_epoch = *(input.add(offset) as *const u64);
                offset += size_of::<u64>();

                accounts.push(AccountInfo {
                    key,
                    is_signer,
                    is_writable,
                    lamports,
                    data,
                    owner,
                    executable,
                    rent_epoch,
                });
            } else {
                // duplicate account, clone the original
                accounts.push(accounts[dup_info as usize].clone());
            }
        }

        // instruction data

        #[allow(clippy::cast_ptr_alignment)]
        let instruction_data_len = *(input.add(offset) as *const u64) as usize;
        offset += size_of::<u64>();

        let instruction_data = { from_raw_parts(input.add(offset), instruction_data_len) };
        offset += instruction_data_len;

        // program Id

        let program_id: &Pubkey = &*(input.add(offset) as *const Pubkey);

        (program_id, accounts, instruction_data)
    }
}<|MERGE_RESOLUTION|>--- conflicted
+++ resolved
@@ -1,18 +1,3 @@
-<<<<<<< HEAD
-use byteorder::{ByteOrder, LittleEndian, WriteBytesExt};
-use solana_rbpf::{aligned_memory::AlignedMemory, ebpf::HOST_ALIGN};
-use solana_sdk::{
-    account::{ReadableAccount, WritableAccount},
-    bpf_loader_deprecated,
-    entrypoint::MAX_PERMITTED_DATA_INCREASE,
-    instruction::InstructionError,
-    keyed_account::KeyedAccount,
-    pubkey::Pubkey,
-};
-use std::{
-    io::prelude::*,
-    mem::{align_of, size_of},
-=======
 use {
     byteorder::{ByteOrder, LittleEndian, WriteBytesExt},
     solana_rbpf::{aligned_memory::AlignedMemory, ebpf::HOST_ALIGN},
@@ -26,7 +11,6 @@
         system_instruction::MAX_PERMITTED_DATA_LENGTH,
     },
     std::{io::prelude::*, mem::size_of},
->>>>>>> 3ac7e043
 };
 
 /// Look for a duplicate account and return its position if found
@@ -44,11 +28,7 @@
     program_id: &Pubkey,
     keyed_accounts: &[KeyedAccount],
     data: &[u8],
-<<<<<<< HEAD
-) -> Result<AlignedMemory, InstructionError> {
-=======
 ) -> Result<(AlignedMemory, Vec<usize>), InstructionError> {
->>>>>>> 3ac7e043
     if *loader_id == bpf_loader_deprecated::id() {
         serialize_parameters_unaligned(program_id, keyed_accounts, data)
     } else {
@@ -261,11 +241,7 @@
                 .map_err(|_| InstructionError::InvalidArgument)?;
             v.resize(
                 MAX_PERMITTED_DATA_INCREASE
-<<<<<<< HEAD
-                    + (v.write_index() as *const u8).align_offset(align_of::<u128>()),
-=======
                     + (v.write_index() as *const u8).align_offset(BPF_ALIGN_OF_U128),
->>>>>>> 3ac7e043
                 0,
             )
             .map_err(|_| InstructionError::InvalidArgument)?;
@@ -469,82 +445,6 @@
                 }))),
             ),
         ];
-<<<<<<< HEAD
-        let accounts = [
-            RefCell::new(AccountSharedData::from(Account {
-                lamports: 1,
-                data: vec![1u8, 2, 3, 4, 5],
-                owner: bpf_loader::id(),
-                executable: false,
-                rent_epoch: 100,
-            })),
-            // dup
-            RefCell::new(AccountSharedData::from(Account {
-                lamports: 1,
-                data: vec![1u8, 2, 3, 4, 5],
-                owner: bpf_loader::id(),
-                executable: false,
-                rent_epoch: 100,
-            })),
-            RefCell::new(AccountSharedData::from(Account {
-                lamports: 2,
-                data: vec![11u8, 12, 13, 14, 15, 16, 17, 18, 19],
-                owner: bpf_loader::id(),
-                executable: true,
-                rent_epoch: 200,
-            })),
-            RefCell::new(AccountSharedData::from(Account {
-                lamports: 3,
-                data: vec![],
-                owner: bpf_loader::id(),
-                executable: false,
-                rent_epoch: 3100,
-            })),
-            RefCell::new(AccountSharedData::from(Account {
-                lamports: 4,
-                data: vec![1u8, 2, 3, 4, 5],
-                owner: bpf_loader::id(),
-                executable: false,
-                rent_epoch: 100,
-            })),
-            // dup
-            RefCell::new(AccountSharedData::from(Account {
-                lamports: 4,
-                data: vec![1u8, 2, 3, 4, 5],
-                owner: bpf_loader::id(),
-                executable: false,
-                rent_epoch: 100,
-            })),
-            RefCell::new(AccountSharedData::from(Account {
-                lamports: 5,
-                data: vec![11u8, 12, 13, 14, 15, 16, 17, 18, 19],
-                owner: bpf_loader::id(),
-                executable: true,
-                rent_epoch: 200,
-            })),
-            RefCell::new(AccountSharedData::from(Account {
-                lamports: 6,
-                data: vec![],
-                owner: bpf_loader::id(),
-                executable: false,
-                rent_epoch: 3100,
-            })),
-        ];
-
-        let keyed_accounts: Vec<_> = keys
-            .iter()
-            .zip(&accounts)
-            .enumerate()
-            .map(|(i, (key, account))| {
-                if i <= accounts.len() / 2 {
-                    KeyedAccount::new_readonly(key, false, account)
-                } else {
-                    KeyedAccount::new(key, false, account)
-                }
-            })
-            .collect();
-=======
->>>>>>> 3ac7e043
         let instruction_data = vec![1u8, 2, 3, 4, 5, 6, 7, 8, 9, 10, 11];
         let program_indices = [0];
         let preparation =
@@ -602,30 +502,6 @@
             );
         }
 
-<<<<<<< HEAD
-        let de_accounts = accounts.clone();
-        let de_keyed_accounts: Vec<_> = keys
-            .iter()
-            .zip(&de_accounts)
-            .enumerate()
-            .map(|(i, (key, account))| {
-                if i <= accounts.len() / 2 {
-                    KeyedAccount::new_readonly(key, false, account)
-                } else {
-                    KeyedAccount::new(key, false, account)
-                }
-            })
-            .collect();
-        deserialize_parameters(
-            &bpf_loader::id(),
-            &de_keyed_accounts,
-            serialized.as_slice(),
-            true,
-        )
-        .unwrap();
-        for ((account, de_keyed_account), key) in
-            accounts.iter().zip(de_keyed_accounts).zip(keys.clone())
-=======
         let de_keyed_accounts = invoke_context.get_keyed_accounts().unwrap();
         deserialize_parameters(
             &bpf_loader::id(),
@@ -636,7 +512,6 @@
         )
         .unwrap();
         for ((_, _, key, account), de_keyed_account) in keyed_accounts.iter().zip(de_keyed_accounts)
->>>>>>> 3ac7e043
         {
             assert_eq!(key, de_keyed_account.unsigned_key());
             let account = account.borrow();
@@ -669,32 +544,12 @@
             assert_eq!(account.rent_epoch(), account_info.rent_epoch);
         }
 
-<<<<<<< HEAD
-        let de_accounts = accounts.clone();
-        let de_keyed_accounts: Vec<_> = keys
-            .iter()
-            .zip(&de_accounts)
-            .enumerate()
-            .map(|(i, (key, account))| {
-                if i < accounts.len() / 2 {
-                    KeyedAccount::new_readonly(key, false, account)
-                } else {
-                    KeyedAccount::new(key, false, account)
-                }
-            })
-            .collect();
-        deserialize_parameters(
-            &bpf_loader_deprecated::id(),
-            &de_keyed_accounts,
-            serialized.as_slice(),
-=======
         let de_keyed_accounts = invoke_context.get_keyed_accounts().unwrap();
         deserialize_parameters(
             &bpf_loader_deprecated::id(),
             &de_keyed_accounts[1..],
             serialized.as_slice(),
             &account_lengths,
->>>>>>> 3ac7e043
             true,
         )
         .unwrap();
