--- conflicted
+++ resolved
@@ -29,44 +29,6 @@
     solana_vote_program::vote_state::{VoteState, VoteStateVersions},
     std::{collections::HashSet, convert::TryFrom},
 };
-<<<<<<< HEAD
-use serde_derive::{Deserialize, Serialize};
-use solana_sdk::{
-    account::{AccountSharedData, ReadableAccount},
-    account_utils::{State, StateMut},
-    clock::{Clock, Epoch, UnixTimestamp},
-    ic_msg,
-    instruction::{checked_add, InstructionError},
-    keyed_account::KeyedAccount,
-    process_instruction::InvokeContext,
-    pubkey::Pubkey,
-    rent::{Rent, ACCOUNT_STORAGE_OVERHEAD},
-    stake_history::{StakeHistory, StakeHistoryEntry},
-};
-use solana_vote_program::vote_state::{VoteState, VoteStateVersions};
-use std::{collections::HashSet, convert::TryFrom};
-
-/// Minimal amount for delegate to create stake account. = 10k
-// Removed requirement of having 10k to create stake account.
-// 14.04.2021, keeping constant, to allow more smooth future changes.
-pub const MIN_DELEGATE_STAKE_AMOUNT: u64 = 0;
-
-/// Amount of stake to be in majority = 1M
-pub const MIN_STAKERS_TO_BE_MAJORITY: u64 = 1_000_000 * solana_sdk::native_token::LAMPORTS_PER_VLX;
-
-/// Number of stakers with lamports more than 1M, to start filtering = 19
-pub const NUM_MAJOR_STAKERS_FOR_FILTERING: usize = 19;
-
-#[derive(Debug, Serialize, Deserialize, PartialEq, Clone, Copy, AbiExample)]
-#[allow(clippy::large_enum_variant)]
-pub enum StakeState {
-    Uninitialized,
-    Initialized(Meta),
-    Stake(Meta, Stake),
-    RewardsPool,
-}
-=======
->>>>>>> 3ac7e043
 
 #[derive(Debug)]
 pub enum SkippedReason {
@@ -127,61 +89,6 @@
     from(account).and_then(|state: StakeState| state.meta())
 }
 
-<<<<<<< HEAD
-impl Meta {
-    pub fn set_lockup(
-        &mut self,
-        lockup: &LockupArgs,
-        signers: &HashSet<Pubkey>,
-        clock: Option<&Clock>,
-    ) -> Result<(), InstructionError> {
-        match clock {
-            None => {
-                // pre-stake_program_v4 behavior: custodian can set lockups at any time
-                if !signers.contains(&self.lockup.custodian) {
-                    return Err(InstructionError::MissingRequiredSignature);
-                }
-            }
-            Some(clock) => {
-                // post-stake_program_v4 behavior:
-                // * custodian can update the lockup while in force
-                // * withdraw authority can set a new lockup
-                //
-                if self.lockup.is_in_force(clock, None) {
-                    if !signers.contains(&self.lockup.custodian) {
-                        return Err(InstructionError::MissingRequiredSignature);
-                    }
-                } else if !signers.contains(&self.authorized.withdrawer) {
-                    return Err(InstructionError::MissingRequiredSignature);
-                }
-            }
-        }
-        if let Some(unix_timestamp) = lockup.unix_timestamp {
-            self.lockup.unix_timestamp = unix_timestamp;
-        }
-        if let Some(epoch) = lockup.epoch {
-            self.lockup.epoch = epoch;
-        }
-        if let Some(custodian) = lockup.custodian {
-            self.lockup.custodian = custodian;
-        }
-        Ok(())
-    }
-
-    pub fn rewrite_rent_exempt_reserve(
-        &mut self,
-        rent: &Rent,
-        data_len: usize,
-    ) -> Option<(u64, u64)> {
-        let corrected_rent_exempt_reserve = rent.minimum_balance(data_len);
-        if corrected_rent_exempt_reserve != self.rent_exempt_reserve {
-            // We forcibly update rent_excempt_reserve even
-            // if rent_exempt_reserve > account_balance, hoping user might restore
-            // rent_exempt status by depositing.
-            let (old, new) = (self.rent_exempt_reserve, corrected_rent_exempt_reserve);
-            self.rent_exempt_reserve = corrected_rent_exempt_reserve;
-            Some((old, new))
-=======
 fn redelegate(
     stake: &mut Stake,
     stake_lamports: u64,
@@ -203,7 +110,6 @@
         {
             stake.delegation.deactivation_epoch = std::u64::MAX;
             return Ok(());
->>>>>>> 3ac7e043
         } else {
             // can't redelegate to another pubkey if stake is active.
             return Err(StakeError::TooSoonToRedelegate);
@@ -234,289 +140,9 @@
             voter_pubkey,
             stake,
             activation_epoch,
-<<<<<<< HEAD
-            warmup_cooldown_rate,
-            ..Delegation::default()
-        }
-    }
-    pub fn is_bootstrap(&self) -> bool {
-        self.activation_epoch == std::u64::MAX
-    }
-
-    pub fn stake(
-        &self,
-        epoch: Epoch,
-        history: Option<&StakeHistory>,
-        fix_stake_deactivate: bool,
-    ) -> u64 {
-        self.stake_activating_and_deactivating(epoch, history, fix_stake_deactivate)
-            .0
-    }
-
-    // returned tuple is (effective, activating, deactivating) stake
-    #[allow(clippy::comparison_chain)]
-    pub fn stake_activating_and_deactivating(
-        &self,
-        target_epoch: Epoch,
-        history: Option<&StakeHistory>,
-        fix_stake_deactivate: bool,
-    ) -> (u64, u64, u64) {
-        let delegated_stake = self.stake;
-
-        // first, calculate an effective and activating stake
-        let (effective_stake, activating_stake) =
-            self.stake_and_activating(target_epoch, history, fix_stake_deactivate);
-
-        // then de-activate some portion if necessary
-        if target_epoch < self.deactivation_epoch {
-            // not deactivated
-            (effective_stake, activating_stake, 0)
-        } else if target_epoch == self.deactivation_epoch {
-            // can only deactivate what's activated
-            (effective_stake, 0, effective_stake.min(delegated_stake))
-        } else if let Some((history, mut prev_epoch, mut prev_cluster_stake)) =
-            history.and_then(|history| {
-                history
-                    .get(&self.deactivation_epoch)
-                    .map(|cluster_stake_at_deactivation_epoch| {
-                        (
-                            history,
-                            self.deactivation_epoch,
-                            cluster_stake_at_deactivation_epoch,
-                        )
-                    })
-            })
-        {
-            // target_epoch > self.deactivation_epoch
-
-            // loop from my deactivation epoch until the target epoch
-            // current effective stake is updated using its previous epoch's cluster stake
-            let mut current_epoch;
-            let mut current_effective_stake = effective_stake;
-            loop {
-                current_epoch = prev_epoch + 1;
-                // if there is no deactivating stake at prev epoch, we should have been
-                // fully undelegated at this moment
-                if prev_cluster_stake.deactivating == 0 {
-                    break;
-                }
-
-                // I'm trying to get to zero, how much of the deactivation in stake
-                //   this account is entitled to take
-                let weight =
-                    current_effective_stake as f64 / prev_cluster_stake.deactivating as f64;
-
-                // portion of newly not-effective cluster stake I'm entitled to at current epoch
-                let newly_not_effective_cluster_stake =
-                    prev_cluster_stake.effective as f64 * self.warmup_cooldown_rate;
-                let newly_not_effective_stake =
-                    ((weight * newly_not_effective_cluster_stake) as u64).max(1);
-
-                current_effective_stake =
-                    current_effective_stake.saturating_sub(newly_not_effective_stake);
-                if current_effective_stake == 0 {
-                    break;
-                }
-
-                if current_epoch >= target_epoch {
-                    break;
-                }
-                if let Some(current_cluster_stake) = history.get(&current_epoch) {
-                    prev_epoch = current_epoch;
-                    prev_cluster_stake = current_cluster_stake;
-                } else {
-                    break;
-                }
-            }
-
-            // deactivating stake should equal to all of currently remaining effective stake
-            (current_effective_stake, 0, current_effective_stake)
-        } else {
-            // no history or I've dropped out of history, so assume fully deactivated
-            (0, 0, 0)
-        }
-    }
-
-    // returned tuple is (effective, activating) stake
-    fn stake_and_activating(
-        &self,
-        target_epoch: Epoch,
-        history: Option<&StakeHistory>,
-        fix_stake_deactivate: bool,
-    ) -> (u64, u64) {
-        let delegated_stake = self.stake;
-
-        if self.is_bootstrap() {
-            // fully effective immediately
-            (delegated_stake, 0)
-        } else if fix_stake_deactivate && self.activation_epoch == self.deactivation_epoch {
-            // activated but instantly deactivated; no stake at all regardless of target_epoch
-            // this must be after the bootstrap check and before all-is-activating check
-            (0, 0)
-        } else if target_epoch == self.activation_epoch {
-            // all is activating
-            (0, delegated_stake)
-        } else if target_epoch < self.activation_epoch {
-            // not yet enabled
-            (0, 0)
-        } else if let Some((history, mut prev_epoch, mut prev_cluster_stake)) =
-            history.and_then(|history| {
-                history
-                    .get(&self.activation_epoch)
-                    .map(|cluster_stake_at_activation_epoch| {
-                        (
-                            history,
-                            self.activation_epoch,
-                            cluster_stake_at_activation_epoch,
-                        )
-                    })
-            })
-        {
-            // target_epoch > self.activation_epoch
-
-            // loop from my activation epoch until the target epoch summing up my entitlement
-            // current effective stake is updated using its previous epoch's cluster stake
-            let mut current_epoch;
-            let mut current_effective_stake = 0;
-            loop {
-                current_epoch = prev_epoch + 1;
-                // if there is no activating stake at prev epoch, we should have been
-                // fully effective at this moment
-                if prev_cluster_stake.activating == 0 {
-                    break;
-                }
-
-                // how much of the growth in stake this account is
-                //  entitled to take
-                let remaining_activating_stake = delegated_stake - current_effective_stake;
-                let weight =
-                    remaining_activating_stake as f64 / prev_cluster_stake.activating as f64;
-
-                // portion of newly effective cluster stake I'm entitled to at current epoch
-                let newly_effective_cluster_stake =
-                    prev_cluster_stake.effective as f64 * self.warmup_cooldown_rate;
-                let newly_effective_stake =
-                    ((weight * newly_effective_cluster_stake) as u64).max(1);
-
-                current_effective_stake += newly_effective_stake;
-                if current_effective_stake >= delegated_stake {
-                    current_effective_stake = delegated_stake;
-                    break;
-                }
-
-                if current_epoch >= target_epoch || current_epoch >= self.deactivation_epoch {
-                    break;
-                }
-                if let Some(current_cluster_stake) = history.get(&current_epoch) {
-                    prev_epoch = current_epoch;
-                    prev_cluster_stake = current_cluster_stake;
-                } else {
-                    break;
-                }
-            }
-
-            (
-                current_effective_stake,
-                delegated_stake - current_effective_stake,
-            )
-        } else {
-            // no history or I've dropped out of history, so assume fully effective
-            (delegated_stake, 0)
-        }
-    }
-
-    pub(crate) fn rewrite_stake(
-        &mut self,
-        account_balance: u64,
-        rent_exempt_balance: u64,
-    ) -> Option<(u64, u64)> {
-        // note that this will intentionally overwrite innocent
-        // deactivated-then-immeditealy-withdrawn stake accounts as well
-        // this is chosen to minimize the risks from complicated logic,
-        // over some unneeded rewrites
-        let corrected_stake = account_balance.saturating_sub(rent_exempt_balance);
-        if self.stake != corrected_stake {
-            // this could result in creating a 0-staked account;
-            // rewards and staking calc can handle it.
-            let (old, new) = (self.stake, corrected_stake);
-            self.stake = corrected_stake;
-            Some((old, new))
-        } else {
-            None
-        }
-    }
-}
-
-#[derive(Debug, Default, Serialize, Deserialize, PartialEq, Clone, Copy, AbiExample)]
-pub struct Stake {
-    pub delegation: Delegation,
-    /// credits observed is credits from vote account state when delegated or redeemed
-    pub credits_observed: u64,
-}
-
-impl Authorized {
-    pub fn auto(authorized: &Pubkey) -> Self {
-        Self {
-            staker: *authorized,
-            withdrawer: *authorized,
-        }
-    }
-    pub fn check(
-        &self,
-        signers: &HashSet<Pubkey>,
-        stake_authorize: StakeAuthorize,
-    ) -> Result<(), InstructionError> {
-        match stake_authorize {
-            StakeAuthorize::Staker if signers.contains(&self.staker) => Ok(()),
-            StakeAuthorize::Withdrawer if signers.contains(&self.withdrawer) => Ok(()),
-            _ => Err(InstructionError::MissingRequiredSignature),
-        }
-    }
-
-    pub fn authorize(
-        &mut self,
-        signers: &HashSet<Pubkey>,
-        new_authorized: &Pubkey,
-        stake_authorize: StakeAuthorize,
-        lockup_custodian_args: Option<(&Lockup, &Clock, Option<&Pubkey>)>,
-    ) -> Result<(), InstructionError> {
-        match stake_authorize {
-            StakeAuthorize::Staker => {
-                // Allow either the staker or the withdrawer to change the staker key
-                if !signers.contains(&self.staker) && !signers.contains(&self.withdrawer) {
-                    return Err(InstructionError::MissingRequiredSignature);
-                }
-                self.staker = *new_authorized
-            }
-            StakeAuthorize::Withdrawer => {
-                if let Some((lockup, clock, custodian)) = lockup_custodian_args {
-                    if lockup.is_in_force(clock, None) {
-                        match custodian {
-                            None => {
-                                return Err(StakeError::CustodianMissing.into());
-                            }
-                            Some(custodian) => {
-                                if !signers.contains(custodian) {
-                                    return Err(StakeError::CustodianSignatureMissing.into());
-                                }
-
-                                if lockup.is_in_force(clock, Some(custodian)) {
-                                    return Err(StakeError::LockupInForce.into());
-                                }
-                            }
-                        }
-                    }
-                }
-                self.check(signers, stake_authorize)?;
-                self.withdrawer = *new_authorized
-            }
-        }
-        Ok(())
-=======
             config.warmup_cooldown_rate,
         ),
         credits_observed: vote_state.credits(),
->>>>>>> 3ac7e043
     }
 }
 
@@ -709,52 +335,12 @@
 
     let rewards = u64::try_from(rewards).unwrap();
 
-<<<<<<< HEAD
-    fn redelegate(
-        &mut self,
-        stake_lamports: u64,
-        voter_pubkey: &Pubkey,
-        vote_state: &VoteState,
-        clock: &Clock,
-        stake_history: &StakeHistory,
-        config: &Config,
-        can_reverse_deactivation: bool,
-    ) -> Result<(), StakeError> {
-        // If stake is currently active:
-        if self.stake(clock.epoch, Some(stake_history), true) != 0 {
-            // If pubkey of new voter is the same as current,
-            // and we are scheduled to start deactivating this epoch,
-            // we rescind deactivation
-            if self.delegation.voter_pubkey == *voter_pubkey
-                && clock.epoch == self.delegation.deactivation_epoch
-                && can_reverse_deactivation
-            {
-                self.delegation.deactivation_epoch = std::u64::MAX;
-                return Ok(());
-            } else {
-                // can't redelegate to another pubkey if stake is active.
-                return Err(StakeError::TooSoonToRedelegate);
-            }
-        }
-        // Either the stake is freshly activated, is active but has been
-        // deactivated this epoch, or has fully de-activated.
-        // Redelegation implies either re-activation or un-deactivation
-
-        self.delegation.stake = stake_lamports;
-        self.delegation.activation_epoch = clock.epoch;
-        self.delegation.deactivation_epoch = std::u64::MAX;
-        self.delegation.voter_pubkey = *voter_pubkey;
-        self.delegation.warmup_cooldown_rate = config.warmup_cooldown_rate;
-        self.credits_observed = vote_state.credits();
-        Ok(())
-=======
     // don't bother trying to split if fractional lamports got truncated
     if rewards == 0 {
         if let Some(inflation_point_calc_tracer) = inflation_point_calc_tracer.as_ref() {
             inflation_point_calc_tracer(&SkippedReason::ZeroReward.into());
         }
         return None;
->>>>>>> 3ac7e043
     }
     let (voter_rewards, staker_rewards, is_split) = vote_state.commission_split(rewards);
     if let Some(inflation_point_calc_tracer) = inflation_point_calc_tracer.as_ref() {
@@ -862,7 +448,7 @@
         if let StakeState::Uninitialized = self.state()? {
             let rent_exempt_reserve = rent.minimum_balance(self.data_len()?);
 
-            if rent_exempt_reserve + MIN_DELEGATE_STAKE_AMOUNT <= self.lamports()? {
+            if rent_exempt_reserve < self.lamports()? {
                 self.set_state(&StakeState::Initialized(Meta {
                     rent_exempt_reserve,
                     authorized: *authorized,
@@ -1045,18 +631,12 @@
                         split.data_len()? as u64,
                     );
 
-                    // TODO(velas): check if we can revert updates below to solana upstream
-                    let self_min_balance = meta.rent_exempt_reserve + MIN_DELEGATE_STAKE_AMOUNT;
-                    let split_min_balance = split_rent_exempt_reserve + MIN_DELEGATE_STAKE_AMOUNT;
-
-                    let split_needs = split_min_balance.saturating_sub(split.lamports()?);
-                    let retain_self = lamports != self.lamports()?;
                     // verify enough lamports for rent and more than 0 stake in new split account
-                    if lamports <= split_needs
+                    if lamports <= split_rent_exempt_reserve.saturating_sub(split.lamports()?)
                         // if not full withdrawal
-                        || (retain_self
-                            // verify more than MIN_DELEGATE_STAKE_AMOUNT stake left in previous stake
-                            && checked_add(lamports, self_min_balance)? >= self.lamports()?)
+                        || (lamports != self.lamports()?
+                            // verify more than 0 stake left in previous stake
+                            && checked_add(lamports, meta.rent_exempt_reserve)? >= self.lamports()?)
                     {
                         return Err(InstructionError::InsufficientFunds);
                     }
@@ -1079,11 +659,7 @@
                         // different sizes.
                         let remaining_stake_delta =
                             lamports.saturating_sub(meta.rent_exempt_reserve);
-                        let split_stake_amount = std::cmp::min(
-                            lamports.saturating_sub(split_rent_exempt_reserve),
-                            remaining_stake_delta,
-                        );
-                        (remaining_stake_delta, split_stake_amount)
+                        (remaining_stake_delta, remaining_stake_delta)
                     } else {
                         // Otherwise, the new split stake should reflect the entire split
                         // requested, less any lamports needed to cover the split_rent_exempt_reserve
@@ -1107,18 +683,12 @@
                         split.data_len()? as u64,
                     );
 
-                    // TODO(velas): check if we can revert updates below to solana upstream
-                    let self_min_balance = meta.rent_exempt_reserve + MIN_DELEGATE_STAKE_AMOUNT;
-                    let split_min_balance = split_rent_exempt_reserve + MIN_DELEGATE_STAKE_AMOUNT;
-
-                    let split_needs = split_min_balance.saturating_sub(split.lamports()?);
-                    let retain_self = lamports != self.lamports()?;
                     // enough lamports for rent and more than 0 stake in new split account
-                    if lamports <= split_needs
+                    if lamports <= split_rent_exempt_reserve.saturating_sub(split.lamports()?)
                         // if not full withdrawal
-                        || (retain_self
+                        || (lamports != self.lamports()?
                             // verify more than 0 stake left in previous stake
-                            && checked_add(lamports, self_min_balance)? >= self.lamports()?)
+                            && checked_add(lamports, meta.rent_exempt_reserve)? >= self.lamports()?)
                     {
                         return Err(InstructionError::InsufficientFunds);
                     }
@@ -1247,17 +817,7 @@
                     meta.rent_exempt_reserve
                 };
 
-<<<<<<< HEAD
-                let reserve = if prevent_withdraw_to_zero {
-                    checked_add(meta.rent_exempt_reserve, 1)? // stake accounts must have a balance > rent_exempt_reserve
-                } else {
-                    meta.rent_exempt_reserve
-                };
-
-                (meta.lockup, reserve + MIN_DELEGATE_STAKE_AMOUNT, false)
-=======
                 (meta.lockup, reserve, false)
->>>>>>> 3ac7e043
             }
             StakeState::Uninitialized => {
                 if !signers.contains(self.unsigned_key()) {
@@ -1287,17 +847,6 @@
             && lamports_and_reserve > self.lamports()?
         {
             assert!(!is_staked);
-            return Err(InstructionError::InsufficientFunds);
-        }
-
-        // After withdraw we should have atleast MIN_DELEGATE_STAKE_AMOUNT on balance.
-
-        // this is constant, and can be changed in future
-        #[allow(clippy::absurd_extreme_comparisons)]
-        if self.lamports()?.saturating_sub(lamports) < MIN_DELEGATE_STAKE_AMOUNT
-            // or our account should be removed
-            && lamports != self.lamports()?
-        {
             return Err(InstructionError::InsufficientFunds);
         }
 
@@ -1936,7 +1485,6 @@
     }
 
     #[test]
-    #[allow(clippy::bool_assert_comparison)]
     fn test_stake_is_bootstrap() {
         assert!(Delegation {
             activation_epoch: std::u64::MAX,
@@ -2101,11 +1649,7 @@
             .unwrap();
 
         // verify that deactivation has been cleared
-<<<<<<< HEAD
-        let stake = StakeState::stake_from(&stake_keyed_account.account.borrow()).unwrap();
-=======
         let stake = stake_from(&stake_keyed_account.account.borrow()).unwrap();
->>>>>>> 3ac7e043
         assert_eq!(stake.delegation.deactivation_epoch, std::u64::MAX);
 
         // verify that delegate to a different vote account fails
@@ -2142,13 +1686,9 @@
 
         // signed but faked vote account
         let faked_vote_account = vote_account_2.clone();
-<<<<<<< HEAD
-        faked_vote_account.borrow_mut().owner = solana_sdk::pubkey::new_rand();
-=======
         faked_vote_account
             .borrow_mut()
             .set_owner(solana_sdk::pubkey::new_rand());
->>>>>>> 3ac7e043
         let faked_vote_keyed_account =
             KeyedAccount::new(&vote_pubkey_2, false, &faked_vote_account);
         assert_eq!(
@@ -2585,7 +2125,6 @@
     }
 
     #[test]
-    #[allow(clippy::branches_sharing_code)]
     fn test_stop_activating_after_deactivation() {
         solana_logger::setup();
         let stake = Delegation {
@@ -2768,7 +2307,7 @@
     #[test]
     fn test_stake_initialize() {
         let stake_pubkey = solana_sdk::pubkey::new_rand();
-        let stake_lamports = MIN_DELEGATE_STAKE_AMOUNT;
+        let stake_lamports = 42;
         let stake_account =
             AccountSharedData::new_ref(stake_lamports, std::mem::size_of::<StakeState>(), &id());
 
@@ -2942,7 +2481,7 @@
     #[test]
     fn test_set_lockup() {
         let stake_pubkey = solana_sdk::pubkey::new_rand();
-        let stake_lamports = MIN_DELEGATE_STAKE_AMOUNT;
+        let stake_lamports = 42;
         let stake_account = AccountSharedData::new_ref_data_with_space(
             stake_lamports,
             &StakeState::Uninitialized,
@@ -3043,7 +2582,7 @@
     #[test]
     fn test_optional_lockup_for_stake_program_v3_and_earlier() {
         let stake_pubkey = solana_sdk::pubkey::new_rand();
-        let stake_lamports = MIN_DELEGATE_STAKE_AMOUNT;
+        let stake_lamports = 42;
         let stake_account = AccountSharedData::new_ref_data_with_space(
             stake_lamports,
             &StakeState::Uninitialized,
@@ -3135,8 +2674,6 @@
                 },
                 &vec![custodian].into_iter().collect(),
                 None
-<<<<<<< HEAD
-=======
             ),
             Ok(())
         );
@@ -3239,7 +2776,6 @@
                     epoch: Epoch::MAX,
                     ..Clock::default()
                 })
->>>>>>> 3ac7e043
             ),
             Ok(())
         );
@@ -3262,110 +2798,14 @@
         assert_eq!(
             stake_keyed_account.set_lockup(
                 &LockupArgs::default(),
-<<<<<<< HEAD
-                &vec![custodian].into_iter().collect(),
-                None
-            ),
-            Err(InstructionError::MissingRequiredSignature)
-        );
-    }
-
-    #[test]
-    fn test_optional_lockup_for_stake_program_v4() {
-        let stake_pubkey = solana_sdk::pubkey::new_rand();
-        let stake_lamports = MIN_DELEGATE_STAKE_AMOUNT + 400;
-        let stake_account = AccountSharedData::new_ref_data_with_space(
-            stake_lamports,
-            &StakeState::Uninitialized,
-            std::mem::size_of::<StakeState>(),
-            &id(),
-        )
-        .expect("stake_account");
-        let stake_keyed_account = KeyedAccount::new(&stake_pubkey, false, &stake_account);
-
-        let custodian = solana_sdk::pubkey::new_rand();
-        stake_keyed_account
-            .initialize(
-                &Authorized::auto(&stake_pubkey),
-                &Lockup {
-                    unix_timestamp: 1,
-                    epoch: 1,
-                    custodian,
-                },
-                &Rent::free(),
-            )
-            .unwrap();
-
-        // Lockup in force: authorized withdrawer cannot change it
-        assert_eq!(
-            stake_keyed_account.set_lockup(
-                &LockupArgs {
-                    unix_timestamp: Some(2),
-                    epoch: None,
-                    custodian: None
-                },
-                &vec![stake_pubkey].into_iter().collect(),
-                Some(&Clock::default())
-=======
                 &vec![stake_pubkey].into_iter().collect(),
                 Some(&Clock {
                     unix_timestamp: UnixTimestamp::MAX,
                     epoch: Epoch::MAX,
                     ..Clock::default()
                 })
->>>>>>> 3ac7e043
             ),
             Err(InstructionError::MissingRequiredSignature)
-        );
-
-        // Lockup in force: custodian can change it
-        assert_eq!(
-            stake_keyed_account.set_lockup(
-                &LockupArgs {
-                    unix_timestamp: Some(2),
-                    epoch: None,
-                    custodian: None
-                },
-                &vec![custodian].into_iter().collect(),
-                Some(&Clock::default())
-            ),
-            Ok(())
-        );
-
-        // Lockup expired: custodian cannot change it
-        assert_eq!(
-            stake_keyed_account.set_lockup(
-                &LockupArgs {
-                    unix_timestamp: Some(3),
-                    epoch: None,
-                    custodian: None,
-                },
-                &vec![custodian].into_iter().collect(),
-                Some(&Clock {
-                    unix_timestamp: UnixTimestamp::MAX,
-                    epoch: Epoch::MAX,
-                    ..Clock::default()
-                })
-            ),
-            Err(InstructionError::MissingRequiredSignature)
-        );
-
-        // Lockup expired: authorized withdrawer can change it
-        assert_eq!(
-            stake_keyed_account.set_lockup(
-                &LockupArgs {
-                    unix_timestamp: Some(3),
-                    epoch: None,
-                    custodian: None,
-                },
-                &vec![stake_pubkey].into_iter().collect(),
-                Some(&Clock {
-                    unix_timestamp: UnixTimestamp::MAX,
-                    epoch: Epoch::MAX,
-                    ..Clock::default()
-                })
-            ),
-            Ok(())
         );
     }
 
@@ -3888,14 +3328,10 @@
             ),
             Ok(())
         );
-<<<<<<< HEAD
-        stake_account.borrow_mut().lamports += stake; // top up account
-=======
         stake_account
             .borrow_mut()
             .checked_add_lamports(stake)
             .unwrap(); // top up account
->>>>>>> 3ac7e043
         let stake_keyed_account = KeyedAccount::new(&stake_pubkey, true, &stake_account);
         assert_eq!(
             stake_keyed_account.withdraw(
@@ -4018,13 +3454,8 @@
         let mut vote_state = VoteState::default();
 
         // bootstrap means fully-vested stake at epoch 0 with
-<<<<<<< HEAD
-        //  10_000_000 VLX is a big but not unreasaonable stake
-        let stake = Stake::new(
-=======
         //  10_000_000 SOL is a big but not unreasaonable stake
         let stake = new_stake(
->>>>>>> 3ac7e043
             native_token::sol_to_lamports(10_000_000f64),
             &Pubkey::default(),
             &vote_state,
@@ -4672,7 +4103,7 @@
     #[test]
     fn test_split_source_uninitialized() {
         let stake_pubkey = solana_sdk::pubkey::new_rand();
-        let stake_lamports = MIN_DELEGATE_STAKE_AMOUNT * 2;
+        let stake_lamports = 42;
         let stake_account = AccountSharedData::new_ref_data_with_space(
             stake_lamports,
             &StakeState::Uninitialized,
@@ -4719,7 +4150,7 @@
     #[test]
     fn test_split_split_not_uninitialized() {
         let stake_pubkey = solana_sdk::pubkey::new_rand();
-        let stake_lamports = MIN_DELEGATE_STAKE_AMOUNT * 2;
+        let stake_lamports = 42;
         let stake_account = AccountSharedData::new_ref_data_with_space(
             stake_lamports,
             &StakeState::Stake(Meta::auto(&stake_pubkey), just_stake(stake_lamports)),
@@ -4759,7 +4190,7 @@
     #[test]
     fn test_split_more_than_staked() {
         let stake_pubkey = solana_sdk::pubkey::new_rand();
-        let stake_lamports = 42 + MIN_DELEGATE_STAKE_AMOUNT * 2;
+        let stake_lamports = 42;
         let stake_account = AccountSharedData::new_ref_data_with_space(
             stake_lamports,
             &StakeState::Stake(
@@ -4794,8 +4225,8 @@
     fn test_split_with_rent() {
         let stake_pubkey = solana_sdk::pubkey::new_rand();
         let split_stake_pubkey = solana_sdk::pubkey::new_rand();
+        let stake_lamports = 10_000_000;
         let rent_exempt_reserve = 2_282_880;
-        let stake_lamports = 100 + MIN_DELEGATE_STAKE_AMOUNT + rent_exempt_reserve;
         let signers = vec![stake_pubkey].into_iter().collect();
 
         let meta = Meta {
@@ -4843,7 +4274,7 @@
             // doesn't leave enough for initial stake to be non-zero
             assert_eq!(
                 stake_keyed_account.split(
-                    stake_lamports - (rent_exempt_reserve + MIN_DELEGATE_STAKE_AMOUNT),
+                    stake_lamports - rent_exempt_reserve,
                     &split_stake_keyed_account,
                     &signers
                 ),
@@ -4857,7 +4288,7 @@
                 .set_lamports(10_000_000);
             assert_eq!(
                 stake_keyed_account.split(
-                    stake_lamports - (rent_exempt_reserve + 1 + MIN_DELEGATE_STAKE_AMOUNT), // leave rent_exempt_reserve + MIN_DELEGATE_STAKE_AMOUNT in original account
+                    stake_lamports - (rent_exempt_reserve + 1), // leave rent_exempt_reserve + 1 in original account
                     &split_stake_keyed_account,
                     &signers
                 ),
@@ -4872,8 +4303,7 @@
                         *meta,
                         Stake {
                             delegation: Delegation {
-                                stake: stake_lamports
-                                    - (rent_exempt_reserve + 1 + MIN_DELEGATE_STAKE_AMOUNT),
+                                stake: stake_lamports - rent_exempt_reserve - 1,
                                 ..stake.delegation
                             },
                             ..*stake
@@ -4881,22 +4311,12 @@
                     ))
                 );
                 assert_eq!(
-<<<<<<< HEAD
-                    stake_keyed_account.account.borrow().lamports,
-                    MIN_DELEGATE_STAKE_AMOUNT + rent_exempt_reserve + 1
-                );
-                assert_eq!(
-                    split_stake_keyed_account.account.borrow().lamports,
-                    10_000_000 + stake_lamports
-                        - (rent_exempt_reserve + 1 + MIN_DELEGATE_STAKE_AMOUNT)
-=======
                     stake_keyed_account.account.borrow().lamports(),
                     rent_exempt_reserve + 1
                 );
                 assert_eq!(
                     split_stake_keyed_account.account.borrow().lamports(),
                     10_000_000 + stake_lamports - rent_exempt_reserve - 1
->>>>>>> 3ac7e043
                 );
             }
         }
@@ -4905,7 +4325,7 @@
     #[test]
     fn test_split() {
         let stake_pubkey = solana_sdk::pubkey::new_rand();
-        let stake_lamports = 42 + MIN_DELEGATE_STAKE_AMOUNT * 2;
+        let stake_lamports = 42;
 
         let split_stake_pubkey = solana_sdk::pubkey::new_rand();
         let signers = vec![stake_pubkey].into_iter().collect();
@@ -5036,7 +4456,7 @@
         let stake_pubkey = solana_sdk::pubkey::new_rand();
         let rent = Rent::default();
         let rent_exempt_reserve = rent.minimum_balance(std::mem::size_of::<StakeState>());
-        let stake_lamports = MIN_DELEGATE_STAKE_AMOUNT * 2 + rent_exempt_reserve * 3; // Enough to allow half to be split and remain rent-exempt
+        let stake_lamports = rent_exempt_reserve * 3; // Enough to allow half to be split and remain rent-exempt
 
         let split_stake_pubkey = solana_sdk::pubkey::new_rand();
         let signers = vec![stake_pubkey].into_iter().collect();
@@ -5136,7 +4556,7 @@
         let stake_pubkey = solana_sdk::pubkey::new_rand();
         let rent = Rent::default();
         let rent_exempt_reserve = rent.minimum_balance(std::mem::size_of::<StakeState>());
-        let stake_lamports = MIN_DELEGATE_STAKE_AMOUNT * 2 + rent_exempt_reserve * 3; // Enough to allow half to be split and remain rent-exempt
+        let stake_lamports = rent_exempt_reserve * 3; // Enough to allow half to be split and remain rent-exempt
 
         let split_stake_pubkey = solana_sdk::pubkey::new_rand();
         let signers = vec![stake_pubkey].into_iter().collect();
@@ -5268,17 +4688,16 @@
             std::mem::size_of::<StakeState>() as u64,
             std::mem::size_of::<StakeState>() as u64 + 100,
         );
-        let stake_lamports = MIN_DELEGATE_STAKE_AMOUNT + expected_rent_exempt_reserve + 1;
-        // Enough so that split stake is > MIN_DELEGATE_STAKE_AMOUNT
-        let split_amount = stake_lamports - (rent_exempt_reserve + 1) - MIN_DELEGATE_STAKE_AMOUNT;
+        let stake_lamports = expected_rent_exempt_reserve + 1;
+        let split_amount = stake_lamports - (rent_exempt_reserve + 1); // Enough so that split stake is > 0
 
         let state = StakeState::Stake(meta, just_stake(stake_lamports - rent_exempt_reserve));
 
         let split_lamport_balances = vec![
-            MIN_DELEGATE_STAKE_AMOUNT,
-            MIN_DELEGATE_STAKE_AMOUNT + 1,
-            MIN_DELEGATE_STAKE_AMOUNT + expected_rent_exempt_reserve,
-            MIN_DELEGATE_STAKE_AMOUNT + expected_rent_exempt_reserve + 1,
+            0,
+            1,
+            expected_rent_exempt_reserve,
+            expected_rent_exempt_reserve + 1,
         ];
         for initial_balance in split_lamport_balances {
             let split_stake_account = AccountSharedData::new_ref_data_with_space(
@@ -5304,7 +4723,6 @@
             // should always return error when splitting to larger account
             let split_result =
                 stake_keyed_account.split(split_amount, &split_stake_keyed_account, &signers);
-
             assert_eq!(split_result, Err(InstructionError::InvalidAccountData));
 
             // Splitting 100% of source should not make a difference
@@ -5319,7 +4737,7 @@
         let stake_pubkey = solana_sdk::pubkey::new_rand();
         let rent = Rent::default();
         let rent_exempt_reserve = rent.minimum_balance(std::mem::size_of::<StakeState>());
-        let stake_lamports = MIN_DELEGATE_STAKE_AMOUNT + rent_exempt_reserve * 3; // Arbitrary amount over rent_exempt_reserve
+        let stake_lamports = rent_exempt_reserve * 3; // Arbitrary amount over rent_exempt_reserve
 
         let split_stake_pubkey = solana_sdk::pubkey::new_rand();
         let signers = vec![stake_pubkey].into_iter().collect();
@@ -5405,7 +4823,7 @@
         let stake_pubkey = solana_sdk::pubkey::new_rand();
         let rent = Rent::default();
         let rent_exempt_reserve = rent.minimum_balance(std::mem::size_of::<StakeState>());
-        let stake_lamports = MIN_DELEGATE_STAKE_AMOUNT + rent_exempt_reserve * 3; // Arbitrary amount over rent_exempt_reserve
+        let stake_lamports = rent_exempt_reserve * 3; // Arbitrary amount over rent_exempt_reserve
 
         let split_stake_pubkey = solana_sdk::pubkey::new_rand();
         let signers = vec![stake_pubkey].into_iter().collect();
@@ -5479,7 +4897,7 @@
         let stake_pubkey = solana_sdk::pubkey::new_rand();
         let rent = Rent::default();
         let rent_exempt_reserve = rent.minimum_balance(std::mem::size_of::<StakeState>());
-        let stake_lamports = MIN_DELEGATE_STAKE_AMOUNT + rent_exempt_reserve;
+        let stake_lamports = rent_exempt_reserve + 1;
 
         let split_stake_pubkey = solana_sdk::pubkey::new_rand();
         let signers = vec![stake_pubkey].into_iter().collect();
@@ -5494,7 +4912,7 @@
             StakeState::Initialized(meta),
             StakeState::Stake(meta, just_stake(stake_lamports - rent_exempt_reserve)),
         ] {
-            // Test that splitting to a larger account fails, because of rent exempt
+            // Test that splitting to a larger account fails
             let split_stake_account = AccountSharedData::new_ref_data_with_space(
                 0,
                 &StakeState::Uninitialized,
@@ -6183,7 +5601,6 @@
     }
 
     #[test]
-    #[allow(clippy::bool_assert_comparison)]
     fn test_lockup_is_expired() {
         let custodian = solana_sdk::pubkey::new_rand();
         let lockup = Lockup {
@@ -6244,9 +5661,9 @@
     fn test_dbg_stake_minimum_balance() {
         let minimum_balance = Rent::default().minimum_balance(std::mem::size_of::<StakeState>());
         panic!(
-            "stake minimum_balance: {} lamports, {} VLX",
+            "stake minimum_balance: {} lamports, {} SOL",
             minimum_balance,
-            minimum_balance as f64 / solana_sdk::native_token::LAMPORTS_PER_VLX as f64
+            minimum_balance as f64 / solana_sdk::native_token::LAMPORTS_PER_SOL as f64
         );
     }
 
@@ -6356,7 +5773,7 @@
 
     #[test]
     fn test_redelegate_consider_balance_changes() {
-        let initial_lamports = MIN_DELEGATE_STAKE_AMOUNT * 2;
+        let initial_lamports = 4242424242;
         let rent = Rent::default();
         let rent_exempt_reserve = rent.minimum_balance(std::mem::size_of::<StakeState>());
         let withdrawer_pubkey = Pubkey::new_unique();
@@ -6639,11 +6056,7 @@
 
     #[test]
     fn test_metas_can_merge_pre_v4() {
-<<<<<<< HEAD
-        let invoke_context = MockInvokeContext::default();
-=======
         let invoke_context = InvokeContext::new_mock(&[], &[]);
->>>>>>> 3ac7e043
         // Identical Metas can merge
         assert!(MergeKind::metas_can_merge(
             &invoke_context,
@@ -6729,11 +6142,7 @@
 
     #[test]
     fn test_metas_can_merge_v4() {
-<<<<<<< HEAD
-        let invoke_context = MockInvokeContext::default();
-=======
         let invoke_context = InvokeContext::new_mock(&[], &[]);
->>>>>>> 3ac7e043
         // Identical Metas can merge
         assert!(MergeKind::metas_can_merge(
             &invoke_context,
@@ -6827,37 +6236,10 @@
             &metas_with_lockup2,
             &metas_with_lockup1,
             Some(&Clock::default())
-<<<<<<< HEAD
-=======
         )
         .is_err());
 
         let clock = Clock {
-            epoch: lockup1_epoch + 1,
-            unix_timestamp: lockup1_timestamp + 1,
-            ..Clock::default()
-        };
-
-        // Mismatched lockups fail when either in force
-        assert_ne!(metas_with_lockup1.lockup, Meta::default().lockup);
-        assert!(MergeKind::metas_can_merge(
-            &invoke_context,
-            &metas_with_lockup1,
-            &metas_with_lockup2,
-            Some(&clock)
-        )
-        .is_err());
-        assert!(MergeKind::metas_can_merge(
-            &invoke_context,
-            &metas_with_lockup2,
-            &metas_with_lockup1,
-            Some(&clock)
->>>>>>> 3ac7e043
-        )
-        .is_err());
-
-        let clock = Clock {
-<<<<<<< HEAD
             epoch: lockup1_epoch + 1,
             unix_timestamp: lockup1_timestamp + 1,
             ..Clock::default()
@@ -6881,8 +6263,6 @@
         .is_err());
 
         let clock = Clock {
-=======
->>>>>>> 3ac7e043
             epoch: lockup2_epoch + 1,
             unix_timestamp: lockup2_timestamp + 1,
             ..Clock::default()
