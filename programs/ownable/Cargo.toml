--- conflicted
+++ resolved
@@ -1,10 +1,6 @@
 [package]
 name = "solana-ownable"
-<<<<<<< HEAD
-version = "1.5.19"
-=======
 version = "1.6.14"
->>>>>>> 7759210f
 description = "ownable program"
 authors = ["Solana Maintainers <maintainers@solana.foundation>"]
 repository = "https://github.com/solana-labs/solana"
@@ -15,21 +11,13 @@
 
 [dependencies]
 bincode = "1.3.1"
-<<<<<<< HEAD
-solana-sdk = { path = "../../sdk", version = "=1.5.19" }
-=======
 solana-sdk = { path = "../../sdk", version = "=1.6.14" }
->>>>>>> 7759210f
 num-derive = "0.3"
 num-traits = "0.2"
 thiserror = "1.0"
 
 [dev-dependencies]
-<<<<<<< HEAD
-solana-runtime = { path = "../../runtime", version = "=1.5.19" }
-=======
 solana-runtime = { path = "../../runtime", version = "=1.6.14" }
->>>>>>> 7759210f
 
 [lib]
 crate-type = ["lib", "cdylib"]
