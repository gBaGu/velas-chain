--- conflicted
+++ resolved
@@ -192,13 +192,10 @@
     pool: EthPool<SystemClock>,
     min_gas_price: U256,
     whitelist: Vec<TxFilter>,
-<<<<<<< HEAD
+    pub batch_state_map: BatchStateMap,
+    max_batch_duration: Option<Duration>,
     gas_station_program_id: Option<Pubkey>,
     redirect_to_proxy_filters: Vec<EvmContractToPayerKeys>,
-=======
-    pub batch_state_map: BatchStateMap,
-    max_batch_duration: Option<Duration>,
->>>>>>> 47db65ed
 }
 
 impl EvmBridge {
@@ -246,12 +243,10 @@
             pool,
             min_gas_price,
             whitelist: vec![],
-<<<<<<< HEAD
+            batch_state_map: Default::default(),
+            max_batch_duration: None,
             gas_station_program_id: None,
             redirect_to_proxy_filters: vec![],
-=======
-            batch_state_map: Default::default(),
-            max_batch_duration: None,
         }
     }
 
@@ -263,7 +258,6 @@
             let mut error = jsonrpc_core::Error::internal_error();
             error.message = "Batch is taking too long".to_string();
             return Err(error);
->>>>>>> 47db65ed
         }
         Ok(())
     }
@@ -272,7 +266,14 @@
         self.whitelist = whitelist;
     }
 
-<<<<<<< HEAD
+    pub fn get_max_batch_duration(&self) -> Option<Duration> {
+        self.max_batch_duration
+    }
+
+    fn set_max_batch_duration(&mut self, max_duration: Duration) {
+        self.max_batch_duration = Some(max_duration);
+    }
+
     fn set_redirect_to_proxy_filters(
         &mut self,
         gas_station_program_id: Pubkey,
@@ -288,14 +289,6 @@
                 item
             })
             .collect();
-=======
-    pub fn get_max_batch_duration(&self) -> Option<Duration> {
-        self.max_batch_duration
-    }
-
-    fn set_max_batch_duration(&mut self, max_duration: Duration) {
-        self.max_batch_duration = Some(max_duration);
->>>>>>> 47db65ed
     }
 
     /// Wrap evm tx into solana, optionally add meta keys, to solana signature.
@@ -1120,16 +1113,14 @@
     #[structopt(long = "whitelist-path")]
     whitelist_path: Option<String>,
 
-<<<<<<< HEAD
+    /// Maximum number of seconds to process batched jsonrpc requests.
+    #[structopt(long = "rpc-max-batch-time")]
+    max_batch_duration: Option<u64>,
+
     #[structopt(long = "gas-station")]
     gas_station_program_id: Option<Pubkey>,
     #[structopt(long = "redirect-to-proxy")]
     redirect_contracts_to_proxy: Vec<EvmContractToPayerKeys>,
-=======
-    /// Maximum number of seconds to process batched jsonrpc requests.
-    #[structopt(long = "rpc-max-batch-time")]
-    max_batch_duration: Option<u64>,
->>>>>>> 47db65ed
 }
 
 impl Args {
@@ -1224,7 +1215,9 @@
         min_gas_price,
     );
     meta.set_whitelist(whitelist);
-<<<<<<< HEAD
+    if let Some(max_duration) = args.max_batch_duration.map(Duration::from_secs) {
+        meta.set_max_batch_duration(max_duration);
+    }
     if !args.redirect_contracts_to_proxy.is_empty() {
         let gas_station_program_id = args
             .gas_station_program_id
@@ -1235,10 +1228,6 @@
             gas_station_program_id,
             args.redirect_contracts_to_proxy,
         );
-=======
-    if let Some(max_duration) = args.max_batch_duration.map(Duration::from_secs) {
-        meta.set_max_batch_duration(max_duration);
->>>>>>> 47db65ed
     }
     let meta = Arc::new(meta);
 
@@ -1413,13 +1402,10 @@
             pool: EthPool::new(SystemClock),
             min_gas_price: 0.into(),
             whitelist: vec![],
-<<<<<<< HEAD
+            batch_state_map: Default::default(),
+            max_batch_duration: None,
             gas_station_program_id: None,
             redirect_to_proxy_filters: vec![],
-=======
-            batch_state_map: Default::default(),
-            max_batch_duration: None,
->>>>>>> 47db65ed
         });
 
         let rpc = BridgeErpcImpl {};
