use num_derive::{FromPrimitive, ToPrimitive};
use solana_sdk::decode_error::DecodeError;

use snafu::Snafu;

/// Reasons the evm execution can fail.
#[derive(Debug, Clone, PartialEq, FromPrimitive, ToPrimitive, Snafu)]
pub enum EvmError {
    #[snafu(display("Cross-Program EVM execution disabled."))]
    CrossExecutionNotEnabled,

    #[snafu(display("InvokeContext didn't provide evm executor."))]
    EvmExecutorNotFound,

    #[snafu(display("Recursive cross-program EVM execution disabled."))]
    RecursiveCrossExecution,

    #[snafu(display("Internal executor error."))]
    InternalExecutorError,

    #[snafu(display("Internal transaction error."))]
    InternalTransactionError,

    #[snafu(display("Instruction expect additional account as argument."))]
    MissingAccount,

    #[snafu(display("Instruction expect some account to be a signer."))]
    MissingRequiredSignature,

    #[snafu(display("Authorized transaction EVM address should be calculated from sender address using evm_address_for_program."))]
    AuthorizedTransactionIncorrectAddress,

    #[snafu(display("Wrong AuthorizedTx account owner.."))]
    AuthorizedTransactionIncorrectOwner,

    #[snafu(display("Cannot free ownership of an account that EVM didn't own."))]
    FreeNotEvmAccount,

    #[snafu(display("Cannot process swap, sender has no enoght tokens."))]
    SwapInsufficient,

    #[snafu(display("Internal Error: Cannot borrow some of account."))]
    BorrowingFailed,

    #[snafu(display("Failed to allocate space in storage account."))]
    AllocateStorageFailed,

    #[snafu(display("Failed to write data into storage account."))]
    WriteStorageFailed,

    #[snafu(display("Failed to deserialize data from account."))]
    DeserializationError,

    #[snafu(display("EVM Transaction was reverted."))]
    RevertTransaction,

    #[snafu(display("This instruction is not supported yet."))]
    InstructionNotSupportedYet,

<<<<<<< HEAD
    #[snafu(display("This instruction cause overflow in fee refund calculation."))]
    OverflowInRefund,
=======
    #[snafu(display("Native account has not enough tokens."))]
    NativeAccountInsufficientFunds, // TODO: can we merge this with SwapInsufficient?
>>>>>>> 5e51da67
}

impl<E> DecodeError<E> for EvmError {
    fn type_of() -> &'static str {
        "EvmError"
    }
}<|MERGE_RESOLUTION|>--- conflicted
+++ resolved
@@ -57,13 +57,11 @@
     #[snafu(display("This instruction is not supported yet."))]
     InstructionNotSupportedYet,
 
-<<<<<<< HEAD
     #[snafu(display("This instruction cause overflow in fee refund calculation."))]
     OverflowInRefund,
-=======
+
     #[snafu(display("Native account has not enough tokens."))]
     NativeAccountInsufficientFunds, // TODO: can we merge this with SwapInsufficient?
->>>>>>> 5e51da67
 }
 
 impl<E> DecodeError<E> for EvmError {
