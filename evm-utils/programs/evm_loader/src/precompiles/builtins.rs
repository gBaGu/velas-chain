--- conflicted
+++ resolved
@@ -1,13 +1,8 @@
 use snafu::{ensure, ResultExt};
 use std::{marker::PhantomData, str::FromStr};
 
-<<<<<<< HEAD
 use ethabi::{Function, Param, ParamType, StateMutability, Token};
-use evm_state::{ExitSucceed, executor::PrecompileOutput};
-=======
-use ethabi::{Function, Param, ParamType, Token};
-use evm_state::{CallScheme, ExitSucceed};
->>>>>>> 589c2902
+use evm_state::{CallScheme, ExitSucceed, executor::PrecompileOutput};
 use once_cell::sync::Lazy;
 use primitive_types::H160;
 
@@ -19,14 +14,14 @@
 use solana_sdk::account::{ReadableAccount, WritableAccount};
 
 pub trait NativeFunction<Inputs> {
-    fn call(&self, inputs: Inputs, cx: PrecompileContext<'_, '_>) -> Result<PrecompileOutput>;
+    fn call(&self, inputs: Inputs, cx: PrecompileContext<'_, '_>) -> Result<(PrecompileOutput, u64)>;
 }
 
 impl<F, Inputs> NativeFunction<Inputs> for F
 where
-    F: Fn(Inputs, PrecompileContext<'_, '_>) -> Result<PrecompileOutput>,
+    F: Fn(Inputs, PrecompileContext<'_, '_>) -> Result<(PrecompileOutput, u64)>,
 {
-    fn call(&self, inputs: Inputs, cx: PrecompileContext<'_, '_>) -> Result<PrecompileOutput> {
+    fn call(&self, inputs: Inputs, cx: PrecompileContext<'_, '_>) -> Result<(PrecompileOutput, u64)> {
         (*self)(inputs, cx)
     }
 }
@@ -95,7 +90,7 @@
         &self,
         function_abi_input: &[u8],
         cx: PrecompileContext,
-    ) -> Result<PrecompileOutput> {
+    ) -> Result<(PrecompileOutput, u64)> {
         let params = self.parse_abi(function_abi_input)?;
 
         self.implementation.call(params, cx)
@@ -116,7 +111,7 @@
     .expect("Serialization of static data should be determenistic and never fail.")
 });
 
-type EthToVlxImp = fn(Pubkey, PrecompileContext) -> Result<PrecompileOutput>;
+type EthToVlxImp = fn(Pubkey, PrecompileContext) -> Result<(PrecompileOutput, u64)>;
 
 pub static ETH_TO_VLX_CODE: Lazy<NativeContract<EthToVlxImp, Pubkey>> = Lazy::new(|| {
     #[allow(deprecated)]
@@ -133,7 +128,7 @@
     };
 
     // TOOD: Modify gas left.
-    fn implementation(pubkey: Pubkey, cx: PrecompileContext) -> Result<PrecompileOutput> {
+    fn implementation(pubkey: Pubkey, cx: PrecompileContext) -> Result<(PrecompileOutput, u64)> {
         // EVM should ensure that user has enough tokens, before calling this precompile.
 
         log::trace!("Precompile ETH_TO_VLX");
@@ -170,23 +165,17 @@
         if lamports > evm_account.lamports() {
             return InsufficientFunds { lamports }.fail();
         }
-<<<<<<< HEAD
-
-        evm_account.lamports -= lamports;
-        user_account.lamports += lamports;
-        Ok(PrecompileOutput {
-            exit_status: ExitSucceed::Returned,
-            cost: 0,
-            output: vec![],
-            logs: vec![],
-        })
-=======
         let evm_account_lamports = evm_account.lamports().saturating_sub(lamports);
         let user_account_lamports = user_account.lamports().saturating_add(lamports);
         evm_account.set_lamports(evm_account_lamports);
         user_account.set_lamports(user_account_lamports);
-        Ok(PrecompileOk::new(ExitSucceed::Returned, vec![], 0))
->>>>>>> 589c2902
+        Ok((
+            PrecompileOutput {
+                exit_status: ExitSucceed::Returned,
+                output: vec![],
+            },
+            0,
+        ))
     }
 
     NativeContract::new([0xb1, 0xd6, 0x92, 0x7a], abi, implementation)
