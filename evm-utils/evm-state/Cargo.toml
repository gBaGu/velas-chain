[package]
name = "evm-state"
version = "0.1.0"
authors = ["Vladimir Motylenko <vld@stegos.com>"]
edition = "2018"

[dependencies]
<<<<<<< HEAD
evm = { git = "https://github.com/gBaGu/evm", branch = "add-traces-new", features = ["with-serde"] }
=======
evm = { git = "https://github.com/velas/evm", branch = "add-traces-precompile-fix", features = ["with-serde"] }
>>>>>>> 589c2902
secp256k1 = { version = "0.19.0", features = ["recovery", "global-context"] }
# force rand version, because 0.6.5 break compatibility with secp256k1
rand2 = { version = "=0.6.1", package = "rand" }
rocksdb = { git = "https://github.com/velas/rust-rocksdb", branch = "transaction", version = "0.17.0", default-features = false }
# rocksdb = { version = "0.16.0", default-features = false }
triedb = { git = "https://github.com/gBaGu/triedb", branch = "bump-primitive-types", features = ["rocksdb"] }
# triedb = { path = "../../../triedb",  features = ["rocksdb"] }

primitive-types = "0.11.0"
keccak-hash = "0.9.0"
log = "0.4.11"
simple_logger = "2.2"
hex = "0.4.2"
serde = "1.0"
sha3 = "0.9.1"
rand = "0.8.3"
rlp = "0.5.0"
thiserror = "1.0.22"
anyhow = "1.0.34"
bincode = "1.3.1"
borsh = "0.9.3"
lazy_static = "1.4.0"
bytes = "0.6.0"
snafu = "0.7"
derive_more = "0.99.11"
tempfile = "3.1.0"
itertools = "0.10"
ethbloom = "0.11.0"
auto_enums = "0.7"
fixed-hash = "0.7.0"
impl-rlp = "0.3.0"
derivative = "2.2"
dashmap= "4.0"
rayon="1.5"

[dev-dependencies]
criterion = "0.3.3"
quickcheck = "0.9.2"
quickcheck_macros = "0.9.1"
paste = "1.0.3"
ethabi = "17.0.0"
once_cell = "1.6.0"
etc_block = { version = "0.5", package = "etcommon-block" }
etc_rlp = { version = "0.2", package = "etcommon-rlp" }

[[bench]]
name = "bench_evm"
harness = false

[[bench]]
name = "bench_storage"
harness = false<|MERGE_RESOLUTION|>--- conflicted
+++ resolved
@@ -5,11 +5,8 @@
 edition = "2018"
 
 [dependencies]
-<<<<<<< HEAD
-evm = { git = "https://github.com/gBaGu/evm", branch = "add-traces-new", features = ["with-serde"] }
-=======
-evm = { git = "https://github.com/velas/evm", branch = "add-traces-precompile-fix", features = ["with-serde"] }
->>>>>>> 589c2902
+# TODO: change to velas/evm:master
+evm = { git = "https://github.com/gBaGu/evm", branch = "merge-upstream-master", features = ["with-serde"] }
 secp256k1 = { version = "0.19.0", features = ["recovery", "global-context"] }
 # force rand version, because 0.6.5 break compatibility with secp256k1
 rand2 = { version = "=0.6.1", package = "rand" }
