use std::collections::BTreeMap;
use evm::executor::stack::{MemoryStackState, StackState, StackSubstateMetadata};
pub use evm::{
    backend::{Apply, ApplyBackend, Backend, Log, MemoryAccount, MemoryVicinity},
    executor::traces::*,
    executor::stack::StackExecutor,
    Config, Context, Handler, Transfer,
    {ExitError, ExitFatal, ExitReason, ExitRevert, ExitSucceed},
};
use std::fmt;

use log::*;
pub use primitive_types::{H256, U256};
pub use secp256k1::rand;
use snafu::ensure;

use crate::types::H160;
use crate::{
    context::{ChainContext, EvmConfig, ExecutorContext, TransactionContext},
    state::{AccountProvider, EvmBackend, Incomming},
    transactions::{
        Transaction, TransactionAction, TransactionInReceipt, TransactionReceipt,
        UnsignedTransaction, UnsignedTransactionWithCaller,
    },
};
<<<<<<< HEAD
use crate::{error::*, BlockVersion};
pub use evm::executor::stack::{Precompile, PrecompileFailure, PrecompileOutput, PrecompileResult};
=======
use crate::{error::*, BlockVersion, CallScheme};

>>>>>>> 589c2902
pub use triedb::empty_trie_hash;

pub const MAX_TX_LEN: u64 = 3 * 1024 * 1024; // Limit size to 3 MB
pub const TX_MTU: usize = 908;

// NOTE: value must not overflow i32::MAX at least
pub const TEST_CHAIN_ID: u64 = 0xDEAD;

/// Exit result, if succeed, returns `ExitSucceed` - info about execution, Vec<u8> - output data, u64 - gas cost
pub type PrecompileCallResult = Result<(ExitSucceed, Vec<u8>, u64), ExitError>;

pub type OwnedPrecompile<'precompile> = BTreeMap<
    H160,
    Box<dyn Fn(&[u8], Option<u64>, &Context, bool) -> PrecompileResult + 'precompile>,
>;

#[derive(Clone, Debug)]
pub struct ExecutionResult {
    pub exit_reason: evm::ExitReason,
    pub exit_data: Vec<u8>,
    pub used_gas: u64,
    pub tx_logs: Vec<Log>,
    pub tx_id: H256,
    pub traces: Vec<Trace>,
}

impl fmt::Display for ExecutionResult {
    fn fmt(&self, f: &mut fmt::Formatter) -> fmt::Result {
        writeln!(f, "Execution result:")?;
        writeln!(f, "->Used gas: {}", self.used_gas)?;
        if !self.exit_data.is_empty() {
            writeln!(f, "->Output data: {}", hex::encode(&self.exit_data))?;
        }
        writeln!(f, "->Status: {:?}", self.exit_reason)?;
        if !self.tx_logs.is_empty() {
            writeln!(f, "->Logs:")?;
            for (id, l) in self.tx_logs.iter().enumerate() {
                writeln!(f, "-{}>Address: {:?}", id, l.address)?;
                writeln!(f, "-{}>Data: {:?}", id, l.data)?;
                writeln!(f, "-{}>Topics:", id,)?;
                for (id, topic) in l.topics.iter().enumerate() {
                    writeln!(f, "--{}>{:?}", id, topic)?;
                }
                writeln!(f)?;
            }
        }
        if !self.traces.is_empty() {
            writeln!(f, "->Traces:")?;
            for (id, trace) in self.traces.iter().enumerate() {
                writeln!(f, "-{}>Action: {:?}", id, trace.action)?;
                writeln!(f, "-{}>Result: {:?}", id, trace.result)?;
                writeln!(f, "-{}>Subtraces: {}", id, trace.subtraces)?;
                writeln!(f, "-{}>TraceAddress: {:?}", id, trace.trace_address)?;
            }
        }

        writeln!(f, "->Native EVM TXID: {:?}", self.tx_id)
    }
}

#[derive(Debug, Clone, Default)]
pub struct FeatureSet {
    unsigned_tx_fix: bool,
    clear_logs_on_error: bool,
}

impl FeatureSet {
    pub fn new(unsigned_tx_fix: bool, clear_logs_on_error: bool) -> Self {
        FeatureSet {
            unsigned_tx_fix,
            clear_logs_on_error,
        }
    }

    pub fn new_with_all_enabled() -> Self {
        FeatureSet {
            unsigned_tx_fix: true,
            clear_logs_on_error: true,
        }
    }

    pub fn is_unsigned_tx_fix_enabled(&self) -> bool {
        self.unsigned_tx_fix
    }

    pub fn is_clear_logs_on_error_enabled(&self) -> bool {
        self.clear_logs_on_error
    }
}

#[derive(Debug, Clone)]
pub struct Executor {
    pub evm_backend: EvmBackend<Incomming>,
    chain_context: ChainContext,
    config: EvmConfig,

    pub feature_set: FeatureSet,
}

impl Executor {
    // Return new default executor, with empty state stored in temporary dirrectory
    pub fn testing() -> Self {
        Self::with_config(
            Default::default(),
            Default::default(),
            Default::default(),
            Default::default(),
        )
    }
    pub fn default_configs(state: EvmBackend<Incomming>) -> Self {
        Self::with_config(
            state,
            Default::default(),
            Default::default(),
            Default::default(),
        )
    }

    pub fn with_config(
        evm_backend: EvmBackend<Incomming>,
        chain_context: ChainContext,
        config: EvmConfig,
        feature_set: FeatureSet,
    ) -> Self {
        Executor {
            evm_backend,
            chain_context,
            config,
            feature_set,
        }
    }

    pub fn support_precompile(&self) -> bool {
        self.evm_backend.state.block_version >= BlockVersion::VersionConsistentHashes
    }

    pub fn config(&self) -> &EvmConfig {
        &self.config
    }

    #[allow(clippy::too_many_arguments)]
    pub fn transaction_execute_raw(
        &mut self,
        caller: H160,
        nonce: U256,
        gas_price: U256,
        gas_limit: U256,
        action: TransactionAction,
        input: Vec<u8>,
        value: U256,
        tx_chain_id: Option<u64>,
        tx_hash: H256,
<<<<<<< HEAD
        precompiles: OwnedPrecompile,
    ) -> Result<ExecutionResult, Error> {
=======
        withdraw_fee: bool,
        mut precompiles: F,
    ) -> Result<ExecutionResult, Error>
    where
        F: FnMut(
            H160,
            &[u8],
            Option<u64>,
            Option<CallScheme>,
            &Context,
        ) -> Option<PrecompileCallResult>,
    {
>>>>>>> 589c2902
        let state_account = self
            .evm_backend
            .get_account_state(caller)
            .unwrap_or_default();

        let chain_id = self.config.chain_id;

        ensure!(
            tx_chain_id == Some(chain_id),
            WrongChainId {
                chain_id,
                tx_chain_id,
            }
        );

        ensure!(
            self.evm_backend.find_transaction_receipt(tx_hash).is_none(),
            DuplicateTx { tx_hash }
        );

        ensure!(
            nonce == state_account.nonce,
            NonceNotEqual {
                tx_nonce: nonce,
                state_nonce: state_account.nonce,
            }
        );

        ensure!(
            gas_price <= U256::from(u64::MAX),
            GasPriceOutOfBounds { gas_price }
        );

        ensure!(
            gas_price >= self.config.burn_gas_price,
            GasPriceOutOfBounds { gas_price }
        );

        ensure!(
            gas_limit <= U256::from(u64::MAX),
            GasLimitOutOfBounds { gas_limit }
        );

        ensure!(
            self.config.gas_limit >= self.evm_backend.state.used_gas,
            GasLimitConfigAssert {
                gas_limit: self.config.gas_limit,
                gas_used: self.evm_backend.state.used_gas
            }
        );

        let max_fee = gas_limit * gas_price;
        if withdraw_fee {
            ensure!(
                max_fee + value <= state_account.balance,
                CantPayTheBills {
                    value,
                    max_fee,
                    state_balance: state_account.balance,
                }
            );
        }

<<<<<<< HEAD
        let precompiles: Precompile = precompiles.iter().map(|(k, v)| (*k, &**v)).collect();
=======
        let clear_logs_on_error_enabled = self.feature_set.is_clear_logs_on_error_enabled();
>>>>>>> 589c2902
        let config = self.config.to_evm_params();
        let transaction_context = TransactionContext::new(gas_price.as_u64(), caller);
        let execution_context = ExecutorContext::new(
            &mut self.evm_backend,
            self.chain_context,
            transaction_context,
            self.config,
        );

        let block_gas_limit_left = execution_context.gas_left();
        let metadata = StackSubstateMetadata::new(block_gas_limit_left, &config);
        let state = MemoryStackState::new(metadata, &execution_context);
        let mut executor = StackExecutor::new_with_precompiles(state, &config, &precompiles);
        let (exit_reason, exit_data) = match action {
            TransactionAction::Call(addr) => {
                debug!(
                    "TransactionAction::Call caller  = {}, to = {}.",
                    caller, addr
                );
                executor.transact_call(caller, addr, value, input, gas_limit.as_u64(), vec![])
            }
            TransactionAction::Create => {
                let addr = TransactionAction::Create.address(caller, nonce);
                debug!(
                    "TransactionAction::Create caller  = {}, to = {:?}.",
                    caller, addr
                );
                executor.transact_create(caller, value, input, gas_limit.as_u64(), vec![])
            }
        };
        let traces = executor.take_traces();
        let used_gas = executor.used_gas();
        let fee = executor.fee(gas_price);
        let mut executor_state = executor.into_state();

        if withdraw_fee && matches!(exit_reason, ExitReason::Succeed(_)) {
            // Burn the fee, if transaction executed correctly
            executor_state
                .withdraw(caller, fee)
                .map_err(|_| Error::CantPayTheBills {
                    value,
                    max_fee: fee,
                    state_balance: state_account.balance,
                })?;
        }

        // This was assert before, but at some point evm executor waste more gas than exist (on solidty assert opcode).
        ensure!(
            used_gas < block_gas_limit_left,
            GasUsedOutOfBounds {
                used_gas,
                gas_limit: block_gas_limit_left
            }
        );
        let (updates, logs) = executor_state.deconstruct();

        let tx_logs = match clear_logs_on_error_enabled && !exit_reason.is_succeed() {
            true => vec![],
            false => logs.into_iter().collect(),
        };
        execution_context.apply(updates, used_gas);

        Ok(ExecutionResult {
            exit_reason,
            exit_data,
            used_gas,
            tx_logs,
            tx_id: tx_hash,
            traces,
        })
    }

    /// Perform transaction execution without verify signature.
    pub fn transaction_execute_unsinged(
        &mut self,
        caller: H160,
        tx: UnsignedTransaction,
<<<<<<< HEAD
        calculate_tx_hash_with_caller: bool,
        precompiles: OwnedPrecompile,
    ) -> Result<ExecutionResult, Error> {
=======
        withdraw_fee: bool,
        precompiles: F,
    ) -> Result<ExecutionResult, Error>
    where
        F: FnMut(
            H160,
            &[u8],
            Option<u64>,
            Option<CallScheme>,
            &Context,
        ) -> Option<PrecompileCallResult>,
    {
>>>>>>> 589c2902
        let chain_id = self.config.chain_id;

        let unsigned_tx = UnsignedTransactionWithCaller {
            unsigned_tx: tx.clone(),
            caller,
            chain_id,
            signed_compatible: self.feature_set.is_unsigned_tx_fix_enabled(),
        };
        let tx_hash = unsigned_tx.tx_id_hash();
        let result = self.transaction_execute_raw(
            caller,
            tx.nonce,
            tx.gas_price,
            tx.gas_limit,
            tx.action,
            tx.input.clone(),
            tx.value,
            Some(chain_id),
            tx_hash,
            withdraw_fee,
            precompiles,
        )?;

        self.register_tx_with_receipt(TransactionInReceipt::Unsigned(unsigned_tx), result.clone());
        Ok(result)
    }

    pub fn transaction_execute(
        &mut self,
        evm_tx: Transaction,
<<<<<<< HEAD
        precompiles: OwnedPrecompile,
    ) -> Result<ExecutionResult, Error> {
=======
        withdraw_fee: bool,
        precompiles: F,
    ) -> Result<ExecutionResult, Error>
    where
        F: FnMut(
            H160,
            &[u8],
            Option<u64>,
            Option<CallScheme>,
            &Context,
        ) -> Option<PrecompileCallResult>,
    {
>>>>>>> 589c2902
        let caller = evm_tx.caller()?; // This method verify signature.

        let nonce = evm_tx.nonce;
        let gas_price = evm_tx.gas_price;
        let gas_limit = evm_tx.gas_limit;
        let action = evm_tx.action;
        let input = evm_tx.input.clone();
        let value = evm_tx.value;

        let tx_hash = evm_tx.tx_id_hash();
        let result = self.transaction_execute_raw(
            caller,
            nonce,
            gas_price,
            gas_limit,
            action,
            input,
            value,
            evm_tx.signature.chain_id(),
            tx_hash,
            withdraw_fee,
            precompiles,
        )?;

        self.register_tx_with_receipt(TransactionInReceipt::Signed(evm_tx), result.clone());

        Ok(result)
    }

    /// Do lowlevel operation with executor, without storing transaction into logs.
    /// Usefull for testing and transfering tokens from evm to solana and back.
    // Used for:
    // 1. deposit
    // 2. withdrawal? - currently unused
    // 3. executing transaction without commit
    pub fn with_executor<'a, F, U>(&'a mut self, precompiles: OwnedPrecompile, func: F) -> U
    where
        F: for<'r> FnOnce(
            &mut StackExecutor<'r, 'r, MemoryStackState<'r, 'r, ExecutorContext<'a, Incomming>>, Precompile>,
        ) -> U,
<<<<<<< HEAD
=======

        P: FnMut(
            H160,
            &[u8],
            Option<u64>,
            Option<CallScheme>,
            &Context,
        ) -> Option<PrecompileCallResult>,
>>>>>>> 589c2902
    {
        let transaction_context = TransactionContext::default();
        let precompiles: Precompile = precompiles.iter().map(|(k, v)| (*k, &**v)).collect();
        let config = self.config.to_evm_params();
        let execution_context = ExecutorContext::new(
            &mut self.evm_backend,
            self.chain_context,
            transaction_context,
            self.config,
        );

        let gas_limit = execution_context.gas_left();
        let metadata = StackSubstateMetadata::new(gas_limit, &config);
        let state = MemoryStackState::new(metadata, &execution_context);
        let mut executor = StackExecutor::new_with_precompiles(state, &config, &precompiles);
        let result = func(&mut executor);
        let used_gas = executor.used_gas();
        let (updates, _logs) = executor.into_state().deconstruct();

        execution_context.apply(updates, used_gas);

        result
    }

    // TODO: Handle duplicates, statuses.
    fn register_tx_with_receipt(&mut self, tx: TransactionInReceipt, result: ExecutionResult) {
        let tx_hash = match &tx {
            TransactionInReceipt::Signed(tx) => tx.tx_id_hash(),
            TransactionInReceipt::Unsigned(tx) => tx.tx_id_hash(),
        };

        debug!(
            "Register tx = {} in EVM block = {}",
            tx_hash,
            self.evm_backend.block_number()
        );

        let tx_hashes = self.evm_backend.get_executed_transactions();

        assert!(!tx_hashes.contains(&tx_hash));

        let receipt = TransactionReceipt::new(
            tx,
            result.used_gas,
            self.evm_backend.block_number(),
            tx_hashes.len() as u64 + 1,
            result.tx_logs,
            (result.exit_reason, result.exit_data),
        );

        self.evm_backend.push_transaction_receipt(tx_hash, receipt);
    }

    /// Mint evm tokens to some address.
    ///
    /// Internally just mint token, and create system transaction (not implemented):
    /// 1. Type: Call
    /// 2. from: EVM_MINT_ADDRESS
    /// 3. to: recipient (some address specified by method caller)
    /// 4. data: empty,
    /// 5. value: amount (specified by method caller)
    ///
    pub fn deposit(&mut self, recipient: H160, amount: U256) {
<<<<<<< HEAD
        self.with_executor(OwnedPrecompile::new(), |e| {
            e.state_mut().deposit(recipient, amount)
        });
    }

    pub fn register_swap_tx_in_evm(
        &mut self,
        mint_address: H160,
        recipient: H160,
        amount: U256,
        signed_compatible: bool,
    ) {
        let nonce = self.with_executor(OwnedPrecompile::new(), |e| {
            let nonce = e.nonce(mint_address);
            e.state_mut().inc_nonce(mint_address);
            nonce
        });
=======
        self.with_executor(
            |_, _, _, _, _| None,
            |e| e.state_mut().deposit(recipient, amount),
        );
    }

    pub fn register_swap_tx_in_evm(&mut self, mint_address: H160, recipient: H160, amount: U256) {
        let nonce = self.with_executor(
            |_, _, _, _, _| None,
            |e| {
                let nonce = e.nonce(mint_address);
                e.state_mut().inc_nonce(mint_address);
                nonce
            },
        );
>>>>>>> 589c2902
        let tx = UnsignedTransaction {
            nonce,
            gas_limit: 0.into(),
            gas_price: 0.into(),
            value: amount,
            input: Vec::new(),
            action: TransactionAction::Call(recipient),
        };
        let unsigned_tx = UnsignedTransactionWithCaller {
            unsigned_tx: tx,
            caller: mint_address,
            chain_id: self.config.chain_id,
            signed_compatible: self.feature_set.is_unsigned_tx_fix_enabled(),
        };
        let result = ExecutionResult {
            tx_logs: Vec::new(),
            used_gas: 0,
            exit_data: Vec::new(),
            exit_reason: ExitReason::Succeed(ExitSucceed::Returned),
            tx_id: unsigned_tx.tx_id_hash(),
            traces: Vec::new(),
        };
        self.register_tx_with_receipt(TransactionInReceipt::Unsigned(unsigned_tx), result)
    }

    /// After "swap from evm" transaction EVM_MINT_ADDRESS will cleanup. Using this method.
    pub fn reset_balance(&mut self, swap_addr: H160, ignore_reset_on_cleared: bool) {
<<<<<<< HEAD
        self.with_executor(OwnedPrecompile::new(), |e| {
            if !ignore_reset_on_cleared || e.state().basic(swap_addr).balance != U256::zero() {
                e.state_mut().reset_balance(swap_addr)
            }
        });
=======
        self.with_executor(
            |_, _, _, _, _| None,
            |e| {
                if !ignore_reset_on_cleared || e.state().basic(swap_addr).balance != U256::zero() {
                    e.state_mut().reset_balance(swap_addr)
                }
            },
        );
>>>>>>> 589c2902
    }

    //  /// Burn some tokens on address:
    //  ///
    //  ///
    //  /// Internally just burn address, and create system transaction (not implemented):
    //  /// 1. Type: Call
    //  /// 2. from: from (some address specified by method caller)
    //  /// 3. to: EVM_MINT_ADDRESS
    //  /// 4. data: empty,
    //  /// 5. value: amount (specified by method caller)
    //  ///
    //  /// Note: This operation is failable, and can return error in case, when user has no enough tokens on his account.
    // pub fn burn(&mut self, from: H160, amount: U256) -> ExecutionResult {
    //     match self.with_executor(|e| e.state_mut().withdraw(evm_address, gweis)) {
    //         Ok(_) => {},
    //         Err(e) => return ExecutionResult {
    //             exit_reason: ExitReason::Error(e), // Error - should be rollbacked.
    //             exit_data: vec![],
    //             used_gas: 0,
    //             tx_logs: vec![]
    //         }
    //     }

    //     let unsigned_tx = UnsignedTransactionWithCaller {
    //         unsigned_tx: tx,
    //         caller,
    //         chain_id,
    //     };

    //     self.register_tx_with_receipt(TransactionInReceipt::Unsigned(unsigned_tx), result.clone());

    // }

    pub fn get_tx_receipt_by_hash(&mut self, tx: H256) -> Option<&TransactionReceipt> {
        self.evm_backend.find_transaction_receipt(tx)
    }
    pub fn chain_id(&self) -> u64 {
        self.config.chain_id
    }

    pub fn balance(&self, addr: H160) -> U256 {
        self.evm_backend
            .get_account_state(addr)
            .unwrap_or_default()
            .balance
    }

    pub fn nonce(&self, addr: H160) -> U256 {
        self.evm_backend
            .get_account_state(addr)
            .unwrap_or_default()
            .nonce
    }

    pub fn deconstruct(self) -> EvmBackend<Incomming> {
        self.evm_backend
    }
}

// TODO: move out these blobs to test files
pub const HELLO_WORLD_CODE:&str = "608060405234801561001057600080fd5b5061011e806100206000396000f3fe6080604052348015600f57600080fd5b506004361060285760003560e01c8063942ae0a714602d575b600080fd5b603360ab565b6040518080602001828103825283818151815260200191508051906020019080838360005b8381101560715780820151818401526020810190506058565b50505050905090810190601f168015609d5780820380516001836020036101000a031916815260200191505b509250505060405180910390f35b60606040518060400160405280600a81526020017f68656c6c6f576f726c640000000000000000000000000000000000000000000081525090509056fea2646970667358221220fa787b95ca91ffe90fdb780b8ee8cb11c474bc63cb8217112c88bc465f7ea7d364736f6c63430007020033";
pub const HELLO_WORLD_ABI: &str = "942ae0a7";
pub const HELLO_WORLD_RESULT:&str = "0000000000000000000000000000000000000000000000000000000000000020000000000000000000000000000000000000000000000000000000000000000a68656c6c6f576f726c6400000000000000000000000000000000000000000000";
pub const HELLO_WORLD_CODE_SAVED:&str = "6080604052348015600f57600080fd5b506004361060285760003560e01c8063942ae0a714602d575b600080fd5b603360ab565b6040518080602001828103825283818151815260200191508051906020019080838360005b8381101560715780820151818401526020810190506058565b50505050905090810190601f168015609d5780820380516001836020036101000a031916815260200191505b509250505060405180910390f35b60606040518060400160405280600a81526020017f68656c6c6f576f726c640000000000000000000000000000000000000000000081525090509056fea2646970667358221220fa787b95ca91ffe90fdb780b8ee8cb11c474bc63cb8217112c88bc465f7ea7d364736f6c63430007020033";

#[cfg(test)]
mod tests {
    use ethabi::Token;
    use evm::backend::MemoryBackend;
<<<<<<< HEAD
    use evm::executor::stack::{MemoryStackState, StackSubstateMetadata};
=======
    use evm::executor::{MemoryStackState, StackSubstateMetadata};
    use evm::{Capture, CreateScheme, ExitReason, ExitSucceed, Handler};
>>>>>>> 589c2902
    use log::LevelFilter;
    use primitive_types::{H160, H256, U256};
    use sha3::{Digest, Keccak256};
    use std::collections::BTreeMap;
    use std::str::FromStr;

    use super::{
        ExecutionResult, Executor, HELLO_WORLD_ABI, HELLO_WORLD_CODE, HELLO_WORLD_CODE_SAVED,
        HELLO_WORLD_RESULT,
    };
    use crate::context::EvmConfig;
    use crate::executor::FeatureSet;
    use crate::*;
    use error::*;
<<<<<<< HEAD
    use crate::executor::OwnedPrecompile;
=======

    #[allow(clippy::type_complexity)]
    fn noop_precompile(
        _: H160,
        _: &[u8],
        _: Option<u64>,
        _: Option<CallScheme>,
        _: &Context,
    ) -> Option<Result<(ExitSucceed, Vec<u8>, u64), ExitError>> {
        None
    }
>>>>>>> 589c2902

    fn name_to_key(name: &str) -> H160 {
        let hash = H256::from_slice(Keccak256::digest(name.as_bytes()).as_slice());
        hash.into()
    }

    const METACOIN_CODE: &str = include_str!("../tests/MetaCoin.bin");
    const INITIAL_BALANCE: u64 = 100_000;

    #[derive(Clone)]
    struct Persona {
        nonce: u64,
        secret: secp256k1::key::SecretKey,
    }

    impl Persona {
        fn new() -> Self {
            let mut rng = secp256k1::rand::thread_rng();
            let secret = secp256k1::key::SecretKey::new(&mut rng);
            let nonce = 0;
            Self { nonce, secret }
        }

        fn address(&self) -> Address {
            self.secret.to_address()
        }

        fn unsigned(
            &self,
            action: TransactionAction,
            bytes: impl AsRef<[u8]>,
        ) -> UnsignedTransaction {
            UnsignedTransaction {
                nonce: self.nonce.into(),
                gas_price: U256::zero(),
                gas_limit: U256::from(u64::MAX),
                action,
                value: U256::zero(),
                input: bytes.as_ref().to_vec(),
            }
        }

        // tx_create
        fn create(&self, bytes: impl AsRef<[u8]>) -> Transaction {
            self.unsigned(TransactionAction::Create, bytes)
                .sign(&self.secret, Some(TEST_CHAIN_ID))
        }

        // tx_call
        fn call(&self, address: Address, bytes: impl AsRef<[u8]>) -> Transaction {
            self.unsigned(TransactionAction::Call(address), bytes)
                .sign(&self.secret, Some(TEST_CHAIN_ID))
        }
    }

    mod metacoin {
        use ethabi::{Function, Param, ParamType, StateMutability};
        use once_cell::sync::Lazy;

        #[allow(deprecated)]
        pub static GET_BALANCE: Lazy<Function> = Lazy::new(|| Function {
            name: "getBalance".to_string(),
            inputs: vec![Param {
                name: "addr".to_string(),
                kind: ParamType::Address,
                internal_type: None,
            }],
            outputs: vec![Param {
                name: "".to_string(),
                kind: ParamType::Uint(256),
                internal_type: None,
            }],
            constant: Some(true),
            state_mutability: StateMutability::View,
        });

        #[allow(deprecated)]
        pub static SEND_COIN: Lazy<Function> = Lazy::new(|| Function {
            name: "sendCoin".to_string(),
            inputs: vec![
                Param {
                    name: "receiver".to_string(),
                    kind: ParamType::Address,
                    internal_type: None,
                },
                Param {
                    name: "amount".to_string(),
                    kind: ParamType::Uint(256),
                    internal_type: None,
                },
            ],
            outputs: vec![Param {
                name: "sufficient".to_string(),
                kind: ParamType::Bool,
                internal_type: None,
            }],
            constant: Some(false),
            state_mutability: StateMutability::NonPayable,
        });
    }

    #[test]
    fn handle_duplicate_txs() {
        let _logger = simple_logger::SimpleLogger::new()
            .with_utc_timestamps()
            .init();

        let chain_id = TEST_CHAIN_ID;
        let evm_config = EvmConfig {
            chain_id,
            ..EvmConfig::default()
        };
        let mut executor = Executor::with_config(
            EvmBackend::default(),
            Default::default(),
            evm_config,
            FeatureSet::new_with_all_enabled(),
        );

        let code = hex::decode(METACOIN_CODE).unwrap();

        let alice = Persona::new();
        let create_tx = alice.unsigned(TransactionAction::Create, &code);

        let create_tx = create_tx.sign(&alice.secret, Some(chain_id));
        assert!(matches!(
            executor
<<<<<<< HEAD
                .transaction_execute(create_tx.clone(), OwnedPrecompile::new())
=======
                .transaction_execute(create_tx.clone(), true, noop_precompile)
>>>>>>> 589c2902
                .unwrap()
                .exit_reason,
            ExitReason::Succeed(ExitSucceed::Returned)
        ));

        let hash = create_tx.tx_id_hash();
        assert!(matches!(
            executor
<<<<<<< HEAD
                .transaction_execute(create_tx, OwnedPrecompile::new())
=======
                .transaction_execute(create_tx, true, noop_precompile)
>>>>>>> 589c2902
                .unwrap_err(),
            Error::DuplicateTx { tx_hash } if tx_hash == hash
        ));
    }

    #[test]
    fn handle_duplicate_txs_unsigned() {
        let _logger = simple_logger::SimpleLogger::new()
            .with_utc_timestamps()
            .init();

        let chain_id = TEST_CHAIN_ID;
        let evm_config = EvmConfig {
            chain_id,
            ..EvmConfig::default()
        };
        let mut executor = Executor::with_config(
            EvmBackend::default(),
            Default::default(),
            evm_config,
            FeatureSet::new(false, true),
        );

        let code = hex::decode(METACOIN_CODE).unwrap();

        let alice = Persona::new();
        let create_tx = alice.unsigned(TransactionAction::Create, &code);

        assert!(matches!(
            executor
                .transaction_execute_unsinged(
                    alice.address(),
                    create_tx.clone(),
<<<<<<< HEAD
                    false,
                    OwnedPrecompile::new()
=======
                    true,
                    noop_precompile
>>>>>>> 589c2902
                )
                .unwrap()
                .exit_reason,
            ExitReason::Succeed(ExitSucceed::Returned)
        ));

        let hash = create_tx.signing_hash(Some(chain_id));
        assert!(matches!(
            executor
<<<<<<< HEAD
            .transaction_execute_unsinged(alice.address(), create_tx, false, OwnedPrecompile::new())
=======
            .transaction_execute_unsinged(alice.address(), create_tx, true, noop_precompile)
>>>>>>> 589c2902
                .unwrap_err(),
            Error::DuplicateTx { tx_hash } if tx_hash == hash
        ));
    }

    #[test]
    fn handle_execute_and_commit() {
        for gc in [true, false] {
            println!("Executing with gc_enabled={}", gc);
            let _logger = simple_logger::SimpleLogger::new()
                .with_utc_timestamps()
                .init();

            let chain_id = TEST_CHAIN_ID;
            let evm_config = EvmConfig {
                chain_id,
                ..EvmConfig::default()
            };
            let storage = if gc {
                Storage::create_temporary_gc()
            } else {
                Storage::create_temporary()
            };
            let backend = EvmBackend::new(Incomming::default(), storage.unwrap());
            let mut executor = Executor::with_config(
                backend,
                Default::default(),
                evm_config,
                FeatureSet::new_with_all_enabled(),
            );

            let code = hex::decode(METACOIN_CODE).unwrap();

            let mut alice = Persona::new();
            let create_tx = alice.create(&code);
            assert!(matches!(
                executor
<<<<<<< HEAD
                    .transaction_execute(create_tx.clone(), OwnedPrecompile::new())
=======
                    .transaction_execute(create_tx.clone(), true, noop_precompile)
>>>>>>> 589c2902
                    .unwrap()
                    .exit_reason,
                ExitReason::Succeed(ExitSucceed::Returned)
            ));
            let slot = 1;
            let backend = executor
                .deconstruct()
                .commit_block(slot, H256::zero())
                .next_incomming(0);

            let first_root = backend.last_root();
            backend
                .kvs()
                .register_slot(slot, first_root, false)
                .unwrap();

            let mut executor = Executor::with_config(
                backend,
                Default::default(),
                evm_config,
                FeatureSet::new_with_all_enabled(),
            );
            let contract_address = create_tx.address().unwrap();

            alice.nonce += 1;
            let call_tx = alice.call(
                contract_address,
                &metacoin::GET_BALANCE
                    .encode_input(&[Token::Address(alice.address())])
                    .unwrap(),
            );

            let ExecutionResult {
                exit_reason,
                exit_data: bytes,
                ..
            } = executor
<<<<<<< HEAD
                .transaction_execute(call_tx, OwnedPrecompile::new())
=======
                .transaction_execute(call_tx, true, noop_precompile)
>>>>>>> 589c2902
                .unwrap();

            assert_eq!(exit_reason, ExitReason::Succeed(ExitSucceed::Returned));
            assert_eq!(
                metacoin::GET_BALANCE.decode_output(&bytes).unwrap(),
                vec![Token::Uint(U256::from(INITIAL_BALANCE))]
            );
            let backend = executor
                .deconstruct()
                .commit_block(2, H256::zero())
                .next_incomming(0);

            let root = backend.last_root();
            assert!(backend.kvs().check_root_exist(root));
            assert!(backend.kvs().check_root_exist(first_root));
            if gc {
                let hash = backend.kvs().purge_slot(slot).unwrap().unwrap();
                backend
                    .kvs()
                    .gc_try_cleanup_account_hashes(&[hash])
                    .unwrap(); // remove only root
                               // on gc it will be removed
                assert!(!backend.kvs().check_root_exist(first_root));
            } else {
                assert!(backend.kvs().check_root_exist(first_root));
            }
        }
    }

    #[test]
    fn handle_burn_fee() {
        let _logger = simple_logger::SimpleLogger::new()
            .with_utc_timestamps()
            .init();

        let chain_id = 0xeba;
        let evm_config = EvmConfig {
            chain_id,
            ..EvmConfig::new(chain_id, true)
        };
        let mut executor = Executor::with_config(
            EvmBackend::default(),
            Default::default(),
            evm_config,
            FeatureSet::new_with_all_enabled(),
        );

        let alice = Persona::new();
        let mut create_tx = alice.unsigned(TransactionAction::Call(H160::zero()), &[]);

        create_tx.gas_limit = 300_000.into();
        let address = alice.address();

        executor.deposit(
            address,
            create_tx.gas_limit * U256::from(crate::BURN_GAS_PRICE),
        );
        assert_eq!(
            executor
                .transaction_execute_unsinged(address, create_tx.clone(), true, OwnedPrecompile::new())
                .unwrap_err(),
            Error::GasPriceOutOfBounds {
                gas_price: 0.into()
            }
        );

        create_tx.gas_price = crate::BURN_GAS_PRICE.into();

        assert_eq!(
            executor
                .transaction_execute_unsinged(address, create_tx, true, OwnedPrecompile::new())
                .unwrap()
                .exit_reason,
            ExitReason::Succeed(ExitSucceed::Stopped)
        );
    }

    #[test]
    fn handle_duplicate_txs_unsigned_new_hash() {
        let _logger = simple_logger::SimpleLogger::new()
            .with_utc_timestamps()
            .init();

        let chain_id = 0xeba;
        let evm_config = EvmConfig {
            chain_id,
            ..EvmConfig::default()
        };
        let mut executor = Executor::with_config(
            EvmBackend::default(),
            Default::default(),
            evm_config,
            FeatureSet::new_with_all_enabled(),
        );

        let code = hex::decode(METACOIN_CODE).unwrap();

        let alice = Persona::new();
        let create_tx = alice.unsigned(TransactionAction::Create, &code);

        let address = alice.address();
        assert_eq!(
            executor
                .transaction_execute_unsinged(address, create_tx.clone(), true, OwnedPrecompile::new())
                .unwrap()
                .exit_reason,
            ExitReason::Succeed(ExitSucceed::Returned)
        );

        let create_tx_with_caller = UnsignedTransactionWithCaller {
            unsigned_tx: create_tx.clone(),
            caller: address,
            chain_id,
            signed_compatible: true,
        };
        let hash = create_tx_with_caller.tx_id_hash();
        println!("tx = {:?}", create_tx_with_caller);
        println!("hash = {}", hash);

        assert_eq!(
            executor
                .transaction_execute_unsinged(address, create_tx, true, OwnedPrecompile::new())
                .unwrap_err(),
            Error::DuplicateTx { tx_hash: hash }
        );
    }

    #[test]
    fn it_execute_only_txs_with_correct_chain_id() {
        let _logger = simple_logger::SimpleLogger::new()
            .with_utc_timestamps()
            .init();

        let chain_id = 0xeba;
        let another_chain_id = 0xb0ba;
        let evm_config = EvmConfig {
            chain_id,
            ..EvmConfig::default()
        };
        let mut executor = Executor::with_config(
            EvmBackend::default(),
            Default::default(),
            evm_config,
            FeatureSet::new_with_all_enabled(),
        );

        let code = hex::decode(METACOIN_CODE).unwrap();

        let alice = Persona::new();
        let create_tx = alice.unsigned(TransactionAction::Create, &code);

        let wrong_tx = create_tx.clone().sign(&alice.secret, None);
        assert!(matches!(
            dbg!(executor
<<<<<<< HEAD
                .transaction_execute(wrong_tx, OwnedPrecompile::new())
=======
                .transaction_execute(wrong_tx, true, noop_precompile)
>>>>>>> 589c2902
                .unwrap_err()),
            Error::WrongChainId {
                chain_id: err_chain_id,
                tx_chain_id,
            } if (err_chain_id, tx_chain_id) == (chain_id, None)
        ));

        let wrong_tx = create_tx
            .clone()
            .sign(&alice.secret, Some(another_chain_id));
        assert!(matches!(
            executor
<<<<<<< HEAD
                .transaction_execute(wrong_tx, OwnedPrecompile::new())
=======
                .transaction_execute(wrong_tx, true, noop_precompile)
>>>>>>> 589c2902
                .unwrap_err(),
            Error::WrongChainId {
                chain_id: err_chain_id,
                tx_chain_id,
            } if (err_chain_id, tx_chain_id) == (chain_id, Some(another_chain_id))
        ));

        let create_tx = create_tx.sign(&alice.secret, Some(chain_id));
        assert!(matches!(
            executor
<<<<<<< HEAD
                .transaction_execute(create_tx, OwnedPrecompile::new())
=======
                .transaction_execute(create_tx, true, noop_precompile)
>>>>>>> 589c2902
                .unwrap()
                .exit_reason,
            ExitReason::Succeed(ExitSucceed::Returned)
        ));
    }

    #[test]
    fn it_handles_metacoin() {
        use ethabi::Token;

        let _logger = simple_logger::SimpleLogger::new()
            .with_utc_timestamps()
            .init();

        let code = hex::decode(METACOIN_CODE).unwrap();

        let mut executor = Executor::with_config(
            EvmBackend::default(),
            Default::default(),
            Default::default(),
            FeatureSet::new_with_all_enabled(),
        );

        let mut alice = Persona::new();
        let create_tx = alice.create(&code);
        let contract = create_tx.address().unwrap();

        assert!(matches!(
            executor
<<<<<<< HEAD
                .transaction_execute(create_tx, OwnedPrecompile::new())
=======
                .transaction_execute(create_tx, true, noop_precompile)
>>>>>>> 589c2902
                .unwrap()
                .exit_reason,
            ExitReason::Succeed(ExitSucceed::Returned)
        ));

        alice.nonce += 1;

        let call_tx = alice.call(
            contract,
            &metacoin::GET_BALANCE
                .encode_input(&[Token::Address(alice.address())])
                .unwrap(),
        );

        let ExecutionResult {
            exit_reason,
            exit_data: bytes,
            ..
        } = executor
<<<<<<< HEAD
            .transaction_execute(call_tx, OwnedPrecompile::new())
=======
            .transaction_execute(call_tx, true, noop_precompile)
>>>>>>> 589c2902
            .unwrap();

        assert_eq!(exit_reason, ExitReason::Succeed(ExitSucceed::Returned));
        assert_eq!(
            metacoin::GET_BALANCE.decode_output(&bytes).unwrap(),
            vec![Token::Uint(U256::from(INITIAL_BALANCE))]
        );

        alice.nonce += 1;

        let mut bob = Persona::new();

        // Alice sends coin to Bob

        let send_tx = alice.call(
            contract,
            &metacoin::SEND_COIN
                .encode_input(&[
                    Token::Address(bob.address()),
                    Token::Uint(U256::from(INITIAL_BALANCE / 4)),
                ])
                .unwrap(),
        );

        let ExecutionResult {
            exit_reason,
            exit_data: bytes,
            ..
        } = executor
<<<<<<< HEAD
            .transaction_execute(send_tx, OwnedPrecompile::new())
=======
            .transaction_execute(send_tx, true, noop_precompile)
>>>>>>> 589c2902
            .unwrap();
        assert_eq!(exit_reason, ExitReason::Succeed(ExitSucceed::Returned));
        assert_eq!(
            metacoin::SEND_COIN.decode_output(&bytes).unwrap(),
            vec![Token::Bool(true)]
        );

        alice.nonce += 1;

        // Alice checks Bob balance

        let call_tx = alice.call(
            contract,
            &metacoin::GET_BALANCE
                .encode_input(&[Token::Address(bob.address())])
                .unwrap(),
        );

        let ExecutionResult {
            exit_reason,
            exit_data: bytes,
            ..
        } = executor
<<<<<<< HEAD
            .transaction_execute(call_tx, OwnedPrecompile::new())
=======
            .transaction_execute(call_tx, true, noop_precompile)
>>>>>>> 589c2902
            .unwrap();
        assert_eq!(exit_reason, ExitReason::Succeed(ExitSucceed::Returned));
        assert_eq!(
            metacoin::GET_BALANCE.decode_output(&bytes).unwrap(),
            vec![Token::Uint(U256::from(INITIAL_BALANCE / 4))]
        );

        alice.nonce += 1;

        // Bob checks Alice balance

        let call_tx = bob.call(
            contract,
            &metacoin::GET_BALANCE
                .encode_input(&[Token::Address(alice.address())])
                .unwrap(),
        );

        let ExecutionResult {
            exit_reason,
            exit_data: bytes,
            ..
        } = executor
<<<<<<< HEAD
            .transaction_execute(call_tx, OwnedPrecompile::new())
=======
            .transaction_execute(call_tx, true, noop_precompile)
>>>>>>> 589c2902
            .unwrap();
        assert_eq!(exit_reason, ExitReason::Succeed(ExitSucceed::Returned));
        assert_eq!(
            metacoin::GET_BALANCE.decode_output(&bytes).unwrap(),
            vec![Token::Uint(U256::from(INITIAL_BALANCE * 3 / 4))]
        );

        bob.nonce += 1;

        let state = executor.deconstruct();

        let committed = state.commit_block(0, Default::default());
        // In this realm Bob returns coins to Alice
        {
            let mut alice = alice.clone();
            let mut bob = bob.clone();

            let state = committed.next_incomming(0);
            let mut executor = Executor::with_config(
                state,
                Default::default(),
                Default::default(),
                FeatureSet::new_with_all_enabled(),
            );

            let send_tx = bob.call(
                contract,
                &metacoin::SEND_COIN
                    .encode_input(&[
                        Token::Address(alice.address()),
                        Token::Uint(U256::from(INITIAL_BALANCE / 4)),
                    ])
                    .unwrap(),
            );

            let ExecutionResult {
                exit_reason,
                exit_data: bytes,
                ..
            } = executor
<<<<<<< HEAD
                .transaction_execute(send_tx, OwnedPrecompile::new())
=======
                .transaction_execute(send_tx, true, noop_precompile)
>>>>>>> 589c2902
                .unwrap();
            assert_eq!(exit_reason, ExitReason::Succeed(ExitSucceed::Returned));
            assert_eq!(
                metacoin::SEND_COIN.decode_output(&bytes).unwrap(),
                vec![Token::Bool(true)]
            );

            bob.nonce += 1;

            // Alice check self balance

            let call_tx = alice.call(
                contract,
                &metacoin::GET_BALANCE
                    .encode_input(&[Token::Address(alice.address())])
                    .unwrap(),
            );

            let ExecutionResult {
                exit_reason,
                exit_data: bytes,
                ..
            } = executor
<<<<<<< HEAD
                .transaction_execute(call_tx, OwnedPrecompile::new())
=======
                .transaction_execute(call_tx, true, noop_precompile)
>>>>>>> 589c2902
                .unwrap();
            assert_eq!(exit_reason, ExitReason::Succeed(ExitSucceed::Returned));
            assert_eq!(
                metacoin::GET_BALANCE.decode_output(&bytes).unwrap(),
                vec![Token::Uint(U256::from(INITIAL_BALANCE))]
            );

            alice.nonce += 1;

            // Alice checks Bob balance

            let call_tx = alice.call(
                contract,
                &metacoin::GET_BALANCE
                    .encode_input(&[Token::Address(bob.address())])
                    .unwrap(),
            );

            let ExecutionResult {
                exit_reason,
                exit_data: bytes,
                ..
            } = executor
<<<<<<< HEAD
                .transaction_execute(call_tx, OwnedPrecompile::new())
=======
                .transaction_execute(call_tx, true, noop_precompile)
>>>>>>> 589c2902
                .unwrap();
            assert_eq!(exit_reason, ExitReason::Succeed(ExitSucceed::Returned));
            assert_eq!(
                metacoin::GET_BALANCE.decode_output(&bytes).unwrap(),
                vec![Token::Uint(U256::zero())]
            );
        }

        // In this realm Alice sends all coins to Bob
        {
            // NOTE: ensure blockss are different
            let state = committed.next_incomming(0);
            let mut executor = Executor::with_config(
                state,
                Default::default(),
                Default::default(),
                FeatureSet::new_with_all_enabled(),
            );

            let send_tx = alice.call(
                contract,
                &metacoin::SEND_COIN
                    .encode_input(&[
                        Token::Address(bob.address()),
                        Token::Uint(U256::from(INITIAL_BALANCE * 3 / 4)),
                    ])
                    .unwrap(),
            );

            let ExecutionResult {
                exit_reason,
                exit_data: bytes,
                ..
            } = executor
<<<<<<< HEAD
                .transaction_execute(send_tx, OwnedPrecompile::new())
=======
                .transaction_execute(send_tx, true, noop_precompile)
>>>>>>> 589c2902
                .unwrap();
            assert_eq!(exit_reason, ExitReason::Succeed(ExitSucceed::Returned));
            assert_eq!(
                metacoin::SEND_COIN.decode_output(&bytes).unwrap(),
                vec![Token::Bool(true)]
            );

            alice.nonce += 1;

            // Alice check self balance

            let call_tx = alice.call(
                contract,
                &metacoin::GET_BALANCE
                    .encode_input(&[Token::Address(alice.address())])
                    .unwrap(),
            );

            let ExecutionResult {
                exit_reason,
                exit_data: bytes,
                ..
            } = executor
<<<<<<< HEAD
                .transaction_execute(call_tx, OwnedPrecompile::new())
=======
                .transaction_execute(call_tx, true, noop_precompile)
>>>>>>> 589c2902
                .unwrap();
            assert_eq!(exit_reason, ExitReason::Succeed(ExitSucceed::Returned));
            assert_eq!(
                metacoin::GET_BALANCE.decode_output(&bytes).unwrap(),
                vec![Token::Uint(U256::zero())]
            );

            alice.nonce += 1;

            // Alice checks Bob balance

            let call_tx = alice.call(
                contract,
                &metacoin::GET_BALANCE
                    .encode_input(&[Token::Address(bob.address())])
                    .unwrap(),
            );

            let ExecutionResult {
                exit_reason,
                exit_data: bytes,
                ..
            } = executor
<<<<<<< HEAD
                .transaction_execute(call_tx, OwnedPrecompile::new())
=======
                .transaction_execute(call_tx, true, noop_precompile)
>>>>>>> 589c2902
                .unwrap();
            assert_eq!(exit_reason, ExitReason::Succeed(ExitSucceed::Returned));
            assert_eq!(
                metacoin::GET_BALANCE.decode_output(&bytes).unwrap(),
                vec![Token::Uint(U256::from(INITIAL_BALANCE))]
            );
        }
    }

    #[test]
    fn test_evm_bytecode() {
        let _logger_error = simple_logger::SimpleLogger::new()
            .with_utc_timestamps()
            .init();

        let code = hex::decode(HELLO_WORLD_CODE).unwrap();
        let data = hex::decode(HELLO_WORLD_ABI).unwrap();

        let mut executor = Executor::with_config(
            EvmBackend::default(),
            Default::default(),
            Default::default(),
            FeatureSet::new(false, true),
        );

        let exit_reason = match executor.with_executor(OwnedPrecompile::new(), |e| {
            e.create(
                name_to_key("caller"),
                CreateScheme::Fixed(name_to_key("contract")),
                U256::zero(),
                code,
                None,
            )
        }) {
            Capture::Exit((s, _, v)) => (s, v),
            Capture::Trap(_) => unreachable!(),
        };

        assert!(matches!(
            exit_reason,
            (ExitReason::Succeed(ExitSucceed::Returned), _)
        ));

        let exit_result = executor
            .transaction_execute_unsinged(
                name_to_key("caller"),
                UnsignedTransaction {
                    nonce: 1.into(),
                    gas_price: 0.into(),
                    gas_limit: 300000.into(),
                    action: TransactionAction::Call(name_to_key("contract")),
                    value: U256::zero(),
                    input: data.to_vec(),
                },
<<<<<<< HEAD
                false, /* calculate_tx_hash_with_caller */
                OwnedPrecompile::new(),
=======
                true,
                noop_precompile,
>>>>>>> 589c2902
            )
            .unwrap();

        let result = hex::decode(HELLO_WORLD_RESULT).unwrap();
        match (exit_result.exit_reason, exit_result.exit_data) {
            (ExitReason::Succeed(ExitSucceed::Returned), res) if res == result => {}
            any_other => panic!("Not expected result={:?}", any_other),
        }

        let state = executor.deconstruct();

        let contract_before = Vec::<u8>::from(
            state
                .get_account_state(name_to_key("contract"))
                .map(|acc| acc.code)
                .unwrap(),
        );
        assert_eq!(
            &contract_before,
            &hex::decode(HELLO_WORLD_CODE_SAVED).unwrap()
        );

        // ensure that after commit state remain the same
        let committed = state.commit_block(0, Default::default());
        let contract = Vec::<u8>::from(
            committed
                .get_account_state(name_to_key("contract"))
                .map(|acc| acc.code)
                .unwrap(),
        );

        assert_eq!(&contract, &hex::decode(HELLO_WORLD_CODE_SAVED).unwrap());
    }

    fn dummy_account() -> MemoryAccount {
        MemoryAccount {
            nonce: U256::one(),
            balance: U256::from(10000000),
            storage: BTreeMap::new(),
            code: Vec::new(),
        }
    }

    #[test]
    fn test_call_inner_with_estimate() {
        let _logger_error = simple_logger::SimpleLogger::new()
            .with_level(LevelFilter::Debug)
            .init();
        let config_estimate = Config {
            estimate: true,
            ..Config::istanbul()
        };
        let config_no_estimate = Config::istanbul();

        let vicinity = MemoryVicinity {
            gas_price: U256::zero(),
            origin: H160::default(),
            block_hashes: Vec::new(),
            block_number: Default::default(),
            block_coinbase: Default::default(),
            block_timestamp: Default::default(),
            block_difficulty: Default::default(),
            block_gas_limit: Default::default(),
            chain_id: U256::one(),
            block_base_fee_per_gas: Default::default()
        };

        let mut state = BTreeMap::new();
        let caller_address = H160::from_str("0xf000000000000000000000000000000000000000").unwrap();
        let contract_address =
            H160::from_str("0x1000000000000000000000000000000000000000").unwrap();
        state.insert(caller_address, dummy_account());
        state.insert(
            contract_address,
            MemoryAccount {
                nonce: U256::one(),
                balance: U256::from(10000000),
                storage: BTreeMap::new(),
                // proxy contract code
                code: hex::decode("608060405260043610610041576000357c0100000000000000000000000000000000000000000000000000000000900463ffffffff1680632da4e75c1461006a575b6000543660008037600080366000845af43d6000803e8060008114610065573d6000f35b600080fd5b34801561007657600080fd5b506100ab600480360381019080803573ffffffffffffffffffffffffffffffffffffffff1690602001909291905050506100ad565b005b600160009054906101000a900473ffffffffffffffffffffffffffffffffffffffff1673ffffffffffffffffffffffffffffffffffffffff163373ffffffffffffffffffffffffffffffffffffffff1614151561010957600080fd5b806000806101000a81548173ffffffffffffffffffffffffffffffffffffffff021916908373ffffffffffffffffffffffffffffffffffffffff160217905550505600a165627a7a72305820f58232a59d38bc7ca7fcefa0993365e57f4cd4e8b3fa746e0d170c5b47a787920029").unwrap(),
            }
        );

        let call_data =
            hex::decode("6057361d0000000000000000000000000000000000000000000000000000000000000000")
                .unwrap();
        let transact_call = |config, gas_limit| {
            let backend = MemoryBackend::new(&vicinity, state.clone());
            let metadata = StackSubstateMetadata::new(gas_limit, config);
            let state = MemoryStackState::new(metadata, &backend);
            let precompiles = BTreeMap::new();
            let mut executor = StackExecutor::new_with_precompiles(state, config, &precompiles);

            let _reason = executor.transact_call(
                caller_address,
                contract_address,
                U256::zero(),
                call_data.clone(),
                gas_limit,
                vec![],
            );
            executor.used_gas()
        };
        {
            let gas_limit = u64::MAX;
            let gas_used_estimate = transact_call(&config_estimate, gas_limit);
            let gas_used_no_estimate = transact_call(&config_no_estimate, gas_limit);
            assert!(gas_used_estimate >= gas_used_no_estimate);
            assert!(gas_used_estimate < gas_used_no_estimate + gas_used_no_estimate / 4,
                    "gas_used with estimate=true is too high, gas_used_estimate={}, gas_used_no_estimate={}",
                    gas_used_estimate, gas_used_no_estimate);
        }

        {
            let gas_limit: u64 = 300_000_000;
            let gas_used_estimate = transact_call(&config_estimate, gas_limit);
            let gas_used_no_estimate = transact_call(&config_no_estimate, gas_limit);
            assert!(gas_used_estimate >= gas_used_no_estimate);
            assert!(gas_used_estimate < gas_used_no_estimate + gas_used_no_estimate / 4,
                    "gas_used with estimate=true is too high, gas_used_estimate={}, gas_used_no_estimate={}",
                    gas_used_estimate, gas_used_no_estimate);
        }
    }

    #[test]
    fn test_create_inner_with_estimate() {
        let _logger_error = simple_logger::SimpleLogger::new()
            .with_level(LevelFilter::Debug)
            .init();
        let config_estimate = Config {
            estimate: true,
            ..Config::istanbul()
        };
        let config_no_estimate = Config::istanbul();

        let vicinity = MemoryVicinity {
            gas_price: U256::zero(),
            origin: H160::default(),
            block_hashes: Vec::new(),
            block_number: Default::default(),
            block_coinbase: Default::default(),
            block_timestamp: Default::default(),
            block_difficulty: Default::default(),
            block_gas_limit: Default::default(),
            chain_id: U256::one(),
            block_base_fee_per_gas: Default::default()
        };

        let mut state = BTreeMap::new();
        let caller_address = H160::from_str("0xf000000000000000000000000000000000000000").unwrap();
        let contract_address =
            H160::from_str("0x1000000000000000000000000000000000000000").unwrap();
        state.insert(caller_address, dummy_account());
        state.insert(
            contract_address,
            MemoryAccount {
                nonce: U256::one(),
                balance: U256::from(10000000),
                storage: BTreeMap::new(),
                // creator contract code
                code: hex::decode("6080604052348015600f57600080fd5b506004361060285760003560e01c8063fb971d0114602d575b600080fd5b60336035565b005b60006040516041906062565b604051809103906000f080158015605c573d6000803e3d6000fd5b50905050565b610170806100708339019056fe608060405234801561001057600080fd5b50610150806100206000396000f3fe608060405234801561001057600080fd5b50600436106100365760003560e01c80632e64cec11461003b5780636057361d14610059575b600080fd5b610043610075565b60405161005091906100a1565b60405180910390f35b610073600480360381019061006e91906100ed565b61007e565b005b60008054905090565b8060008190555050565b6000819050919050565b61009b81610088565b82525050565b60006020820190506100b66000830184610092565b92915050565b600080fd5b6100ca81610088565b81146100d557600080fd5b50565b6000813590506100e7816100c1565b92915050565b600060208284031215610103576101026100bc565b5b6000610111848285016100d8565b9150509291505056fea264697066735822122044f0132d3ce474198482cc3f79c22d7ed4cece5e1dcbb2c7cb533a23068c5d6064736f6c634300080d0033a2646970667358221220a7ba80fb064accb768e9e7126cd0b69e3889378082d659ad1b17317e6d578b9a64736f6c634300080d0033").unwrap(),
            }
        );

        let call_data = hex::decode("fb971d01").unwrap();
        let transact_call = |config, gas_limit| {
            let backend = MemoryBackend::new(&vicinity, state.clone());
            let metadata = StackSubstateMetadata::new(gas_limit, config);
            let state = MemoryStackState::new(metadata, &backend);
            let precompiles = BTreeMap::new();
            let mut executor = StackExecutor::new_with_precompiles(state, config, &precompiles);

            let _reason = executor.transact_call(
                caller_address,
                contract_address,
                U256::zero(),
                call_data.clone(),
                gas_limit,
                vec![],
            );
            executor.used_gas()
        };
        {
            let gas_limit = u64::MAX;
            let gas_used_estimate = transact_call(&config_estimate, gas_limit);
            let gas_used_no_estimate = transact_call(&config_no_estimate, gas_limit);
            assert!(gas_used_estimate >= gas_used_no_estimate);
            assert!(gas_used_estimate < gas_used_no_estimate + gas_used_no_estimate / 4,
                    "gas_used with estimate=true is too high, gas_used_estimate={}, gas_used_no_estimate={}",
                    gas_used_estimate, gas_used_no_estimate);
        }

        {
            let gas_limit: u64 = 300_000_000;
            let gas_used_estimate = transact_call(&config_estimate, gas_limit);
            let gas_used_no_estimate = transact_call(&config_no_estimate, gas_limit);
            assert!(gas_used_estimate >= gas_used_no_estimate);
            assert!(gas_used_estimate < gas_used_no_estimate + gas_used_no_estimate / 4,
                    "gas_used with estimate=true is too high, gas_used_estimate={}, gas_used_no_estimate={}",
                    gas_used_estimate, gas_used_no_estimate);
        }
    }
}<|MERGE_RESOLUTION|>--- conflicted
+++ resolved
@@ -1,9 +1,8 @@
 use std::collections::BTreeMap;
-use evm::executor::stack::{MemoryStackState, StackState, StackSubstateMetadata};
 pub use evm::{
     backend::{Apply, ApplyBackend, Backend, Log, MemoryAccount, MemoryVicinity},
     executor::traces::*,
-    executor::stack::StackExecutor,
+    executor::stack::{MemoryStackState, StackExecutor, StackState, StackSubstateMetadata},
     Config, Context, Handler, Transfer,
     {ExitError, ExitFatal, ExitReason, ExitRevert, ExitSucceed},
 };
@@ -23,13 +22,8 @@
         UnsignedTransaction, UnsignedTransactionWithCaller,
     },
 };
-<<<<<<< HEAD
-use crate::{error::*, BlockVersion};
+use crate::{error::*, BlockVersion, CallScheme};
 pub use evm::executor::stack::{Precompile, PrecompileFailure, PrecompileOutput, PrecompileResult};
-=======
-use crate::{error::*, BlockVersion, CallScheme};
-
->>>>>>> 589c2902
 pub use triedb::empty_trie_hash;
 
 pub const MAX_TX_LEN: u64 = 3 * 1024 * 1024; // Limit size to 3 MB
@@ -43,7 +37,7 @@
 
 pub type OwnedPrecompile<'precompile> = BTreeMap<
     H160,
-    Box<dyn Fn(&[u8], Option<u64>, &Context, bool) -> PrecompileResult + 'precompile>,
+    Box<dyn Fn(&[u8], Option<u64>, Option<CallScheme>, &Context, bool) -> Result<(PrecompileOutput, u64), PrecompileFailure> + 'precompile>,
 >;
 
 #[derive(Clone, Debug)]
@@ -182,23 +176,9 @@
         value: U256,
         tx_chain_id: Option<u64>,
         tx_hash: H256,
-<<<<<<< HEAD
+        withdraw_fee: bool,
         precompiles: OwnedPrecompile,
     ) -> Result<ExecutionResult, Error> {
-=======
-        withdraw_fee: bool,
-        mut precompiles: F,
-    ) -> Result<ExecutionResult, Error>
-    where
-        F: FnMut(
-            H160,
-            &[u8],
-            Option<u64>,
-            Option<CallScheme>,
-            &Context,
-        ) -> Option<PrecompileCallResult>,
-    {
->>>>>>> 589c2902
         let state_account = self
             .evm_backend
             .get_account_state(caller)
@@ -262,11 +242,8 @@
             );
         }
 
-<<<<<<< HEAD
         let precompiles: Precompile = precompiles.iter().map(|(k, v)| (*k, &**v)).collect();
-=======
         let clear_logs_on_error_enabled = self.feature_set.is_clear_logs_on_error_enabled();
->>>>>>> 589c2902
         let config = self.config.to_evm_params();
         let transaction_context = TransactionContext::new(gas_price.as_u64(), caller);
         let execution_context = ExecutorContext::new(
@@ -344,24 +321,9 @@
         &mut self,
         caller: H160,
         tx: UnsignedTransaction,
-<<<<<<< HEAD
-        calculate_tx_hash_with_caller: bool,
+        withdraw_fee: bool,
         precompiles: OwnedPrecompile,
     ) -> Result<ExecutionResult, Error> {
-=======
-        withdraw_fee: bool,
-        precompiles: F,
-    ) -> Result<ExecutionResult, Error>
-    where
-        F: FnMut(
-            H160,
-            &[u8],
-            Option<u64>,
-            Option<CallScheme>,
-            &Context,
-        ) -> Option<PrecompileCallResult>,
-    {
->>>>>>> 589c2902
         let chain_id = self.config.chain_id;
 
         let unsigned_tx = UnsignedTransactionWithCaller {
@@ -392,23 +354,9 @@
     pub fn transaction_execute(
         &mut self,
         evm_tx: Transaction,
-<<<<<<< HEAD
+        withdraw_fee: bool,
         precompiles: OwnedPrecompile,
     ) -> Result<ExecutionResult, Error> {
-=======
-        withdraw_fee: bool,
-        precompiles: F,
-    ) -> Result<ExecutionResult, Error>
-    where
-        F: FnMut(
-            H160,
-            &[u8],
-            Option<u64>,
-            Option<CallScheme>,
-            &Context,
-        ) -> Option<PrecompileCallResult>,
-    {
->>>>>>> 589c2902
         let caller = evm_tx.caller()?; // This method verify signature.
 
         let nonce = evm_tx.nonce;
@@ -449,17 +397,6 @@
         F: for<'r> FnOnce(
             &mut StackExecutor<'r, 'r, MemoryStackState<'r, 'r, ExecutorContext<'a, Incomming>>, Precompile>,
         ) -> U,
-<<<<<<< HEAD
-=======
-
-        P: FnMut(
-            H160,
-            &[u8],
-            Option<u64>,
-            Option<CallScheme>,
-            &Context,
-        ) -> Option<PrecompileCallResult>,
->>>>>>> 589c2902
     {
         let transaction_context = TransactionContext::default();
         let precompiles: Precompile = precompiles.iter().map(|(k, v)| (*k, &**v)).collect();
@@ -523,41 +460,17 @@
     /// 5. value: amount (specified by method caller)
     ///
     pub fn deposit(&mut self, recipient: H160, amount: U256) {
-<<<<<<< HEAD
         self.with_executor(OwnedPrecompile::new(), |e| {
             e.state_mut().deposit(recipient, amount)
         });
     }
 
-    pub fn register_swap_tx_in_evm(
-        &mut self,
-        mint_address: H160,
-        recipient: H160,
-        amount: U256,
-        signed_compatible: bool,
-    ) {
+    pub fn register_swap_tx_in_evm(&mut self, mint_address: H160, recipient: H160, amount: U256) {
         let nonce = self.with_executor(OwnedPrecompile::new(), |e| {
             let nonce = e.nonce(mint_address);
             e.state_mut().inc_nonce(mint_address);
             nonce
         });
-=======
-        self.with_executor(
-            |_, _, _, _, _| None,
-            |e| e.state_mut().deposit(recipient, amount),
-        );
-    }
-
-    pub fn register_swap_tx_in_evm(&mut self, mint_address: H160, recipient: H160, amount: U256) {
-        let nonce = self.with_executor(
-            |_, _, _, _, _| None,
-            |e| {
-                let nonce = e.nonce(mint_address);
-                e.state_mut().inc_nonce(mint_address);
-                nonce
-            },
-        );
->>>>>>> 589c2902
         let tx = UnsignedTransaction {
             nonce,
             gas_limit: 0.into(),
@@ -585,22 +498,11 @@
 
     /// After "swap from evm" transaction EVM_MINT_ADDRESS will cleanup. Using this method.
     pub fn reset_balance(&mut self, swap_addr: H160, ignore_reset_on_cleared: bool) {
-<<<<<<< HEAD
         self.with_executor(OwnedPrecompile::new(), |e| {
             if !ignore_reset_on_cleared || e.state().basic(swap_addr).balance != U256::zero() {
                 e.state_mut().reset_balance(swap_addr)
             }
         });
-=======
-        self.with_executor(
-            |_, _, _, _, _| None,
-            |e| {
-                if !ignore_reset_on_cleared || e.state().basic(swap_addr).balance != U256::zero() {
-                    e.state_mut().reset_balance(swap_addr)
-                }
-            },
-        );
->>>>>>> 589c2902
     }
 
     //  /// Burn some tokens on address:
@@ -671,12 +573,8 @@
 mod tests {
     use ethabi::Token;
     use evm::backend::MemoryBackend;
-<<<<<<< HEAD
     use evm::executor::stack::{MemoryStackState, StackSubstateMetadata};
-=======
-    use evm::executor::{MemoryStackState, StackSubstateMetadata};
     use evm::{Capture, CreateScheme, ExitReason, ExitSucceed, Handler};
->>>>>>> 589c2902
     use log::LevelFilter;
     use primitive_types::{H160, H256, U256};
     use sha3::{Digest, Keccak256};
@@ -691,21 +589,7 @@
     use crate::executor::FeatureSet;
     use crate::*;
     use error::*;
-<<<<<<< HEAD
     use crate::executor::OwnedPrecompile;
-=======
-
-    #[allow(clippy::type_complexity)]
-    fn noop_precompile(
-        _: H160,
-        _: &[u8],
-        _: Option<u64>,
-        _: Option<CallScheme>,
-        _: &Context,
-    ) -> Option<Result<(ExitSucceed, Vec<u8>, u64), ExitError>> {
-        None
-    }
->>>>>>> 589c2902
 
     fn name_to_key(name: &str) -> H160 {
         let hash = H256::from_slice(Keccak256::digest(name.as_bytes()).as_slice());
@@ -833,11 +717,7 @@
         let create_tx = create_tx.sign(&alice.secret, Some(chain_id));
         assert!(matches!(
             executor
-<<<<<<< HEAD
-                .transaction_execute(create_tx.clone(), OwnedPrecompile::new())
-=======
-                .transaction_execute(create_tx.clone(), true, noop_precompile)
->>>>>>> 589c2902
+                .transaction_execute(create_tx.clone(), true, OwnedPrecompile::new())
                 .unwrap()
                 .exit_reason,
             ExitReason::Succeed(ExitSucceed::Returned)
@@ -846,11 +726,7 @@
         let hash = create_tx.tx_id_hash();
         assert!(matches!(
             executor
-<<<<<<< HEAD
-                .transaction_execute(create_tx, OwnedPrecompile::new())
-=======
-                .transaction_execute(create_tx, true, noop_precompile)
->>>>>>> 589c2902
+                .transaction_execute(create_tx, true, OwnedPrecompile::new())
                 .unwrap_err(),
             Error::DuplicateTx { tx_hash } if tx_hash == hash
         ));
@@ -884,13 +760,8 @@
                 .transaction_execute_unsinged(
                     alice.address(),
                     create_tx.clone(),
-<<<<<<< HEAD
-                    false,
+                    true,
                     OwnedPrecompile::new()
-=======
-                    true,
-                    noop_precompile
->>>>>>> 589c2902
                 )
                 .unwrap()
                 .exit_reason,
@@ -900,11 +771,7 @@
         let hash = create_tx.signing_hash(Some(chain_id));
         assert!(matches!(
             executor
-<<<<<<< HEAD
-            .transaction_execute_unsinged(alice.address(), create_tx, false, OwnedPrecompile::new())
-=======
-            .transaction_execute_unsinged(alice.address(), create_tx, true, noop_precompile)
->>>>>>> 589c2902
+            .transaction_execute_unsinged(alice.address(), create_tx, true, OwnedPrecompile::new())
                 .unwrap_err(),
             Error::DuplicateTx { tx_hash } if tx_hash == hash
         ));
@@ -942,11 +809,7 @@
             let create_tx = alice.create(&code);
             assert!(matches!(
                 executor
-<<<<<<< HEAD
-                    .transaction_execute(create_tx.clone(), OwnedPrecompile::new())
-=======
-                    .transaction_execute(create_tx.clone(), true, noop_precompile)
->>>>>>> 589c2902
+                    .transaction_execute(create_tx.clone(), true, OwnedPrecompile::new())
                     .unwrap()
                     .exit_reason,
                 ExitReason::Succeed(ExitSucceed::Returned)
@@ -984,11 +847,7 @@
                 exit_data: bytes,
                 ..
             } = executor
-<<<<<<< HEAD
-                .transaction_execute(call_tx, OwnedPrecompile::new())
-=======
-                .transaction_execute(call_tx, true, noop_precompile)
->>>>>>> 589c2902
+                .transaction_execute(call_tx, true, OwnedPrecompile::new())
                 .unwrap();
 
             assert_eq!(exit_reason, ExitReason::Succeed(ExitSucceed::Returned));
@@ -1143,11 +1002,7 @@
         let wrong_tx = create_tx.clone().sign(&alice.secret, None);
         assert!(matches!(
             dbg!(executor
-<<<<<<< HEAD
-                .transaction_execute(wrong_tx, OwnedPrecompile::new())
-=======
-                .transaction_execute(wrong_tx, true, noop_precompile)
->>>>>>> 589c2902
+                .transaction_execute(wrong_tx, true, OwnedPrecompile::new())
                 .unwrap_err()),
             Error::WrongChainId {
                 chain_id: err_chain_id,
@@ -1160,11 +1015,7 @@
             .sign(&alice.secret, Some(another_chain_id));
         assert!(matches!(
             executor
-<<<<<<< HEAD
-                .transaction_execute(wrong_tx, OwnedPrecompile::new())
-=======
-                .transaction_execute(wrong_tx, true, noop_precompile)
->>>>>>> 589c2902
+                .transaction_execute(wrong_tx, true, OwnedPrecompile::new())
                 .unwrap_err(),
             Error::WrongChainId {
                 chain_id: err_chain_id,
@@ -1175,11 +1026,7 @@
         let create_tx = create_tx.sign(&alice.secret, Some(chain_id));
         assert!(matches!(
             executor
-<<<<<<< HEAD
-                .transaction_execute(create_tx, OwnedPrecompile::new())
-=======
-                .transaction_execute(create_tx, true, noop_precompile)
->>>>>>> 589c2902
+                .transaction_execute(create_tx, true, OwnedPrecompile::new())
                 .unwrap()
                 .exit_reason,
             ExitReason::Succeed(ExitSucceed::Returned)
@@ -1209,11 +1056,7 @@
 
         assert!(matches!(
             executor
-<<<<<<< HEAD
-                .transaction_execute(create_tx, OwnedPrecompile::new())
-=======
-                .transaction_execute(create_tx, true, noop_precompile)
->>>>>>> 589c2902
+                .transaction_execute(create_tx, true, OwnedPrecompile::new())
                 .unwrap()
                 .exit_reason,
             ExitReason::Succeed(ExitSucceed::Returned)
@@ -1233,11 +1076,7 @@
             exit_data: bytes,
             ..
         } = executor
-<<<<<<< HEAD
-            .transaction_execute(call_tx, OwnedPrecompile::new())
-=======
-            .transaction_execute(call_tx, true, noop_precompile)
->>>>>>> 589c2902
+            .transaction_execute(call_tx, true, OwnedPrecompile::new())
             .unwrap();
 
         assert_eq!(exit_reason, ExitReason::Succeed(ExitSucceed::Returned));
@@ -1267,11 +1106,7 @@
             exit_data: bytes,
             ..
         } = executor
-<<<<<<< HEAD
-            .transaction_execute(send_tx, OwnedPrecompile::new())
-=======
-            .transaction_execute(send_tx, true, noop_precompile)
->>>>>>> 589c2902
+            .transaction_execute(send_tx, true, OwnedPrecompile::new())
             .unwrap();
         assert_eq!(exit_reason, ExitReason::Succeed(ExitSucceed::Returned));
         assert_eq!(
@@ -1295,11 +1130,7 @@
             exit_data: bytes,
             ..
         } = executor
-<<<<<<< HEAD
-            .transaction_execute(call_tx, OwnedPrecompile::new())
-=======
-            .transaction_execute(call_tx, true, noop_precompile)
->>>>>>> 589c2902
+            .transaction_execute(call_tx, true, OwnedPrecompile::new())
             .unwrap();
         assert_eq!(exit_reason, ExitReason::Succeed(ExitSucceed::Returned));
         assert_eq!(
@@ -1323,11 +1154,7 @@
             exit_data: bytes,
             ..
         } = executor
-<<<<<<< HEAD
-            .transaction_execute(call_tx, OwnedPrecompile::new())
-=======
-            .transaction_execute(call_tx, true, noop_precompile)
->>>>>>> 589c2902
+            .transaction_execute(call_tx, true, OwnedPrecompile::new())
             .unwrap();
         assert_eq!(exit_reason, ExitReason::Succeed(ExitSucceed::Returned));
         assert_eq!(
@@ -1368,11 +1195,7 @@
                 exit_data: bytes,
                 ..
             } = executor
-<<<<<<< HEAD
-                .transaction_execute(send_tx, OwnedPrecompile::new())
-=======
-                .transaction_execute(send_tx, true, noop_precompile)
->>>>>>> 589c2902
+                .transaction_execute(send_tx, true, OwnedPrecompile::new())
                 .unwrap();
             assert_eq!(exit_reason, ExitReason::Succeed(ExitSucceed::Returned));
             assert_eq!(
@@ -1396,11 +1219,7 @@
                 exit_data: bytes,
                 ..
             } = executor
-<<<<<<< HEAD
-                .transaction_execute(call_tx, OwnedPrecompile::new())
-=======
-                .transaction_execute(call_tx, true, noop_precompile)
->>>>>>> 589c2902
+                .transaction_execute(call_tx, true, OwnedPrecompile::new())
                 .unwrap();
             assert_eq!(exit_reason, ExitReason::Succeed(ExitSucceed::Returned));
             assert_eq!(
@@ -1424,11 +1243,7 @@
                 exit_data: bytes,
                 ..
             } = executor
-<<<<<<< HEAD
-                .transaction_execute(call_tx, OwnedPrecompile::new())
-=======
-                .transaction_execute(call_tx, true, noop_precompile)
->>>>>>> 589c2902
+                .transaction_execute(call_tx, true, OwnedPrecompile::new())
                 .unwrap();
             assert_eq!(exit_reason, ExitReason::Succeed(ExitSucceed::Returned));
             assert_eq!(
@@ -1463,11 +1278,7 @@
                 exit_data: bytes,
                 ..
             } = executor
-<<<<<<< HEAD
-                .transaction_execute(send_tx, OwnedPrecompile::new())
-=======
-                .transaction_execute(send_tx, true, noop_precompile)
->>>>>>> 589c2902
+                .transaction_execute(send_tx, true, OwnedPrecompile::new())
                 .unwrap();
             assert_eq!(exit_reason, ExitReason::Succeed(ExitSucceed::Returned));
             assert_eq!(
@@ -1491,11 +1302,7 @@
                 exit_data: bytes,
                 ..
             } = executor
-<<<<<<< HEAD
-                .transaction_execute(call_tx, OwnedPrecompile::new())
-=======
-                .transaction_execute(call_tx, true, noop_precompile)
->>>>>>> 589c2902
+                .transaction_execute(call_tx, true, OwnedPrecompile::new())
                 .unwrap();
             assert_eq!(exit_reason, ExitReason::Succeed(ExitSucceed::Returned));
             assert_eq!(
@@ -1519,11 +1326,7 @@
                 exit_data: bytes,
                 ..
             } = executor
-<<<<<<< HEAD
-                .transaction_execute(call_tx, OwnedPrecompile::new())
-=======
-                .transaction_execute(call_tx, true, noop_precompile)
->>>>>>> 589c2902
+                .transaction_execute(call_tx, true, OwnedPrecompile::new())
                 .unwrap();
             assert_eq!(exit_reason, ExitReason::Succeed(ExitSucceed::Returned));
             assert_eq!(
@@ -1578,13 +1381,8 @@
                     value: U256::zero(),
                     input: data.to_vec(),
                 },
-<<<<<<< HEAD
-                false, /* calculate_tx_hash_with_caller */
+                true,
                 OwnedPrecompile::new(),
-=======
-                true,
-                noop_precompile,
->>>>>>> 589c2902
             )
             .unwrap();
 
