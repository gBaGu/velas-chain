--- conflicted
+++ resolved
@@ -26,7 +26,6 @@
 validatorOnly=
 
 while [[ -n $1 ]]; do
-<<<<<<< HEAD
     if [[ ${1:0:1} = - ]]; then
         if [[ $1 = --debug ]]; then
             maybeReleaseFlag=
@@ -38,16 +37,6 @@
         elif [[ ${1:0:1} = \+ ]]; then
         maybeRustVersion=$1
         shift
-=======
-  if [[ ${1:0:1} = - ]]; then
-    if [[ $1 = --debug ]]; then
-      maybeReleaseFlag=
-      buildVariant=debug
-      shift
-    elif [[ $1 = --validator-only ]]; then
-      validatorOnly=true
-      shift
->>>>>>> 936ff742
     else
         installDir=$1
         shift
@@ -80,7 +69,6 @@
         evm-bridge
     )
 else
-<<<<<<< HEAD
     ./fetch-perf-libs.sh
     (
         set -x
@@ -107,44 +95,6 @@
     #XXX: Ensure `solana-genesis` is built LAST!
     # See https://github.com/solana-labs/solana/issues/5826
     BINS+=(velas-genesis)
-=======
-  ./fetch-perf-libs.sh
-
-  BINS=(
-    solana
-    solana-bench-exchange
-    solana-bench-tps
-    solana-faucet
-    solana-gossip
-    solana-install
-    solana-keygen
-    solana-ledger-tool
-    solana-log-analyzer
-    solana-net-shaper
-    solana-sys-tuner
-    solana-validator
-  )
-
-  # Speed up net.sh deploys by excluding unused binaries
-  if [[ -z "$validatorOnly" ]]; then
-    BINS+=(
-      cargo-build-bpf
-      cargo-test-bpf
-      solana-dos
-      solana-install-init
-      solana-stake-accounts
-      solana-stake-monitor
-      solana-stake-o-matic
-      solana-test-validator
-      solana-tokens
-      solana-watchtower
-    )
-  fi
-
-  #XXX: Ensure `solana-genesis` is built LAST!
-  # See https://github.com/solana-labs/solana/issues/5826
-  BINS+=(solana-genesis)
->>>>>>> 936ff742
 fi
 
 binArgs=()
@@ -155,23 +105,11 @@
 mkdir -p "$installDir/bin"
 
 (
-<<<<<<< HEAD
     set -x
     # shellcheck disable=SC2086 # Don't want to double quote $rust_version
     "$cargo" $maybeRustVersion build $maybeReleaseFlag "${binArgs[@]}"
     # shellcheck disable=SC2086 # Don't want to double quote $rust_version
     "$cargo" $maybeRustVersion install spl-token-cli --root "$installDir"
-=======
-  set -x
-  # shellcheck disable=SC2086 # Don't want to double quote $rust_version
-  "$cargo" $maybeRustVersion build $maybeReleaseFlag "${binArgs[@]}"
-
-  # Exclude `spl-token` binary for net.sh builds
-  if [[ -z "$validatorOnly" ]]; then
-    # shellcheck disable=SC2086 # Don't want to double quote $rust_version
-    "$cargo" $maybeRustVersion install spl-token-cli --root "$installDir"
-  fi
->>>>>>> 936ff742
 )
 
 for bin in "${BINS[@]}"; do
