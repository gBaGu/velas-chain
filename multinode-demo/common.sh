--- conflicted
+++ resolved
@@ -12,7 +12,7 @@
 
 prebuild=
 if [[ $1 = "--prebuild" ]]; then
-  prebuild=true
+    prebuild=true
 fi
 
 if [[ $(uname) != Linux ]]; then
@@ -34,7 +34,6 @@
         fi
     }
 else
-<<<<<<< HEAD
     velas_program() {
         declare program="$1"
         declare crate="$program"
@@ -64,33 +63,7 @@
         declare manifest_path="--manifest-path=$SOLANA_ROOT/$crate/Cargo.toml"
         printf "cargo $CARGO_TOOLCHAIN run $manifest_path $maybe_release $maybe_package --bin %s %s -- " "$program"
     }
-=======
-  solana_program() {
-    declare program="$1"
-    declare crate="$program"
-    if [[ -z $program ]]; then
-      crate="cli"
-      program="solana"
-    else
-      program="solana-$program"
-    fi
-
-    if [[ -n $NDEBUG ]]; then
-      maybe_release=--release
-    fi
-
-    # Prebuild binaries so that CI sanity check timeout doesn't include build time
-    if [[ $prebuild ]]; then
-      (
-        set -x
-        # shellcheck disable=SC2086 # Don't want to double quote
-        cargo $CARGO_TOOLCHAIN build $maybe_release --bin $program
-      )
-    fi
-
-    printf "cargo $CARGO_TOOLCHAIN run $maybe_release  --bin %s %s -- " "$program"
-  }
->>>>>>> 936ff742
+    
 fi
 
 velas_bench_tps=$(velas_program bench-tps)
