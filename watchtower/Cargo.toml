[package]
authors = ["Solana Maintainers <maintainers@solana.foundation>"]
edition = "2018"
name = "solana-watchtower"
description = "Blockchain, Rebuilt for Scale"
version = "1.5.18"
repository = "https://github.com/solana-labs/solana"
license = "Apache-2.0"
homepage = "https://solana.com/"
documentation = "https://docs.rs/solana-watchtower"

[dependencies]
clap = "2.33.1"
log = "0.4.11"
humantime = "2.0.1"
<<<<<<< HEAD
solana-clap-utils = { path = "../clap-utils", version = "1.5.14" }
solana-cli-config = { path = "../cli-config", version = "1.5.14" }
solana-cli-output = { path = "../cli-output", version = "1.5.14" }
solana-client = { path = "../client", version = "1.5.14" }
solana-logger = { path = "../logger", version = "1.5.14" }
solana-metrics = { path = "../metrics", version = "1.5.14" }
solana-notifier = { path = "../notifier", version = "1.5.14" }
solana-sdk = { path = "../sdk", version = "1.5.14" }
solana-version = { path = "../version" }
=======
solana-clap-utils = { path = "../clap-utils", version = "=1.5.18" }
solana-cli-config = { path = "../cli-config", version = "=1.5.18" }
solana-cli-output = { path = "../cli-output", version = "=1.5.18" }
solana-client = { path = "../client", version = "=1.5.18" }
solana-logger = { path = "../logger", version = "=1.5.18" }
solana-metrics = { path = "../metrics", version = "=1.5.18" }
solana-notifier = { path = "../notifier", version = "=1.5.18" }
solana-sdk = { path = "../sdk", version = "=1.5.18" }
solana-version = { path = "../version", version = "=1.5.18" }
>>>>>>> 7e480df9

[package.metadata.docs.rs]
targets = ["x86_64-unknown-linux-gnu"]<|MERGE_RESOLUTION|>--- conflicted
+++ resolved
@@ -13,17 +13,6 @@
 clap = "2.33.1"
 log = "0.4.11"
 humantime = "2.0.1"
-<<<<<<< HEAD
-solana-clap-utils = { path = "../clap-utils", version = "1.5.14" }
-solana-cli-config = { path = "../cli-config", version = "1.5.14" }
-solana-cli-output = { path = "../cli-output", version = "1.5.14" }
-solana-client = { path = "../client", version = "1.5.14" }
-solana-logger = { path = "../logger", version = "1.5.14" }
-solana-metrics = { path = "../metrics", version = "1.5.14" }
-solana-notifier = { path = "../notifier", version = "1.5.14" }
-solana-sdk = { path = "../sdk", version = "1.5.14" }
-solana-version = { path = "../version" }
-=======
 solana-clap-utils = { path = "../clap-utils", version = "=1.5.18" }
 solana-cli-config = { path = "../cli-config", version = "=1.5.18" }
 solana-cli-output = { path = "../cli-output", version = "=1.5.18" }
@@ -32,8 +21,7 @@
 solana-metrics = { path = "../metrics", version = "=1.5.18" }
 solana-notifier = { path = "../notifier", version = "=1.5.18" }
 solana-sdk = { path = "../sdk", version = "=1.5.18" }
-solana-version = { path = "../version", version = "=1.5.18" }
->>>>>>> 7e480df9
+solana-version = { path = "../version" }
 
 [package.metadata.docs.rs]
 targets = ["x86_64-unknown-linux-gnu"]