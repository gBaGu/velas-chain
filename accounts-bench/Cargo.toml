--- conflicted
+++ resolved
@@ -11,19 +11,11 @@
 [dependencies]
 log = "0.4.11"
 rayon = "1.4.0"
-<<<<<<< HEAD
-solana-logger = { path = "../logger", version = "=1.5.18" }
-solana-runtime = { path = "../runtime", version = "=1.5.18" }
-solana-measure = { path = "../measure", version = "=1.5.18" }
-solana-sdk = { path = "../sdk", version = "=1.5.18" }
-solana-version = { path = "../version" }
-=======
 solana-logger = { path = "../logger", version = "=1.5.19" }
 solana-runtime = { path = "../runtime", version = "=1.5.19" }
 solana-measure = { path = "../measure", version = "=1.5.19" }
 solana-sdk = { path = "../sdk", version = "=1.5.19" }
-solana-version = { path = "../version", version = "=1.5.19" }
->>>>>>> 936ff742
+solana-version = { path = "../version" }
 rand = "0.7.0"
 clap = "2.33.1"
 crossbeam-channel = "0.4"
