--- conflicted
+++ resolved
@@ -1,17 +1,6 @@
 #![allow(clippy::integer_arithmetic)]
 #[macro_use]
 extern crate log;
-<<<<<<< HEAD
-use clap::{crate_description, crate_name, value_t, App, Arg};
-use rayon::prelude::*;
-use solana_measure::measure::Measure;
-use solana_runtime::{
-    accounts::{create_test_accounts, update_accounts_bench, Accounts},
-    accounts_index::{AccountSecondaryIndexes, Ancestors},
-};
-use solana_sdk::{genesis_config::ClusterType, pubkey::Pubkey};
-use std::{env, fs, path::PathBuf};
-=======
 use {
     clap::{crate_description, crate_name, value_t, App, Arg},
     rayon::prelude::*,
@@ -25,7 +14,6 @@
     solana_sdk::{genesis_config::ClusterType, pubkey::Pubkey},
     std::{env, fs, path::PathBuf},
 };
->>>>>>> 3ac7e043
 
 fn main() {
     solana_logger::setup();
@@ -74,19 +62,12 @@
     if fs::remove_dir_all(path.clone()).is_err() {
         println!("Warning: Couldn't remove {:?}", path);
     }
-<<<<<<< HEAD
-    let accounts = Accounts::new_with_config(
-=======
     let accounts = Accounts::new_with_config_for_benches(
->>>>>>> 3ac7e043
         vec![path],
         &ClusterType::Testnet,
         AccountSecondaryIndexes::default(),
         false,
-<<<<<<< HEAD
-=======
         AccountShrinkThreshold::default(),
->>>>>>> 3ac7e043
     );
     println!("Creating {} accounts", num_accounts);
     let mut create_time = Measure::start("create accounts");
