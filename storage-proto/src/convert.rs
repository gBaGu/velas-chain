--- conflicted
+++ resolved
@@ -174,14 +174,8 @@
     }
 }
 
-<<<<<<< HEAD
-impl From<TransactionWithStatusMeta> for generated::ConfirmedTransaction {
-    fn from(value: TransactionWithStatusMeta) -> Self {
-        let meta = value.meta.map(|meta| meta.into());
-=======
 impl From<TransactionWithMetadata> for generated::ConfirmedTransaction {
     fn from(value: TransactionWithMetadata) -> Self {
->>>>>>> 3ac7e043
         Self {
             transaction: Some(value.transaction.into()),
             meta: Some(value.meta.into()),
@@ -549,12 +543,9 @@
                     46 => InstructionError::InvalidAccountOwner,
                     47 => InstructionError::ArithmeticOverflow,
                     48 => InstructionError::UnsupportedSysvar,
-<<<<<<< HEAD
-=======
                     49 => InstructionError::IllegalOwner,
                     50 => InstructionError::MaxAccountsDataSizeExceeded,
                     51 => InstructionError::ActiveVoteAccountClose,
->>>>>>> 3ac7e043
                     _ => return Err("Invalid InstructionError"),
                 };
 
@@ -582,8 +573,6 @@
             14 => TransactionError::SanitizeFailure,
             15 => TransactionError::ClusterMaintenance,
             16 => TransactionError::AccountBorrowOutstanding,
-<<<<<<< HEAD
-=======
             17 => TransactionError::WouldExceedMaxBlockCostLimit,
             18 => TransactionError::UnsupportedVersion,
             19 => TransactionError::InvalidWritableAccount,
@@ -596,7 +585,6 @@
             26 => TransactionError::InvalidAddressLookupTableIndex,
             27 => TransactionError::InvalidRentPayingAccount,
             28 => TransactionError::WouldExceedMaxVoteCostLimit,
->>>>>>> 3ac7e043
             _ => return Err("Invalid TransactionError"),
         })
     }
@@ -655,8 +643,6 @@
                 TransactionError::AccountBorrowOutstanding => {
                     tx_by_addr::TransactionErrorType::AccountBorrowOutstandingTx
                 }
-<<<<<<< HEAD
-=======
                 TransactionError::WouldExceedMaxBlockCostLimit => {
                     tx_by_addr::TransactionErrorType::WouldExceedMaxBlockCostLimit
                 }
@@ -693,7 +679,6 @@
                 TransactionError::WouldExceedMaxVoteCostLimit => {
                     tx_by_addr::TransactionErrorType::WouldExceedMaxVoteCostLimit
                 }
->>>>>>> 3ac7e043
             } as i32,
             instruction_error: match transaction_error {
                 TransactionError::InstructionError(index, ref instruction_error) => {
@@ -848,15 +833,12 @@
                             InstructionError::IllegalOwner => {
                                 tx_by_addr::InstructionErrorType::IllegalOwner
                             }
-<<<<<<< HEAD
-=======
                             InstructionError::MaxAccountsDataSizeExceeded => {
                                 tx_by_addr::InstructionErrorType::MaxAccountsDataSizeExceeded
                             }
                             InstructionError::ActiveVoteAccountClose => {
                                 tx_by_addr::InstructionErrorType::ActiveVoteAccountClose
                             }
->>>>>>> 3ac7e043
                         } as i32,
                         custom: match instruction_error {
                             InstructionError::Custom(custom) => {
@@ -1512,11 +1494,7 @@
             tx_by_addr_transaction_error.try_into().unwrap()
         );
 
-<<<<<<< HEAD
-        let transaction_error = TransactionError::AlreadyProcessed;
-=======
         let transaction_error = TransactionError::ClusterMaintenance;
->>>>>>> 3ac7e043
         let tx_by_addr_transaction_error: tx_by_addr::TransactionError =
             transaction_error.clone().into();
         assert_eq!(
@@ -2020,7 +1998,6 @@
     }
 
     #[test]
-<<<<<<< HEAD
     fn test_evm_transaction() {
         let tx =
             evm_state::TransactionInReceipt::Unsigned(evm_state::UnsignedTransactionWithCaller {
@@ -2222,7 +2199,8 @@
 
         let block_serialized: generated_evm::EvmFullBlock = block.clone().into();
         assert_eq!(block, block_serialized.try_into().unwrap());
-=======
+    }
+    #[test]
     fn test_error_enums() {
         let ix_index = 1;
         let custom_error = 42;
@@ -2271,6 +2249,5 @@
                 }
             }
         }
->>>>>>> 3ac7e043
     }
 }