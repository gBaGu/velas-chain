--- conflicted
+++ resolved
@@ -396,11 +396,7 @@
         //  * split account (signer, allocate + assign first)
         //  * stake authority (signer)
         //  * stake account
-<<<<<<< HEAD
-        let instructions = stake_instruction::split(&keys[2], &keys[1], lamports, &keys[0]);
-=======
         let instructions = instruction::split(&keys[2], &keys[1], lamports, &keys[0]);
->>>>>>> 3ac7e043
         let message = Message::new(&instructions, None);
         assert_eq!(
             parse_stake(&message.instructions[2], &keys[0..3]).unwrap(),
