--- conflicted
+++ resolved
@@ -172,11 +172,7 @@
             .read()
             .unwrap()
             .root_bank()
-<<<<<<< HEAD
-            .get_blockhash_last_valid_slot(blockhash)
-=======
             .get_blockhash_last_valid_block_height(blockhash)
->>>>>>> 3ac7e043
             .unwrap();
         let signature = transaction.signatures.get(0).cloned().unwrap_or_default();
         let info = TransactionInfo::new(
