--- conflicted
+++ resolved
@@ -1,61 +1,4 @@
 #![allow(clippy::integer_arithmetic)]
-<<<<<<< HEAD
-use clap::{
-    crate_description, crate_name, value_t, value_t_or_exit, values_t, values_t_or_exit, App,
-    AppSettings, Arg, ArgMatches, SubCommand,
-};
-use log::*;
-use rand::{seq::SliceRandom, thread_rng, Rng};
-use solana_clap_utils::{
-    input_parsers::{keypair_of, keypairs_of, pubkey_of, value_of},
-    input_validators::{
-        is_keypair_or_ask_keyword, is_parsable, is_pubkey, is_pubkey_or_keypair, is_slot,
-    },
-    keypair::SKIP_SEED_PHRASE_VALIDATION_ARG,
-};
-use solana_client::{rpc_client::RpcClient, rpc_request::MAX_MULTIPLE_ACCOUNTS};
-use solana_core::ledger_cleanup_service::{
-    DEFAULT_MAX_LEDGER_SHREDS, DEFAULT_MIN_MAX_LEDGER_SHREDS,
-};
-use solana_core::{
-    cluster_info::{ClusterInfo, Node, MINIMUM_VALIDATOR_PORT_RANGE_WIDTH, VALIDATOR_PORT_RANGE},
-    contact_info::ContactInfo,
-    gossip_service::GossipService,
-    poh_service,
-    rpc::JsonRpcConfig,
-    rpc_pubsub_service::PubSubConfig,
-    tpu::DEFAULT_TPU_COALESCE_MS,
-    validator::{is_snapshot_config_invalid, Validator, ValidatorConfig},
-};
-use solana_download_utils::{download_genesis_if_missing, download_snapshot};
-use solana_ledger::blockstore_db::BlockstoreRecoveryMode;
-use solana_perf::recycler::enable_recycler_warming;
-use solana_runtime::{
-    accounts_index::AccountIndex,
-    bank_forks::{ArchiveFormat, SnapshotConfig, SnapshotVersion},
-    hardened_unpack::{unpack_genesis_archive, MAX_GENESIS_ARCHIVE_UNPACKED_SIZE},
-    snapshot_utils::get_highest_snapshot_archive_path,
-};
-use solana_sdk::{
-    clock::Slot,
-    commitment_config::CommitmentConfig,
-    genesis_config::GenesisConfig,
-    hash::Hash,
-    pubkey::Pubkey,
-    signature::{Keypair, Signer},
-};
-use std::{
-    collections::HashSet,
-    env,
-    fs::{self, File},
-    net::{IpAddr, SocketAddr, TcpListener, UdpSocket},
-    path::{Path, PathBuf},
-    process::exit,
-    str::FromStr,
-    sync::{
-        atomic::{AtomicBool, Ordering},
-        Arc,
-=======
 use {
     clap::{
         crate_description, crate_name, value_t, value_t_or_exit, values_t, values_t_or_exit, App,
@@ -111,10 +54,6 @@
         pubkey::Pubkey,
         signature::{Keypair, Signer},
     },
-    solana_validator::{
-        admin_rpc_service, dashboard::Dashboard, new_spinner_progress_bar, println_name_value,
-        redirect_stderr_to_file,
-    },
     std::{
         collections::{HashSet, VecDeque},
         env,
@@ -129,16 +68,12 @@
         },
         thread::sleep,
         time::{Duration, Instant, SystemTime},
->>>>>>> 7759210f
+    },
+    velas_validator::{
+        admin_rpc_service, dashboard::Dashboard, new_spinner_progress_bar, println_name_value,
+        redirect_stderr_to_file,
     },
 };
-use velas_validator::redirect_stderr_to_file;
-
-#[derive(Debug, PartialEq)]
-enum Operation {
-    Initialize,
-    Run,
-}
 
 #[derive(Debug, PartialEq)]
 enum Operation {
@@ -866,11 +801,7 @@
     ledger_path: &Path,
     snapshot_output_dir: &Path,
     vote_account: &Pubkey,
-<<<<<<< HEAD
-    authorized_voter_keypairs: &[Arc<Keypair>],
-=======
     authorized_voter_keypairs: Arc<RwLock<Vec<Arc<Keypair>>>>,
->>>>>>> 7759210f
     cluster_entrypoints: &[ContactInfo],
     validator_config: &mut ValidatorConfig,
     bootstrap_config: RpcBootstrapConfig,
@@ -878,10 +809,7 @@
     use_progress_bar: bool,
     maximum_local_snapshot_age: Slot,
     should_check_duplicate_instance: bool,
-<<<<<<< HEAD
-=======
     start_progress: &Arc<RwLock<ValidatorStartProgress>>,
->>>>>>> 7759210f
 ) {
     if !no_port_check {
         let mut order: Vec<_> = (0..cluster_entrypoints.len()).collect();
@@ -1093,11 +1021,8 @@
         PubSubConfig::default().max_in_buffer_capacity.to_string();
     let default_rpc_pubsub_max_out_buffer_capacity =
         PubSubConfig::default().max_out_buffer_capacity.to_string();
-<<<<<<< HEAD
-=======
     let default_rpc_pubsub_max_active_subscriptions =
         PubSubConfig::default().max_active_subscriptions.to_string();
->>>>>>> 7759210f
     let default_rpc_send_transaction_retry_ms = ValidatorConfig::default()
         .send_transaction_retry_ms
         .to_string();
@@ -1109,10 +1034,7 @@
     let matches = App::new(crate_name!()).about(crate_description!())
         .version(solana_version::version!())
         .setting(AppSettings::VersionlessSubcommands)
-<<<<<<< HEAD
-=======
         .setting(AppSettings::InferSubcommands)
->>>>>>> 7759210f
         .arg(
             Arg::with_name(SKIP_SEED_PHRASE_VALIDATION_ARG.name)
                 .long(SKIP_SEED_PHRASE_VALIDATION_ARG.long)
@@ -1230,11 +1152,7 @@
                 .long("rpc-port")
                 .value_name("PORT")
                 .takes_value(true)
-<<<<<<< HEAD
                 .validator(velas_validator::port_validator)
-                .help("Use this port for JSON RPC and the next port for the RPC websocket"),
-=======
-                .validator(solana_validator::port_validator)
                 .help("Enable JSON RPC on this port, and the next port for the RPC websocket"),
         )
         .arg(
@@ -1242,7 +1160,6 @@
                 .long("--minimal-rpc-api")
                 .takes_value(false)
                 .help("Only expose the RPC methods required to serve snapshots to other nodes"),
->>>>>>> 7759210f
         )
         .arg(
             Arg::with_name("private_rpc")
@@ -1337,9 +1254,6 @@
                 .long("snapshots")
                 .value_name("DIR")
                 .takes_value(true)
-<<<<<<< HEAD
-                .help("Use DIR as persistent snapshot [default: --ledger value]"),
-=======
                 .help("Use DIR as snapshot location [default: --ledger value]"),
         )
         .arg(
@@ -1348,7 +1262,6 @@
                 .value_name("DIR")
                 .takes_value(true)
                 .help("Use DIR as tower location [default: --ledger value]"),
->>>>>>> 7759210f
         )
         .arg(
             Arg::with_name("gossip_port")
@@ -1384,7 +1297,7 @@
                 .value_name("MIN_PORT-MAX_PORT")
                 .takes_value(true)
                 .default_value(default_dynamic_port_range)
-                .validator(solana_validator::port_range_validator)
+                .validator(velas_validator::port_range_validator)
                 .help("Range to use for dynamically assigned ports"),
         )
         .arg(
@@ -1701,8 +1614,6 @@
                 .help("The maximum size in bytes to which the outgoing websocket buffer can grow."),
         )
         .arg(
-<<<<<<< HEAD
-=======
             Arg::with_name("rpc_pubsub_max_active_subscriptions")
                 .long("rpc-pubsub-max-active-subscriptions")
                 .takes_value(true)
@@ -1713,7 +1624,6 @@
                        across all connections."),
         )
         .arg(
->>>>>>> 7759210f
             Arg::with_name("rpc_send_transaction_retry_ms")
                 .long("rpc-send-retry-ms")
                 .value_name("MILLISECS")
@@ -1732,8 +1642,6 @@
                 .help("The number of upcoming leaders to which to forward transactions sent via rpc service."),
         )
         .arg(
-<<<<<<< HEAD
-=======
             Arg::with_name("rpc_scan_and_fix_roots")
                 .long("rpc-scan-and-fix-roots")
                 .takes_value(false)
@@ -1741,7 +1649,6 @@
                 .help("Verifies blockstore roots on boot and fixes any gaps"),
         )
         .arg(
->>>>>>> 7759210f
             Arg::with_name("halt_on_trusted_validators_accounts_hash_mismatch")
                 .long("halt-on-trusted-validators-accounts-hash-mismatch")
                 .requires("trusted_validators")
@@ -2069,15 +1976,6 @@
          )
         .get_matches();
 
-<<<<<<< HEAD
-    let operation = match matches.subcommand().0 {
-        "" | "run" => Operation::Run,
-        "init" => Operation::Initialize,
-        _ => unreachable!(),
-    };
-
-    let identity_keypair = Arc::new(keypair_of(&matches, "identity").unwrap_or_else(Keypair::new));
-=======
     let ledger_path = PathBuf::from(matches.value_of("ledger_path").unwrap());
 
     let operation = match matches.subcommand() {
@@ -2193,7 +2091,6 @@
         )
         .exit();
     }));
->>>>>>> 7759210f
 
     let authorized_voter_keypairs = keypairs_of(&matches, "authorized_voter_keypairs")
         .map(|keypairs| keypairs.into_iter().map(Arc::new).collect())
@@ -2216,11 +2113,7 @@
 
     let private_rpc = matches.is_present("private_rpc");
     let no_port_check = matches.is_present("no_port_check");
-<<<<<<< HEAD
     let no_rocksdb_compaction = matches.is_present("no_rocksdb_compaction");
-=======
-    let no_rocksdb_compaction = true;
->>>>>>> 7759210f
     let rocksdb_compaction_interval = value_t!(matches, "rocksdb_compaction_interval", u64).ok();
     let rocksdb_max_compaction_jitter =
         value_t!(matches, "rocksdb_max_compaction_jitter", u64).ok();
@@ -2277,23 +2170,7 @@
 
     let contact_debug_interval = value_t_or_exit!(matches, "contact_debug_interval", u64);
 
-<<<<<<< HEAD
-    let account_indexes: HashSet<AccountIndex> = matches
-        .values_of("account_indexes")
-        .unwrap_or_default()
-        .map(|value| match value {
-            "program-id" => AccountIndex::ProgramId,
-            "spl-token-mint" => AccountIndex::SplTokenMint,
-            "spl-token-owner" => AccountIndex::SplTokenOwner,
-            "velas-accounts-storages" => AccountIndex::VelasAccountStorage,
-            "velas-accounts-owners" => AccountIndex::VelasAccountOwner,
-            "velas-accounts-operationals" => AccountIndex::VelasAccountOperational,
-            unexpected => panic!("Unable to handle 'account_indexes' flag {}", unexpected),
-        })
-        .collect();
-=======
     let account_indexes = process_account_indexes(&matches);
->>>>>>> 7759210f
 
     let restricted_repair_only_mode = matches.is_present("restricted_repair_only_mode");
     let mut validator_config = ValidatorConfig {
@@ -2335,10 +2212,7 @@
                 .ok()
                 .map(Duration::from_secs),
             account_indexes: account_indexes.clone(),
-<<<<<<< HEAD
-=======
             rpc_scan_and_fix_roots: matches.is_present("rpc_scan_and_fix_roots"),
->>>>>>> 7759210f
         },
         rpc_addrs: value_t!(matches, "rpc_port", u16).ok().map(|rpc_port| {
             (
@@ -2382,11 +2256,7 @@
         poh_verify: !matches.is_present("skip_poh_verify"),
         debug_keys,
         contact_debug_interval,
-<<<<<<< HEAD
-        bpf_jit: matches.is_present("bpf_jit"),
-=======
         bpf_jit: !matches.is_present("no_bpf_jit"),
->>>>>>> 7759210f
         send_transaction_retry_ms: value_t_or_exit!(matches, "rpc_send_transaction_retry_ms", u64),
         send_transaction_leader_forward_count: value_t_or_exit!(
             matches,
@@ -2401,14 +2271,9 @@
         account_indexes,
         accounts_db_caching_enabled: !matches.is_present("no_accounts_db_caching"),
         accounts_db_test_hash_calculation: matches.is_present("accounts_db_test_hash_calculation"),
-<<<<<<< HEAD
-        accounts_db_use_index_hash_calculation: !matches.is_present("no_accounts_db_index_hashing"),
-        tpu_coalesce_ms,
-=======
         accounts_db_use_index_hash_calculation: matches.is_present("accounts_db_index_hashing"),
         tpu_coalesce_ms,
         no_wait_for_vote_to_start_leader: matches.is_present("no_wait_for_vote_to_start_leader"),
->>>>>>> 7759210f
         ..ValidatorConfig::default()
     };
 
@@ -2604,12 +2469,6 @@
     };
     let use_progress_bar = logfile.is_none();
     let _logger_thread = redirect_stderr_to_file(logfile);
-<<<<<<< HEAD
-
-    info!("{} {}", crate_name!(), solana_version::version!());
-    info!("Starting validator with: {:#?}", std::env::args_os());
-
-=======
 
     info!("{} {}", crate_name!(), solana_version::version!());
     info!("Starting validator with: {:#?}", std::env::args_os());
@@ -2626,7 +2485,6 @@
         },
     );
 
->>>>>>> 7759210f
     let gossip_host: IpAddr = matches
         .value_of("gossip_host")
         .map(|gossip_host| {
@@ -2734,11 +2592,7 @@
             &ledger_path,
             &snapshot_output_dir,
             &vote_account,
-<<<<<<< HEAD
-            &authorized_voter_keypairs,
-=======
             authorized_voter_keypairs.clone(),
->>>>>>> 7759210f
             &cluster_entrypoints,
             &mut validator_config,
             rpc_bootstrap_config,
@@ -2746,23 +2600,16 @@
             use_progress_bar,
             maximum_local_snapshot_age,
             should_check_duplicate_instance,
-<<<<<<< HEAD
-        );
-=======
             &start_progress,
         );
         *start_progress.write().unwrap() = ValidatorStartProgress::Initializing;
->>>>>>> 7759210f
     }
 
     if operation == Operation::Initialize {
         info!("Validator ledger initialization complete");
         return;
     }
-<<<<<<< HEAD
-=======
-
->>>>>>> 7759210f
+
     let validator = Validator::new(
         node,
         &identity_keypair,
@@ -2772,10 +2619,7 @@
         cluster_entrypoints,
         &validator_config,
         should_check_duplicate_instance,
-<<<<<<< HEAD
-=======
         start_progress,
->>>>>>> 7759210f
     );
 
     if let Some(filename) = init_complete_file {
