--- conflicted
+++ resolved
@@ -1,12 +1,4 @@
 #![allow(clippy::integer_arithmetic)]
-<<<<<<< HEAD
-pub use solana_core::{cluster_info::MINIMUM_VALIDATOR_PORT_RANGE_WIDTH, test_validator};
-use {
-    console::style,
-    indicatif::{ProgressDrawTarget, ProgressStyle},
-    log::*,
-    std::{env, process::exit, thread::JoinHandle},
-=======
 use {
     console::style,
     fd_lock::{RwLock, RwLockWriteGuard},
@@ -24,7 +16,6 @@
 pub use {
     solana_gossip::cluster_info::MINIMUM_VALIDATOR_PORT_RANGE_WIDTH,
     solana_test_validator as test_validator,
->>>>>>> 3ac7e043
 };
 
 pub mod admin_rpc_service;
@@ -92,14 +83,7 @@
                 None
             }
         }
-<<<<<<< HEAD
-    };
-
-    solana_logger::setup_with_default("info,solana_metrics=warn");
-    logger_thread
-=======
     }
->>>>>>> 3ac7e043
 }
 
 pub fn port_validator(port: String) -> Result<(), String> {
@@ -124,18 +108,12 @@
     }
 }
 
-<<<<<<< HEAD
-/// Pretty print a "name value"
-pub fn println_name_value(name: &str, value: &str) {
-    println!("{} {}", style(name).bold(), value);
-=======
 pub fn format_name_value(name: &str, value: &str) -> String {
     format!("{} {}", style(name).bold(), value)
 }
 /// Pretty print a "name value"
 pub fn println_name_value(name: &str, value: &str) {
     println!("{}", format_name_value(name, value));
->>>>>>> 3ac7e043
 }
 
 /// Creates a new process bar for processing that will take an unknown amount of time
@@ -158,11 +136,7 @@
 }
 
 impl ProgressBar {
-<<<<<<< HEAD
-    pub fn set_message(&self, msg: &str) {
-=======
     pub fn set_message<T: Into<Cow<'static, str>> + Display>(&self, msg: T) {
->>>>>>> 3ac7e043
         if self.is_term {
             self.progress_bar.set_message(msg);
         } else {
@@ -170,23 +144,17 @@
         }
     }
 
-<<<<<<< HEAD
-    pub fn abandon_with_message(&self, msg: &str) {
-=======
     pub fn println<I: AsRef<str>>(&self, msg: I) {
         self.progress_bar.println(msg);
     }
 
     pub fn abandon_with_message<T: Into<Cow<'static, str>> + Display>(&self, msg: T) {
->>>>>>> 3ac7e043
         if self.is_term {
             self.progress_bar.abandon_with_message(msg);
         } else {
             println!("{}", msg);
         }
     }
-<<<<<<< HEAD
-=======
 }
 
 pub fn ledger_lockfile(ledger_path: &Path) -> RwLock<File> {
@@ -211,5 +179,4 @@
         );
         exit(1);
     })
->>>>>>> 3ac7e043
 }