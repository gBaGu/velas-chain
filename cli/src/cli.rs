--- conflicted
+++ resolved
@@ -38,11 +38,6 @@
     clock::{Epoch, Slot},
     commitment_config::CommitmentConfig,
     decode_error::DecodeError,
-<<<<<<< HEAD
-=======
-    evm_loader,
-    fee_calculator::FeeCalculator,
->>>>>>> 1b629c1a
     hash::Hash,
     instruction::InstructionError,
     message::Message,
@@ -74,71 +69,6 @@
 use url::Url;
 
 pub const DEFAULT_RPC_TIMEOUT_SECONDS: &str = "30";
-
-<<<<<<< HEAD
-=======
-pub const FEE_PAYER_ARG: ArgConstant<'static> = ArgConstant {
-    name: "fee_payer",
-    long: "fee-payer",
-    help: "Specify the fee-payer account. This may be a keypair file, the ASK keyword \n\
-           or the pubkey of an offline signer, provided an appropriate --signer argument \n\
-           is also passed. Defaults to the client keypair.",
-};
-
-pub fn fee_payer_arg<'a, 'b>() -> Arg<'a, 'b> {
-    Arg::with_name(FEE_PAYER_ARG.name)
-        .long(FEE_PAYER_ARG.long)
-        .takes_value(true)
-        .value_name("KEYPAIR")
-        .validator(is_valid_signer)
-        .help(FEE_PAYER_ARG.help)
-}
-
-#[derive(Debug)]
-pub struct KeypairEq(Keypair);
-
-impl From<Keypair> for KeypairEq {
-    fn from(keypair: Keypair) -> Self {
-        Self(keypair)
-    }
-}
-
-impl PartialEq for KeypairEq {
-    fn eq(&self, other: &Self) -> bool {
-        self.pubkey() == other.pubkey()
-    }
-}
-
-impl std::ops::Deref for KeypairEq {
-    type Target = Keypair;
-    fn deref(&self) -> &Self::Target {
-        &self.0
-    }
-}
-
-pub fn nonce_authority_arg<'a, 'b>() -> Arg<'a, 'b> {
-    nonce::nonce_authority_arg().requires(NONCE_ARG.name)
-}
-
-#[derive(Clone, Copy, Debug, PartialEq)]
-pub enum LoaderType {
-    Bpf,
-    BpfDeprecated,
-}
-
-impl FromStr for LoaderType {
-    type Err = CliError;
-    #[inline]
-    fn from_str(s: &str) -> Result<LoaderType, CliError> {
-        match s.to_ascii_lowercase().as_str() {
-            "bpf" => Ok(LoaderType::Bpf),
-            "bpf_deprecated" => Ok(LoaderType::BpfDeprecated),
-            s => Err(CliError::IncorrectLoader(s.to_string())),
-        }
-    }
-}
-
->>>>>>> 1b629c1a
 #[derive(Debug, PartialEq)]
 #[allow(clippy::large_enum_variant)]
 pub enum CliCommand {
@@ -248,12 +178,8 @@
     Deploy {
         program_location: String,
         address: Option<SignerIndex>,
-<<<<<<< HEAD
         use_deprecated_loader: bool,
         allow_excessive_balance: bool,
-=======
-        loader_type: LoaderType,
->>>>>>> 1b629c1a
     },
     Program(ProgramCliCommand),
     // Stake Commands
@@ -689,21 +615,13 @@
                 signers.push(signer);
                 1
             });
-<<<<<<< HEAD
-=======
-            let loader_type = LoaderType::from_str(matches.value_of("loader-type").unwrap())?;
->>>>>>> 1b629c1a
 
             Ok(CliCommandInfo {
                 command: CliCommand::Deploy {
                     program_location: matches.value_of("program_location").unwrap().to_string(),
                     address,
-<<<<<<< HEAD
                     use_deprecated_loader: matches.is_present("use_deprecated_loader"),
                     allow_excessive_balance: matches.is_present("allow_excessive_balance"),
-=======
-                    loader_type,
->>>>>>> 1b629c1a
                 },
                 signers,
             })
@@ -1119,229 +1037,6 @@
     Ok(account_string)
 }
 
-<<<<<<< HEAD
-=======
-fn send_and_confirm_transactions_with_spinner<T: Signers>(
-    rpc_client: &RpcClient,
-    mut transactions: Vec<Transaction>,
-    signer_keys: &T,
-) -> Result<(), Box<dyn error::Error>> {
-    let progress_bar = new_spinner_progress_bar();
-    let mut send_retries = 5;
-    loop {
-        let mut status_retries = 15;
-
-        // Send all transactions
-        let mut transactions_signatures = vec![];
-        let num_transactions = transactions.len();
-        for transaction in transactions {
-            if cfg!(not(test)) {
-                // Delay ~1 tick between write transactions in an attempt to reduce AccountInUse errors
-                // when all the write transactions modify the same program account (eg, deploying a
-                // new program)
-                sleep(Duration::from_millis(1000 / DEFAULT_TICKS_PER_SECOND));
-            }
-
-            let signature = rpc_client
-                .send_transaction_with_config(
-                    &transaction,
-                    RpcSendTransactionConfig {
-                        skip_preflight: true,
-                        ..RpcSendTransactionConfig::default()
-                    },
-                )
-                .ok();
-            transactions_signatures.push((transaction, signature));
-
-            progress_bar.set_message(&format!(
-                "[{}/{}] Transactions sent",
-                transactions_signatures.len(),
-                num_transactions
-            ));
-        }
-
-        // Collect statuses for all the transactions, drop those that are confirmed
-        while status_retries > 0 {
-            status_retries -= 1;
-
-            progress_bar.set_message(&format!(
-                "[{}/{}] Transactions confirmed",
-                num_transactions - transactions_signatures.len(),
-                num_transactions
-            ));
-
-            if cfg!(not(test)) {
-                // Retry twice a second
-                sleep(Duration::from_millis(500));
-            }
-
-            transactions_signatures = transactions_signatures
-                .into_iter()
-                .filter(|(_transaction, signature)| {
-                    signature
-                        .and_then(|signature| rpc_client.get_signature_statuses(&[signature]).ok())
-                        .map(|Response { context: _, value }| match &value[0] {
-                            None => true,
-                            Some(transaction_status) => {
-                                !(transaction_status.confirmations.is_none()
-                                    || transaction_status.confirmations.unwrap() > 1)
-                            }
-                        })
-                        .unwrap_or(true)
-                })
-                .collect();
-
-            if transactions_signatures.is_empty() {
-                return Ok(());
-            }
-        }
-
-        if send_retries == 0 {
-            return Err("Transactions failed".into());
-        }
-        send_retries -= 1;
-
-        // Re-sign any failed transactions with a new blockhash and retry
-        let (blockhash, _fee_calculator) = rpc_client
-            .get_new_blockhash(&transactions_signatures[0].0.message().recent_blockhash)?;
-        transactions = vec![];
-        for (mut transaction, _) in transactions_signatures.into_iter() {
-            transaction.try_sign(signer_keys, blockhash)?;
-            transactions.push(transaction);
-        }
-    }
-}
-
-fn process_deploy(
-    rpc_client: &RpcClient,
-    config: &CliConfig,
-    program_location: &str,
-    address: Option<SignerIndex>,
-    loader_type: LoaderType,
-) -> ProcessResult {
-    let new_keypair = Keypair::new(); // Create ephemeral keypair to use for program address, if not provided
-    let program_id = if let Some(i) = address {
-        config.signers[i]
-    } else {
-        &new_keypair
-    };
-    let mut file = File::open(program_location).map_err(|err| {
-        CliError::DynamicProgramError(format!("Unable to open program file: {}", err))
-    })?;
-    let mut program_data = Vec::new();
-    file.read_to_end(&mut program_data).map_err(|err| {
-        CliError::DynamicProgramError(format!("Unable to read program file: {}", err))
-    })?;
-
-    let loader_id = match loader_type {
-        LoaderType::Bpf => bpf_loader::id(),
-        LoaderType::BpfDeprecated => bpf_loader_deprecated::id(),
-    };
-
-    // Build transactions to calculate fees
-    let mut messages: Vec<&Message> = Vec::new();
-    let (blockhash, fee_calculator, _) = rpc_client
-        .get_recent_blockhash_with_commitment(config.commitment)?
-        .value;
-    let minimum_balance = rpc_client.get_minimum_balance_for_rent_exemption(program_data.len())?;
-    let ix = system_instruction::create_account(
-        &config.signers[0].pubkey(),
-        &program_id.pubkey(),
-        minimum_balance.max(1),
-        program_data.len() as u64,
-        &loader_id,
-    );
-    let message = Message::new(&[ix], Some(&config.signers[0].pubkey()));
-    let mut create_account_tx = Transaction::new_unsigned(message);
-    let signers = [config.signers[0], program_id];
-    create_account_tx.try_sign(&signers, blockhash)?;
-    messages.push(&create_account_tx.message);
-    let mut write_messages = vec![];
-    for (chunk, i) in program_data.chunks(DATA_CHUNK_SIZE).zip(0..) {
-        let instruction = loader_instruction::write(
-            &program_id.pubkey(),
-            &loader_id,
-            (i * DATA_CHUNK_SIZE) as u32,
-            chunk.to_vec(),
-        );
-        let message = Message::new(&[instruction], Some(&signers[0].pubkey()));
-        write_messages.push(message);
-    }
-    let mut write_message_refs = vec![];
-    for message in write_messages.iter() {
-        write_message_refs.push(message);
-    }
-    messages.append(&mut write_message_refs);
-
-    let instruction = match loader_type {
-        LoaderType::Bpf | LoaderType::BpfDeprecated => {
-            loader_instruction::finalize(&program_id.pubkey(), &loader_id)
-        }
-    };
-    let finalize_message = Message::new(&[instruction], Some(&signers[0].pubkey()));
-    messages.push(&finalize_message);
-
-    check_account_for_multiple_fees_with_commitment(
-        rpc_client,
-        &config.signers[0].pubkey(),
-        &fee_calculator,
-        &messages,
-        config.commitment,
-    )?;
-
-    trace!("Creating program account");
-    let result = rpc_client.send_and_confirm_transaction_with_spinner_and_config(
-        &create_account_tx,
-        config.commitment,
-        config.send_transaction_config,
-    );
-    log_instruction_custom_error::<SystemError>(result, &config).map_err(|_| {
-        CliError::DynamicProgramError("Program account allocation failed".to_string())
-    })?;
-
-    let (blockhash, _, _) = rpc_client
-        .get_recent_blockhash_with_commitment(config.commitment)?
-        .value;
-
-    let mut write_transactions = vec![];
-    for message in write_messages.into_iter() {
-        let mut tx = Transaction::new_unsigned(message);
-        tx.try_sign(&signers, blockhash)?;
-        write_transactions.push(tx);
-    }
-
-    trace!("Writing program data");
-    send_and_confirm_transactions_with_spinner(&rpc_client, write_transactions, &signers).map_err(
-        |_| CliError::DynamicProgramError("Data writes to program account failed".to_string()),
-    )?;
-
-    let (blockhash, _, _) = rpc_client
-        .get_recent_blockhash_with_commitment(config.commitment)?
-        .value;
-    let mut finalize_tx = Transaction::new_unsigned(finalize_message);
-    finalize_tx.try_sign(&signers, blockhash)?;
-
-    trace!("Finalizing program account");
-    rpc_client
-        .send_and_confirm_transaction_with_spinner_and_config(
-            &finalize_tx,
-            config.commitment,
-            RpcSendTransactionConfig {
-                skip_preflight: true,
-                ..RpcSendTransactionConfig::default()
-            },
-        )
-        .map_err(|e| {
-            CliError::DynamicProgramError(format!("Finalizing program account failed: {}", e))
-        })?;
-
-    Ok(json!({
-        "programId": format!("{}", program_id.pubkey()),
-    })
-    .to_string())
-}
-
->>>>>>> 1b629c1a
 #[allow(clippy::too_many_arguments)]
 fn process_transfer(
     rpc_client: &RpcClient,
@@ -1613,23 +1308,15 @@
         CliCommand::Deploy {
             program_location,
             address,
-<<<<<<< HEAD
             use_deprecated_loader,
             allow_excessive_balance,
-=======
-            loader_type,
->>>>>>> 1b629c1a
         } => process_deploy(
             &rpc_client,
             config,
             program_location,
             *address,
-<<<<<<< HEAD
             *use_deprecated_loader,
             *allow_excessive_balance,
-=======
-            *loader_type,
->>>>>>> 1b629c1a
         ),
         CliCommand::Program(program_subcommand) => {
             process_program_subcommand(&rpc_client, config, program_subcommand)
@@ -2256,13 +1943,10 @@
                         .help("The signer for the desired address of the program [default: new random address]")
                 )
                 .arg(
-                    Arg::with_name("loader-type")
-                        .long("loader-type")
-                        .value_name("LOADER_TYPE")
-                        .takes_value(true)
-                        .default_value("bpf")
+                    Arg::with_name("use_deprecated_loader")
+                        .long("use-deprecated-loader")
+                        .takes_value(false)
                         .hidden(true) // Don't document this argument to discourage its use
-<<<<<<< HEAD
                         .help("Use the deprecated BPF loader")
                 )
                 .arg(
@@ -2272,10 +1956,6 @@
                         .help("Use the designated program id, even if the account already holds a large balance of SOL")
                 )
                 .arg(commitment_arg_with_default("singleGossip")),
-=======
-                        .help("Choose loader type")
-                ),
->>>>>>> 1b629c1a
         )
         .subcommand(
             SubCommand::with_name("pay")
@@ -2642,12 +2322,8 @@
                 command: CliCommand::Deploy {
                     program_location: "/Users/test/program.o".to_string(),
                     address: None,
-<<<<<<< HEAD
                     use_deprecated_loader: false,
                     allow_excessive_balance: false,
-=======
-                    loader_type: LoaderType::Bpf,
->>>>>>> 1b629c1a
                 },
                 signers: vec![read_keypair_file(&keypair_file).unwrap().into()],
             }
@@ -2668,12 +2344,8 @@
                 command: CliCommand::Deploy {
                     program_location: "/Users/test/program.o".to_string(),
                     address: Some(1),
-<<<<<<< HEAD
                     use_deprecated_loader: false,
                     allow_excessive_balance: false,
-=======
-                    loader_type: LoaderType::Bpf,
->>>>>>> 1b629c1a
                 },
                 signers: vec![
                     read_keypair_file(&keypair_file).unwrap().into(),
@@ -2988,12 +2660,8 @@
         config.command = CliCommand::Deploy {
             program_location: pathbuf.to_str().unwrap().to_string(),
             address: None,
-<<<<<<< HEAD
             use_deprecated_loader: false,
             allow_excessive_balance: false,
-=======
-            loader_type: LoaderType::Bpf,
->>>>>>> 1b629c1a
         };
         let result = process_command(&config);
         let json: Value = serde_json::from_str(&result.unwrap()).unwrap();
@@ -3011,12 +2679,8 @@
         config.command = CliCommand::Deploy {
             program_location: "bad/file/location.so".to_string(),
             address: None,
-<<<<<<< HEAD
             use_deprecated_loader: false,
             allow_excessive_balance: false,
-=======
-            loader_type: LoaderType::Bpf,
->>>>>>> 1b629c1a
         };
         assert!(process_command(&config).is_err());
     }
