use {
    crate::{
        cli::{CliCommand, CliCommandInfo, CliConfig, CliError, ProcessResult},
        spend_utils::{resolve_spend_tx_and_check_account_balance, SpendAmount},
    },
    bincode::deserialize,
    clap::{App, AppSettings, Arg, ArgMatches, SubCommand},
    reqwest::blocking::Client,
    serde_json::{Map, Value},
    solana_account_decoder::validator_info::{
        self, ValidatorInfo, MAX_LONG_FIELD_LENGTH, MAX_SHORT_FIELD_LENGTH,
    },
    solana_clap_utils::{
        input_parsers::pubkey_of,
        input_validators::{is_pubkey, is_url},
        keypair::DefaultSigner,
    },
    solana_cli_output::{CliValidatorInfo, CliValidatorInfoVec},
    solana_client::rpc_client::RpcClient,
    solana_config_program::{config_instruction, get_config_data, ConfigKeys, ConfigState},
    solana_remote_wallet::remote_wallet::RemoteWalletManager,
    solana_sdk::{
        account::Account,
        message::Message,
        pubkey::Pubkey,
        signature::{Keypair, Signer},
        transaction::Transaction,
    },
    std::{error, sync::Arc},
};

// Return an error if a validator details are longer than the max length.
pub fn check_details_length(string: String) -> Result<(), String> {
    if string.len() > MAX_LONG_FIELD_LENGTH {
        Err(format!(
            "validator details longer than {:?}-byte limit",
            MAX_LONG_FIELD_LENGTH
        ))
    } else {
        Ok(())
    }
}

// Return an error if url field is too long or cannot be parsed.
pub fn check_url(string: String) -> Result<(), String> {
    is_url(string.clone())?;
    if string.len() > MAX_SHORT_FIELD_LENGTH {
        Err(format!(
            "url longer than {:?}-byte limit",
            MAX_SHORT_FIELD_LENGTH
        ))
    } else {
        Ok(())
    }
}

// Return an error if a validator field is longer than the max length.
pub fn is_short_field(string: String) -> Result<(), String> {
    if string.len() > MAX_SHORT_FIELD_LENGTH {
        Err(format!(
            "validator field longer than {:?}-byte limit",
            MAX_SHORT_FIELD_LENGTH
        ))
    } else {
        Ok(())
    }
}

fn verify_keybase(
    validator_pubkey: &Pubkey,
    keybase_username: &Value,
) -> Result<(), Box<dyn error::Error>> {
    if let Some(keybase_username) = keybase_username.as_str() {
        let url = format!(
            "https://keybase.pub/{}/velas/validator-{:?}",
            keybase_username, validator_pubkey
        );
        let client = Client::new();
        if client.head(&url).send()?.status().is_success() {
            Ok(())
        } else {
            Err(format!("keybase_username could not be confirmed at: {}. Please add this pubkey file to your keybase profile to connect", url).into())
        }
    } else {
        Err(format!(
            "keybase_username could not be parsed as String: {}",
            keybase_username
        )
        .into())
    }
}

fn parse_args(matches: &ArgMatches<'_>) -> Value {
    let mut map = Map::new();
    map.insert(
        "name".to_string(),
        Value::String(matches.value_of("name").unwrap().to_string()),
    );
    if let Some(url) = matches.value_of("website") {
        map.insert("website".to_string(), Value::String(url.to_string()));
    }
    if let Some(details) = matches.value_of("details") {
        map.insert("details".to_string(), Value::String(details.to_string()));
    }
    if let Some(keybase_username) = matches.value_of("keybase_username") {
        map.insert(
            "keybaseUsername".to_string(),
            Value::String(keybase_username.to_string()),
        );
    }
    Value::Object(map)
}

fn parse_validator_info(
    pubkey: &Pubkey,
    account: &Account,
) -> Result<(Pubkey, Map<String, serde_json::value::Value>), Box<dyn error::Error>> {
    if account.owner != solana_config_program::id() {
        return Err(format!("{} is not a validator info account", pubkey).into());
    }
    let key_list: ConfigKeys = deserialize(&account.data)?;
    if !key_list.keys.is_empty() {
        let (validator_pubkey, _) = key_list.keys[1];
<<<<<<< HEAD
        let validator_info_string: String = deserialize(get_config_data(&*account.data)?)?;
=======
        let validator_info_string: String = deserialize(get_config_data(&account.data)?)?;
>>>>>>> 3ac7e043
        let validator_info: Map<_, _> = serde_json::from_str(&validator_info_string)?;
        Ok((validator_pubkey, validator_info))
    } else {
        Err(format!("{} could not be parsed as a validator info account", pubkey).into())
    }
}

pub trait ValidatorInfoSubCommands {
    fn validator_info_subcommands(self) -> Self;
}

impl ValidatorInfoSubCommands for App<'_, '_> {
    fn validator_info_subcommands(self) -> Self {
        self.subcommand(
            SubCommand::with_name("validator-info")
                .about("Publish/get Validator info on Solana")
                .setting(AppSettings::SubcommandRequiredElseHelp)
                .subcommand(
                    SubCommand::with_name("publish")
                        .about("Publish Validator info on Solana")
                        .arg(
                            Arg::with_name("info_pubkey")
                                .short("p")
                                .long("info-pubkey")
                                .value_name("PUBKEY")
                                .takes_value(true)
                                .validator(is_pubkey)
                                .help("The pubkey of the Validator info account to update"),
                        )
                        .arg(
                            Arg::with_name("name")
                                .index(1)
                                .value_name("NAME")
                                .takes_value(true)
                                .required(true)
                                .validator(is_short_field)
                                .help("Validator name"),
                        )
                        .arg(
                            Arg::with_name("website")
                                .short("w")
                                .long("website")
                                .value_name("URL")
                                .takes_value(true)
                                .validator(check_url)
                                .help("Validator website url"),
                        )
                        .arg(
                            Arg::with_name("keybase_username")
                                .short("n")
                                .long("keybase")
                                .value_name("USERNAME")
                                .takes_value(true)
                                .validator(is_short_field)
                                .help("Validator Keybase username"),
                        )
                        .arg(
                            Arg::with_name("details")
                                .short("d")
                                .long("details")
                                .value_name("DETAILS")
                                .takes_value(true)
                                .validator(check_details_length)
                                .help("Validator description")
                        )
                        .arg(
                            Arg::with_name("force")
                                .long("force")
                                .takes_value(false)
                                .hidden(true) // Don't document this argument to discourage its use
                                .help("Override keybase username validity check"),
                        ),
                )
                .subcommand(
                    SubCommand::with_name("get")
                        .about("Get and parse Solana Validator info")
                        .arg(
                            Arg::with_name("info_pubkey")
                                .index(1)
                                .value_name("PUBKEY")
                                .takes_value(true)
                                .validator(is_pubkey)
                                .help("The pubkey of the Validator info account; without this argument, returns all"),
                        ),
                )
        )
    }
}

pub fn parse_validator_info_command(
    matches: &ArgMatches<'_>,
    default_signer: &DefaultSigner,
    wallet_manager: &mut Option<Arc<RemoteWalletManager>>,
) -> Result<CliCommandInfo, CliError> {
    let info_pubkey = pubkey_of(matches, "info_pubkey");
    // Prepare validator info
    let validator_info = parse_args(matches);
    Ok(CliCommandInfo {
        command: CliCommand::SetValidatorInfo {
            validator_info,
            force_keybase: matches.is_present("force"),
            info_pubkey,
        },
        signers: vec![default_signer.signer_from_path(matches, wallet_manager)?],
    })
}

pub fn parse_get_validator_info_command(
    matches: &ArgMatches<'_>,
) -> Result<CliCommandInfo, CliError> {
    let info_pubkey = pubkey_of(matches, "info_pubkey");
    Ok(CliCommandInfo {
        command: CliCommand::GetValidatorInfo(info_pubkey),
        signers: vec![],
    })
}

pub fn process_set_validator_info(
    rpc_client: &RpcClient,
    config: &CliConfig,
    validator_info: &Value,
    force_keybase: bool,
    info_pubkey: Option<Pubkey>,
) -> ProcessResult {
    // Validate keybase username
    if let Some(string) = validator_info.get("keybaseUsername") {
        let result = verify_keybase(&config.signers[0].pubkey(), string);
        if result.is_err() {
            if force_keybase {
                println!("--force supplied, ignoring: {:?}", result);
            } else {
                result.map_err(|err| {
                    CliError::BadParameter(format!("Invalid validator keybase username: {}", err))
                })?;
            }
        }
    }
    let validator_string = serde_json::to_string(&validator_info).unwrap();
    let validator_info = ValidatorInfo {
        info: validator_string,
    };
    // Check for existing validator-info account
    let all_config = rpc_client.get_program_accounts(&solana_config_program::id())?;
    let existing_account = all_config
        .iter()
        .filter(
            |(_, account)| match deserialize::<ConfigKeys>(&account.data) {
                Ok(key_list) => key_list.keys.contains(&(validator_info::id(), false)),
                Err(_) => false,
            },
        )
        .find(|(pubkey, account)| {
            let (validator_pubkey, _) = parse_validator_info(pubkey, account).unwrap();
            validator_pubkey == config.signers[0].pubkey()
        });

    // Create validator-info keypair to use if info_pubkey not provided or does not exist
    let info_keypair = Keypair::new();
    let mut info_pubkey = if let Some(pubkey) = info_pubkey {
        pubkey
    } else if let Some(validator_info) = existing_account {
        validator_info.0
    } else {
        info_keypair.pubkey()
    };

    // Check existence of validator-info account
    let balance = rpc_client.get_balance(&info_pubkey).unwrap_or(0);

    let keys = vec![
        (validator_info::id(), false),
        (config.signers[0].pubkey(), true),
    ];
    let data_len = ValidatorInfo::max_space() + ConfigKeys::serialized_size(keys.clone());
    let lamports = rpc_client.get_minimum_balance_for_rent_exemption(data_len as usize)?;

    let signers = if balance == 0 {
        if info_pubkey != info_keypair.pubkey() {
            println!(
                "Account {:?} does not exist. Generating new keypair...",
                info_pubkey
            );
            info_pubkey = info_keypair.pubkey();
        }
        vec![config.signers[0], &info_keypair]
    } else {
        vec![config.signers[0]]
    };

    let build_message = |lamports| {
        let keys = keys.clone();
        if balance == 0 {
            println!(
                "Publishing info for Validator {:?}",
                config.signers[0].pubkey()
            );
            let mut instructions = config_instruction::create_account::<ValidatorInfo>(
                &config.signers[0].pubkey(),
                &info_pubkey,
                lamports,
                keys.clone(),
            );
            instructions.extend_from_slice(&[config_instruction::store(
                &info_pubkey,
                true,
                keys,
                &validator_info,
            )]);
            Message::new(&instructions, Some(&config.signers[0].pubkey()))
        } else {
            println!(
                "Updating Validator {:?} info at: {:?}",
                config.signers[0].pubkey(),
                info_pubkey
            );
            let instructions = vec![config_instruction::store(
                &info_pubkey,
                false,
                keys,
                &validator_info,
            )];
            Message::new(&instructions, Some(&config.signers[0].pubkey()))
        }
    };

    // Submit transaction
    let latest_blockhash = rpc_client.get_latest_blockhash()?;
    let (message, _) = resolve_spend_tx_and_check_account_balance(
        rpc_client,
        false,
        SpendAmount::Some(lamports),
        &latest_blockhash,
        &config.signers[0].pubkey(),
        build_message,
        config.commitment,
    )?;
    let mut tx = Transaction::new_unsigned(message);
    tx.try_sign(&signers, latest_blockhash)?;
    let signature_str = rpc_client.send_and_confirm_transaction_with_spinner(&tx)?;

    println!("Success! Validator info published at: {:?}", info_pubkey);
    println!("{}", signature_str);
    Ok("".to_string())
}

pub fn process_get_validator_info(
    rpc_client: &RpcClient,
    config: &CliConfig,
    pubkey: Option<Pubkey>,
) -> ProcessResult {
    let validator_info: Vec<(Pubkey, Account)> = if let Some(validator_info_pubkey) = pubkey {
        vec![(
            validator_info_pubkey,
            rpc_client.get_account(&validator_info_pubkey)?,
        )]
    } else {
        let all_config = rpc_client.get_program_accounts(&solana_config_program::id())?;
        all_config
            .into_iter()
            .filter(|(_, validator_info_account)| {
                match deserialize::<ConfigKeys>(&validator_info_account.data) {
                    Ok(key_list) => key_list.keys.contains(&(validator_info::id(), false)),
                    Err(_) => false,
                }
            })
            .collect()
    };

    let mut validator_info_list: Vec<CliValidatorInfo> = vec![];
    if validator_info.is_empty() {
        println!("No validator info accounts found");
    }
    for (validator_info_pubkey, validator_info_account) in validator_info.iter() {
        let (validator_pubkey, validator_info) =
            parse_validator_info(validator_info_pubkey, validator_info_account)?;
        validator_info_list.push(CliValidatorInfo {
            identity_pubkey: validator_pubkey.to_string(),
            info_pubkey: validator_info_pubkey.to_string(),
            info: validator_info,
        });
    }
    Ok(config
        .output_format
        .formatted_string(&CliValidatorInfoVec::new(validator_info_list)))
}

#[cfg(test)]
mod tests {
<<<<<<< HEAD
    use super::*;
    use crate::clap_app::get_clap_app;
    use bincode::{serialize, serialized_size};
    use serde_json::json;
=======
    use {
        super::*,
        crate::clap_app::get_clap_app,
        bincode::{serialize, serialized_size},
        serde_json::json,
    };

    #[test]
    fn test_check_details_length() {
        let short_details = (0..MAX_LONG_FIELD_LENGTH).map(|_| "X").collect::<String>();
        assert_eq!(check_details_length(short_details), Ok(()));

        let long_details = (0..MAX_LONG_FIELD_LENGTH + 1)
            .map(|_| "X")
            .collect::<String>();
        assert_eq!(
            check_details_length(long_details),
            Err(format!(
                "validator details longer than {:?}-byte limit",
                MAX_LONG_FIELD_LENGTH
            ))
        );
    }
>>>>>>> 3ac7e043

    #[test]
    fn test_check_url() {
        let url = "http://test.com";
        assert_eq!(check_url(url.to_string()), Ok(()));
        let long_url = "http://7cLvFwLCbyHuXQ1RGzhCMobAWYPMSZ3VbUml1qWi1nkc3FD7zj9hzTZzMvYJ.com";
        assert!(check_url(long_url.to_string()).is_err());
        let non_url = "not parseable";
        assert!(check_url(non_url.to_string()).is_err());
    }

    #[test]
    fn test_is_short_field() {
        let name = "Alice Validator";
        assert_eq!(is_short_field(name.to_string()), Ok(()));
        let long_name = "Alice 7cLvFwLCbyHuXQ1RGzhCMobAWYPMSZ3VbUml1qWi1nkc3FD7zj9hzTZzMvYJt6rY9";
        assert!(is_short_field(long_name.to_string()).is_err());
    }

    #[test]
    fn test_verify_keybase_username_not_string() {
        let pubkey = solana_sdk::pubkey::new_rand();
        let value = Value::Bool(true);

        assert_eq!(
            verify_keybase(&pubkey, &value).unwrap_err().to_string(),
            "keybase_username could not be parsed as String: true".to_string()
        )
    }

    #[test]
    fn test_parse_args() {
        let matches = get_clap_app("test", "desc", "version").get_matches_from(vec![
            "test",
            "validator-info",
            "publish",
            "Alice",
            "-n",
            "alice_keybase",
        ]);
        let subcommand_matches = matches.subcommand();
        assert_eq!(subcommand_matches.0, "validator-info");
        assert!(subcommand_matches.1.is_some());
        let subcommand_matches = subcommand_matches.1.unwrap().subcommand();
        assert_eq!(subcommand_matches.0, "publish");
        assert!(subcommand_matches.1.is_some());
        let matches = subcommand_matches.1.unwrap();
        let expected = json!({
            "name": "Alice",
            "keybaseUsername": "alice_keybase",
        });
        assert_eq!(parse_args(matches), expected);
    }

    #[test]
    fn test_validator_info_serde() {
        let mut info = Map::new();
        info.insert("name".to_string(), Value::String("Alice".to_string()));
        let info_string = serde_json::to_string(&Value::Object(info)).unwrap();

        let validator_info = ValidatorInfo {
            info: info_string.clone(),
        };

        assert_eq!(serialized_size(&validator_info).unwrap(), 24);
        assert_eq!(
            serialize(&validator_info).unwrap(),
            vec![
                16, 0, 0, 0, 0, 0, 0, 0, 123, 34, 110, 97, 109, 101, 34, 58, 34, 65, 108, 105, 99,
                101, 34, 125
            ]
        );

        let deserialized: ValidatorInfo = deserialize(&[
            16, 0, 0, 0, 0, 0, 0, 0, 123, 34, 110, 97, 109, 101, 34, 58, 34, 65, 108, 105, 99, 101,
            34, 125,
        ])
        .unwrap();
        assert_eq!(deserialized.info, info_string);
    }

    #[test]
    fn test_parse_validator_info() {
        let pubkey = solana_sdk::pubkey::new_rand();
        let keys = vec![(validator_info::id(), false), (pubkey, true)];
        let config = ConfigKeys { keys };

        let mut info = Map::new();
        info.insert("name".to_string(), Value::String("Alice".to_string()));
        let info_string = serde_json::to_string(&Value::Object(info.clone())).unwrap();
        let validator_info = ValidatorInfo { info: info_string };
        let data = serialize(&(config, validator_info)).unwrap();

        assert_eq!(
            parse_validator_info(
                &Pubkey::default(),
                &Account {
                    owner: solana_config_program::id(),
                    data,
                    ..Account::default()
                }
            )
            .unwrap(),
            (pubkey, info)
        );
    }

    #[test]
    fn test_parse_validator_info_not_validator_info_account() {
        assert!(parse_validator_info(
            &Pubkey::default(),
            &Account {
                owner: solana_sdk::pubkey::new_rand(),
                ..Account::default()
            }
        )
        .unwrap_err()
        .to_string()
        .contains("is not a validator info account"));
    }

    #[test]
    fn test_parse_validator_info_empty_key_list() {
        let config = ConfigKeys { keys: vec![] };
        let validator_info = ValidatorInfo {
            info: String::new(),
        };
        let data = serialize(&(config, validator_info)).unwrap();

        assert!(parse_validator_info(
            &Pubkey::default(),
            &Account {
                owner: solana_config_program::id(),
                data,
                ..Account::default()
            },
        )
        .unwrap_err()
        .to_string()
        .contains("could not be parsed as a validator info account"));
    }

    #[test]
    fn test_validator_info_max_space() {
        // 70-character string
        let max_short_string =
            "Max Length String KWpP299aFCBWvWg1MHpSuaoTsud7cv8zMJsh99aAtP8X1s26yrR1".to_string();
        // 300-character string
        let max_long_string = "Lorem ipsum dolor sit amet, consectetur adipiscing elit. Ut libero quam, volutpat et aliquet eu, varius in mi. Aenean vestibulum ex in tristique faucibus. Maecenas in imperdiet turpis. Nullam feugiat aliquet erat. Morbi malesuada turpis sed dui pulvinar lobortis. Pellentesque a lectus eu leo nullam.".to_string();
        let mut info = Map::new();
        info.insert("name".to_string(), Value::String(max_short_string.clone()));
        info.insert(
            "website".to_string(),
            Value::String(max_short_string.clone()),
        );
        info.insert(
            "keybaseUsername".to_string(),
            Value::String(max_short_string),
        );
        info.insert("details".to_string(), Value::String(max_long_string));
        let info_string = serde_json::to_string(&Value::Object(info)).unwrap();

        let validator_info = ValidatorInfo { info: info_string };

        assert_eq!(
            serialized_size(&validator_info).unwrap(),
            ValidatorInfo::max_space()
        );
    }
}<|MERGE_RESOLUTION|>--- conflicted
+++ resolved
@@ -121,11 +121,7 @@
     let key_list: ConfigKeys = deserialize(&account.data)?;
     if !key_list.keys.is_empty() {
         let (validator_pubkey, _) = key_list.keys[1];
-<<<<<<< HEAD
-        let validator_info_string: String = deserialize(get_config_data(&*account.data)?)?;
-=======
         let validator_info_string: String = deserialize(get_config_data(&account.data)?)?;
->>>>>>> 3ac7e043
         let validator_info: Map<_, _> = serde_json::from_str(&validator_info_string)?;
         Ok((validator_pubkey, validator_info))
     } else {
@@ -414,12 +410,6 @@
 
 #[cfg(test)]
 mod tests {
-<<<<<<< HEAD
-    use super::*;
-    use crate::clap_app::get_clap_app;
-    use bincode::{serialize, serialized_size};
-    use serde_json::json;
-=======
     use {
         super::*,
         crate::clap_app::get_clap_app,
@@ -443,7 +433,6 @@
             ))
         );
     }
->>>>>>> 3ac7e043
 
     #[test]
     fn test_check_url() {
