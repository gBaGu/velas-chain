#![allow(clippy::integer_arithmetic)]
macro_rules! ACCOUNT_STRING {
    () => {
        r#", one of:
  * a base58-encoded public key
  * a path to a keypair file
  * a hyphen; signals a JSON-encoded keypair on stdin
  * the 'ASK' keyword; to recover a keypair via its seed phrase
  * a hardware wallet keypair URL (i.e. usb://ledger)"#
    };
}

#[macro_use]
macro_rules! pubkey {
    ($arg:expr, $help:expr) => {
        $arg.takes_value(true)
            .validator(is_valid_pubkey)
            .help(concat!($help, ACCOUNT_STRING!()))
    };
}

extern crate serde_derive;

pub mod checks;
pub mod cli;
pub mod cluster_query;
pub mod feature;
pub mod inflation;
pub mod memo;
pub mod nonce;
pub mod program;
<<<<<<< HEAD
pub mod send_tpu;
=======
>>>>>>> 7759210f
pub mod spend_utils;
pub mod stake;
pub mod test_utils;
pub mod validator_info;
pub mod vote;<|MERGE_RESOLUTION|>--- conflicted
+++ resolved
@@ -29,10 +29,6 @@
 pub mod memo;
 pub mod nonce;
 pub mod program;
-<<<<<<< HEAD
-pub mod send_tpu;
-=======
->>>>>>> 7759210f
 pub mod spend_utils;
 pub mod stake;
 pub mod test_utils;
