use crate::send_tpu::{get_leader_tpus, send_transaction_tpu};
use crate::{
    checks::*,
    cli::{
        log_instruction_custom_error, CliCommand, CliCommandInfo, CliConfig, CliError,
        ProcessResult,
    },
};
use bincode::serialize;
use bip39::{Language, Mnemonic, MnemonicType, Seed};
use clap::{App, AppSettings, Arg, ArgMatches, SubCommand};
use log::*;
use serde_json::{self, json, Value};
use solana_account_decoder::{UiAccountEncoding, UiDataSliceConfig};
use solana_bpf_loader_program::{bpf_verifier, BpfError, ThisInstructionMeter};
use solana_clap_utils::{self, input_parsers::*, input_validators::*, keypair::*};
use solana_cli_output::{
    display::new_spinner_progress_bar, CliProgram, CliUpgradeableBuffer, CliUpgradeableBuffers,
    CliUpgradeableProgram,
};
use solana_client::{
    client_error::ClientErrorKind,
    rpc_client::RpcClient,
    rpc_config::RpcSendTransactionConfig,
    rpc_config::{RpcAccountInfoConfig, RpcProgramAccountsConfig},
    rpc_filter::{Memcmp, MemcmpEncodedBytes, RpcFilterType},
    rpc_request::MAX_GET_SIGNATURE_STATUSES_QUERY_ITEMS,
    rpc_response::RpcLeaderSchedule,
};
use solana_rbpf::vm::{Config, Executable};
use solana_remote_wallet::remote_wallet::RemoteWalletManager;
use solana_sdk::{
    account::Account,
    account_utils::StateMut,
    bpf_loader, bpf_loader_deprecated,
    bpf_loader_upgradeable::{self, UpgradeableLoaderState},
    clock::Slot,
    commitment_config::CommitmentConfig,
    instruction::Instruction,
    instruction::InstructionError,
    loader_instruction,
    message::Message,
    native_token::Sol,
    pubkey::Pubkey,
    signature::{keypair_from_seed, read_keypair_file, Keypair, Signer},
    signers::Signers,
    system_instruction::{self, SystemError},
    system_program,
    transaction::Transaction,
    transaction::TransactionError,
};
use solana_transaction_status::TransactionConfirmationStatus;
use std::{
    cmp::min,
    collections::HashMap,
    error,
    fs::File,
    io::{Read, Write},
    net::UdpSocket,
    path::PathBuf,
    sync::Arc,
    thread::sleep,
    time::{Duration, Instant},
};

const DATA_CHUNK_SIZE: usize = 229; // Keep program chunks under PACKET_DATA_SIZE
const NUM_TPU_LEADERS: u64 = 2;

#[derive(Debug, PartialEq)]
pub enum ProgramCliCommand {
    Deploy {
        program_location: Option<String>,
        program_signer_index: Option<SignerIndex>,
        program_pubkey: Option<Pubkey>,
        buffer_signer_index: Option<SignerIndex>,
        buffer_pubkey: Option<Pubkey>,
        upgrade_authority_signer_index: SignerIndex,
        is_final: bool,
        max_len: Option<usize>,
        allow_excessive_balance: bool,
    },
    WriteBuffer {
        program_location: String,
        buffer_signer_index: Option<SignerIndex>,
        buffer_pubkey: Option<Pubkey>,
        buffer_authority_signer_index: Option<SignerIndex>,
        max_len: Option<usize>,
    },
    SetBufferAuthority {
        buffer_pubkey: Pubkey,
        buffer_authority_index: Option<SignerIndex>,
        new_buffer_authority: Pubkey,
    },
    SetUpgradeAuthority {
        program_pubkey: Pubkey,
        upgrade_authority_index: Option<SignerIndex>,
        new_upgrade_authority: Option<Pubkey>,
    },
    Show {
        account_pubkey: Option<Pubkey>,
        authority_pubkey: Pubkey,
        all: bool,
        use_lamports_unit: bool,
    },
    Dump {
        account_pubkey: Option<Pubkey>,
        output_location: String,
    },
    Close {
        account_pubkey: Option<Pubkey>,
        recipient_pubkey: Pubkey,
        authority_index: SignerIndex,
        use_lamports_unit: bool,
    },
}

pub trait ProgramSubCommands {
    fn program_subcommands(self) -> Self;
}

impl ProgramSubCommands for App<'_, '_> {
    fn program_subcommands(self) -> Self {
        self.subcommand(
            SubCommand::with_name("program")
                .about("Program management")
                .setting(AppSettings::SubcommandRequiredElseHelp)
                .subcommand(
                    SubCommand::with_name("deploy")
                        .about("Deploy a program")
                        .arg(
                            Arg::with_name("program_location")
                                .index(1)
                                .value_name("PROGRAM_FILEPATH")
                                .takes_value(true)
                                .help("/path/to/program.so"),
                        )
                        .arg(
                            Arg::with_name("buffer")
                                .long("buffer")
                                .value_name("BUFFER_SIGNER")
                                .takes_value(true)
                                .validator(is_valid_signer)
                                .help("Intermediate buffer account to write data to, which can be used to resume a failed deploy \
                                      [default: random address]")
                        )
                        .arg(
                            Arg::with_name("upgrade_authority")
                                .long("upgrade-authority")
                                .value_name("UPGRADE_AUTHORITY_SIGNER")
                                .takes_value(true)
                                .validator(is_valid_signer)
                                .help("Upgrade authority [default: the default configured keypair]")
                        )
                        .arg(
                            pubkey!(Arg::with_name("program_id")
                                .long("program-id")
                                .value_name("PROGRAM_ID"),
                                "Executable program's address, must be a signer for initial deploys, can be a pubkey for upgrades \
                                [default: address of keypair at /path/to/program-keypair.json if present, otherwise a random address]"),
                        )
                        .arg(
                            Arg::with_name("final")
                                .long("final")
                                .help("The program will not be upgradeable")
                        )
                        .arg(
                            Arg::with_name("max_len")
                                .long("max-len")
                                .value_name("max_len")
                                .takes_value(true)
                                .required(false)
                                .help("Maximum length of the upgradeable program \
                                      [default: twice the length of the original deployed program]")
                        )
                        .arg(
                            Arg::with_name("allow_excessive_balance")
                                .long("allow-excessive-deploy-account-balance")
                                .takes_value(false)
                                .help("Use the designated program id even if the account already holds a large balance of VLX")
                        ),
                )
                .subcommand(
                    SubCommand::with_name("write-buffer")
                        .about("Writes a program into a buffer account")
                        .arg(
                            Arg::with_name("program_location")
                                .index(1)
                                .value_name("PROGRAM_FILEPATH")
                                .takes_value(true)
                                .required(true)
                                .help("/path/to/program.so"),
                        )
                        .arg(
                            Arg::with_name("buffer")
                                .long("buffer")
                                .value_name("BUFFER_SIGNER")
                                .takes_value(true)
                                .validator(is_valid_signer)
                                .help("Buffer account to write data into [default: random address]")
                        )
                        .arg(
                            Arg::with_name("buffer_authority")
                                .long("buffer-authority")
                                .value_name("BUFFER_AUTHORITY_SIGNER")
                                .takes_value(true)
                                .validator(is_valid_signer)
                                .help("Buffer authority [default: the default configured keypair]")
                        )
                        .arg(
                            Arg::with_name("max_len")
                                .long("max-len")
                                .value_name("max_len")
                                .takes_value(true)
                                .required(false)
                                .help("Maximum length of the upgradeable program \
                                      [default: twice the length of the original deployed program]")
                        ),
                )
                .subcommand(
                    SubCommand::with_name("set-buffer-authority")
                        .about("Set a new buffer authority")
                        .arg(
                            Arg::with_name("buffer")
                                .index(1)
                                .value_name("BUFFER_PUBKEY")
                                .takes_value(true)
                                .required(true)
                                .help("Public key of the buffer")
                        )
                        .arg(
                            Arg::with_name("buffer_authority")
                                .long("buffer-authority")
                                .value_name("BUFFER_AUTHORITY_SIGNER")
                                .takes_value(true)
                                .validator(is_valid_signer)
                                .help("Buffer authority [default: the default configured keypair]")
                        )
                        .arg(
                            pubkey!(Arg::with_name("new_buffer_authority")
                                .long("new-buffer-authority")
                                .value_name("NEW_BUFFER_AUTHORITY")
                                .required(true),
                                "Address of the new buffer authority"),
                        )
                )
                .subcommand(
                    SubCommand::with_name("set-upgrade-authority")
                        .about("Set a new program authority")
                        .arg(
                            Arg::with_name("program_id")
                                .index(1)
                                .value_name("PROGRAM_ADDRESS")
                                .takes_value(true)
                                .required(true)
                                .help("Address of the program to upgrade")
                        )
                        .arg(
                            Arg::with_name("upgrade_authority")
                                .long("upgrade-authority")
                                .value_name("UPGRADE_AUTHORITY_SIGNER")
                                .takes_value(true)
                                .validator(is_valid_signer)
                                .help("Upgrade authority [default: the default configured keypair]")
                        )
                        .arg(
                            pubkey!(Arg::with_name("new_upgrade_authority")
                                .long("new-upgrade-authority")
                                .required_unless("final")
                                .value_name("NEW_UPGRADE_AUTHORITY"),
                                "Address of the new upgrade authority"),
                        )
                        .arg(
                            Arg::with_name("final")
                                .long("final")
                                .conflicts_with("new_upgrade_authority")
                                .help("The program will not be upgradeable")
                        )
                )
                .subcommand(
                    SubCommand::with_name("show")
                        .about("Display information about a buffer or program")
                        .arg(
                            Arg::with_name("account")
                                .index(1)
                                .value_name("ACCOUNT_ADDRESS")
                                .takes_value(true)
                                .help("Address of the buffer or program to show")
                        )
                        .arg(
                            Arg::with_name("buffers")
                                .long("buffers")
                                .conflicts_with("account")
                                .required_unless("account")
                                .help("Show every buffer account that matches the authority")
                        )
                        .arg(
                            Arg::with_name("all")
                                .long("all")
                                .conflicts_with("account")
                                .help("Show accounts for all authorities")
                        )
                        .arg(
                            pubkey!(Arg::with_name("buffer_authority")
                                .long("buffer-authority")
                                .value_name("AUTHORITY")
                                .conflicts_with("all"),
                                "Authority [default: the default configured keypair]"),
                        )
                        .arg(
                            Arg::with_name("lamports")
                                .long("lamports")
                                .takes_value(false)
                                .help("Display balance in lamports instead of SOL"),
                        ),
                )
                .subcommand(
                    SubCommand::with_name("dump")
                        .about("Write the program data to a file")
                        .arg(
                            Arg::with_name("account")
                                .index(1)
                                .value_name("ACCOUNT_ADDRESS")
                                .takes_value(true)
                                .required(true)
                                .help("Address of the buffer or program")
                        )
                        .arg(
                            Arg::with_name("output_location")
                                .index(2)
                                .value_name("OUTPUT_FILEPATH")
                                .takes_value(true)
                                .required(true)
                                .help("/path/to/program.so"),
                        ),
                )
                .subcommand(
                    SubCommand::with_name("close")
                        .about("Close an acount and withdraw all lamports")
                        .arg(
                            Arg::with_name("account")
                                .index(1)
                                .value_name("BUFFER_ACCOUNT_ADDRESS")
                                .takes_value(true)
                                .help("Address of the buffer account to close"),
                        )
                        .arg(
                            Arg::with_name("buffers")
                                .long("buffers")
                                .conflicts_with("account")
                                .required_unless("account")
                                .help("Close every buffer accounts that match the authority")
                        )
                        .arg(
                            Arg::with_name("buffer_authority")
                                .long("buffer-authority")
                                .value_name("AUTHORITY_SIGNER")
                                .takes_value(true)
                                .validator(is_valid_signer)
                                .help("Authority [default: the default configured keypair]")
                        )
                        .arg(
                            pubkey!(Arg::with_name("recipient_account")
                                .long("recipient")
                                .value_name("RECIPIENT_ADDRESS"),
                                "Address of the account to deposit the closed account's lamports [default: the default configured keypair]"),
                        )
                        .arg(
                            Arg::with_name("lamports")
                                .long("lamports")
                                .takes_value(false)
                                .help("Display balance in lamports instead of SOL"),
                        ),
                )
        )
    }
}

pub fn parse_program_subcommand(
    matches: &ArgMatches<'_>,
    default_signer: &DefaultSigner,
    wallet_manager: &mut Option<Arc<RemoteWalletManager>>,
) -> Result<CliCommandInfo, CliError> {
    let response = match matches.subcommand() {
        ("deploy", Some(matches)) => {
            let mut bulk_signers = vec![Some(
                default_signer.signer_from_path(matches, wallet_manager)?,
            )];

            let program_location = matches
                .value_of("program_location")
                .map(|location| location.to_string());

            let buffer_pubkey = if let Ok((buffer_signer, Some(buffer_pubkey))) =
                signer_of(matches, "buffer", wallet_manager)
            {
                bulk_signers.push(buffer_signer);
                Some(buffer_pubkey)
            } else {
                pubkey_of_signer(matches, "buffer", wallet_manager)?
            };

            let program_pubkey = if let Ok((program_signer, Some(program_pubkey))) =
                signer_of(matches, "program_id", wallet_manager)
            {
                bulk_signers.push(program_signer);
                Some(program_pubkey)
            } else {
                pubkey_of_signer(matches, "program_id", wallet_manager)?
            };

            let upgrade_authority_pubkey =
                if let Ok((upgrade_authority_signer, Some(upgrade_authority_pubkey))) =
                    signer_of(matches, "upgrade_authority", wallet_manager)
                {
                    bulk_signers.push(upgrade_authority_signer);
                    Some(upgrade_authority_pubkey)
                } else {
                    Some(
                        default_signer
                            .signer_from_path(matches, wallet_manager)?
                            .pubkey(),
                    )
                };

            let max_len = value_of(matches, "max_len");

            let signer_info =
                default_signer.generate_unique_signers(bulk_signers, matches, wallet_manager)?;

            CliCommandInfo {
                command: CliCommand::Program(ProgramCliCommand::Deploy {
                    program_location,
                    program_signer_index: signer_info.index_of_or_none(program_pubkey),
                    program_pubkey,
                    buffer_signer_index: signer_info.index_of_or_none(buffer_pubkey),
                    buffer_pubkey,
                    upgrade_authority_signer_index: signer_info
                        .index_of(upgrade_authority_pubkey)
                        .unwrap(),
                    is_final: matches.is_present("final"),
                    max_len,
                    allow_excessive_balance: matches.is_present("allow_excessive_balance"),
                }),
                signers: signer_info.signers,
            }
        }
        ("write-buffer", Some(matches)) => {
            let mut bulk_signers = vec![Some(
                default_signer.signer_from_path(matches, wallet_manager)?,
            )];

            let buffer_pubkey = if let Ok((buffer_signer, Some(buffer_pubkey))) =
                signer_of(matches, "buffer", wallet_manager)
            {
                bulk_signers.push(buffer_signer);
                Some(buffer_pubkey)
            } else {
                pubkey_of_signer(matches, "buffer", wallet_manager)?
            };

            let buffer_authority_pubkey =
                if let Ok((buffer_authority_signer, Some(buffer_authority_pubkey))) =
                    signer_of(matches, "buffer_authority", wallet_manager)
                {
                    bulk_signers.push(buffer_authority_signer);
                    Some(buffer_authority_pubkey)
                } else {
                    Some(
                        default_signer
                            .signer_from_path(matches, wallet_manager)?
                            .pubkey(),
                    )
                };

            let max_len = value_of(matches, "max_len");

            let signer_info =
                default_signer.generate_unique_signers(bulk_signers, matches, wallet_manager)?;

            CliCommandInfo {
                command: CliCommand::Program(ProgramCliCommand::WriteBuffer {
                    program_location: matches.value_of("program_location").unwrap().to_string(),
                    buffer_signer_index: signer_info.index_of_or_none(buffer_pubkey),
                    buffer_pubkey,
                    buffer_authority_signer_index: signer_info
                        .index_of_or_none(buffer_authority_pubkey),
                    max_len,
                }),
                signers: signer_info.signers,
            }
        }
        ("set-buffer-authority", Some(matches)) => {
            let buffer_pubkey = pubkey_of(matches, "buffer").unwrap();

            let (buffer_authority_signer, buffer_authority_pubkey) =
                signer_of(matches, "buffer_authority", wallet_manager)?;
            let new_buffer_authority =
                pubkey_of_signer(matches, "new_buffer_authority", wallet_manager)?.unwrap();

            let signer_info = default_signer.generate_unique_signers(
                vec![
                    Some(default_signer.signer_from_path(matches, wallet_manager)?),
                    buffer_authority_signer,
                ],
                matches,
                wallet_manager,
            )?;

            CliCommandInfo {
                command: CliCommand::Program(ProgramCliCommand::SetBufferAuthority {
                    buffer_pubkey,
                    buffer_authority_index: signer_info.index_of(buffer_authority_pubkey),
                    new_buffer_authority,
                }),
                signers: signer_info.signers,
            }
        }
        ("set-upgrade-authority", Some(matches)) => {
            let (upgrade_authority_signer, upgrade_authority_pubkey) =
                signer_of(matches, "upgrade_authority", wallet_manager)?;
            let program_pubkey = pubkey_of(matches, "program_id").unwrap();
            let new_upgrade_authority = if matches.is_present("final") {
                None
            } else {
                pubkey_of_signer(matches, "new_upgrade_authority", wallet_manager)?
            };

            let signer_info = default_signer.generate_unique_signers(
                vec![
                    Some(default_signer.signer_from_path(matches, wallet_manager)?),
                    upgrade_authority_signer,
                ],
                matches,
                wallet_manager,
            )?;

            CliCommandInfo {
                command: CliCommand::Program(ProgramCliCommand::SetUpgradeAuthority {
                    program_pubkey,
                    upgrade_authority_index: signer_info.index_of(upgrade_authority_pubkey),
                    new_upgrade_authority,
                }),
                signers: signer_info.signers,
            }
        }
        ("show", Some(matches)) => {
            let account_pubkey = if matches.is_present("buffers") {
                None
            } else {
                pubkey_of(matches, "account")
            };

            let authority_pubkey = if let Some(authority_pubkey) =
                pubkey_of_signer(matches, "buffer_authority", wallet_manager)?
            {
                authority_pubkey
            } else {
                default_signer
                    .signer_from_path(matches, wallet_manager)?
                    .pubkey()
            };

            CliCommandInfo {
                command: CliCommand::Program(ProgramCliCommand::Show {
                    account_pubkey,
                    authority_pubkey,
                    all: matches.is_present("all"),
                    use_lamports_unit: matches.is_present("lamports"),
                }),
                signers: vec![],
            }
        }
        ("dump", Some(matches)) => CliCommandInfo {
            command: CliCommand::Program(ProgramCliCommand::Dump {
                account_pubkey: pubkey_of(matches, "account"),
                output_location: matches.value_of("output_location").unwrap().to_string(),
            }),
            signers: vec![],
        },
        ("close", Some(matches)) => {
            let account_pubkey = if matches.is_present("buffers") {
                None
            } else {
                pubkey_of(matches, "account")
            };

            let recipient_pubkey = if let Some(recipient_pubkey) =
                pubkey_of_signer(matches, "recipient_account", wallet_manager)?
            {
                recipient_pubkey
            } else {
                default_signer
                    .signer_from_path(matches, wallet_manager)?
                    .pubkey()
            };

            let (authority_signer, authority_pubkey) =
                signer_of(matches, "buffer_authority", wallet_manager)?;

            let signer_info = default_signer.generate_unique_signers(
                vec![
                    Some(default_signer.signer_from_path(matches, wallet_manager)?),
                    authority_signer,
                ],
                matches,
                wallet_manager,
            )?;

            CliCommandInfo {
                command: CliCommand::Program(ProgramCliCommand::Close {
                    account_pubkey,
                    recipient_pubkey,
                    authority_index: signer_info.index_of(authority_pubkey).unwrap(),
                    use_lamports_unit: matches.is_present("lamports"),
                }),
                signers: signer_info.signers,
            }
        }
        _ => unreachable!(),
    };
    Ok(response)
}

pub fn process_program_subcommand(
    rpc_client: &RpcClient,
    config: &CliConfig,
    program_subcommand: &ProgramCliCommand,
) -> ProcessResult {
    match program_subcommand {
        ProgramCliCommand::Deploy {
            program_location,
            program_signer_index,
            program_pubkey,
            buffer_signer_index,
            buffer_pubkey,
            upgrade_authority_signer_index,
            is_final,
            max_len,
            allow_excessive_balance,
        } => process_program_deploy(
            &rpc_client,
            config,
            program_location,
            *program_signer_index,
            *program_pubkey,
            *buffer_signer_index,
            *buffer_pubkey,
            *upgrade_authority_signer_index,
            *is_final,
            *max_len,
            *allow_excessive_balance,
        ),
        ProgramCliCommand::WriteBuffer {
            program_location,
            buffer_signer_index,
            buffer_pubkey,
            buffer_authority_signer_index,
            max_len,
        } => process_write_buffer(
            &rpc_client,
            config,
            program_location,
            *buffer_signer_index,
            *buffer_pubkey,
            *buffer_authority_signer_index,
            *max_len,
        ),
        ProgramCliCommand::SetBufferAuthority {
            buffer_pubkey,
            buffer_authority_index,
            new_buffer_authority,
        } => process_set_authority(
            &rpc_client,
            config,
            None,
            Some(*buffer_pubkey),
            *buffer_authority_index,
            Some(*new_buffer_authority),
        ),
        ProgramCliCommand::SetUpgradeAuthority {
            program_pubkey,
            upgrade_authority_index,
            new_upgrade_authority,
        } => process_set_authority(
            &rpc_client,
            config,
            Some(*program_pubkey),
            None,
            *upgrade_authority_index,
            *new_upgrade_authority,
        ),
        ProgramCliCommand::Show {
            account_pubkey,
            authority_pubkey,
            all,
            use_lamports_unit,
        } => process_show(
            &rpc_client,
            config,
            *account_pubkey,
            *authority_pubkey,
            *all,
            *use_lamports_unit,
        ),
        ProgramCliCommand::Dump {
            account_pubkey,
            output_location,
        } => process_dump(&rpc_client, config, *account_pubkey, output_location),
        ProgramCliCommand::Close {
            account_pubkey,
            recipient_pubkey,
            authority_index,
            use_lamports_unit,
        } => process_close(
            &rpc_client,
            config,
            *account_pubkey,
            *recipient_pubkey,
            *authority_index,
            *use_lamports_unit,
        ),
    }
}

fn get_default_program_keypair(program_location: &Option<String>) -> Keypair {
    let program_keypair = {
        if let Some(program_location) = program_location {
            let mut keypair_file = PathBuf::new();
            keypair_file.push(program_location);
            let mut filename = keypair_file.file_stem().unwrap().to_os_string();
            filename.push("-keypair");
            keypair_file.set_file_name(filename);
            keypair_file.set_extension("json");
            if let Ok(keypair) = read_keypair_file(&keypair_file.to_str().unwrap()) {
                keypair
            } else {
                Keypair::new()
            }
        } else {
            Keypair::new()
        }
    };
    program_keypair
}

/// Deploy using upgradeable loader
#[allow(clippy::too_many_arguments)]
fn process_program_deploy(
    rpc_client: &RpcClient,
    config: &CliConfig,
    program_location: &Option<String>,
    program_signer_index: Option<SignerIndex>,
    program_pubkey: Option<Pubkey>,
    buffer_signer_index: Option<SignerIndex>,
    buffer_pubkey: Option<Pubkey>,
    upgrade_authority_signer_index: SignerIndex,
    is_final: bool,
    max_len: Option<usize>,
    allow_excessive_balance: bool,
) -> ProcessResult {
    let (words, mnemonic, buffer_keypair) = create_ephemeral_keypair()?;
    let (buffer_provided, buffer_signer, buffer_pubkey) = if let Some(i) = buffer_signer_index {
        (true, Some(config.signers[i]), config.signers[i].pubkey())
    } else if let Some(pubkey) = buffer_pubkey {
        (true, None, pubkey)
    } else {
        (
            false,
            Some(&buffer_keypair as &dyn Signer),
            buffer_keypair.pubkey(),
        )
    };
    let upgrade_authority_signer = config.signers[upgrade_authority_signer_index];

    let default_program_keypair = get_default_program_keypair(&program_location);
    let (program_signer, program_pubkey) = if let Some(i) = program_signer_index {
        (Some(config.signers[i]), config.signers[i].pubkey())
    } else if let Some(program_pubkey) = program_pubkey {
        (None, program_pubkey)
    } else {
        (
            Some(&default_program_keypair as &dyn Signer),
            default_program_keypair.pubkey(),
        )
    };

    let do_deploy = if let Some(account) = rpc_client
        .get_account_with_commitment(&program_pubkey, config.commitment)?
        .value
    {
        if account.owner != bpf_loader_upgradeable::id() {
            return Err(format!(
                "Account {} is not an upgradeable program or already in use",
                program_pubkey
            )
            .into());
        }

        if !account.executable {
            // Continue an initial deploy
            true
        } else if let Ok(UpgradeableLoaderState::Program {
            programdata_address,
        }) = account.state()
        {
            if let Some(account) = rpc_client
                .get_account_with_commitment(&programdata_address, config.commitment)?
                .value
            {
                if let Ok(UpgradeableLoaderState::ProgramData {
                    slot: _,
                    upgrade_authority_address: program_authority_pubkey,
                }) = account.state()
                {
                    if program_authority_pubkey.is_none() {
                        return Err(
                            format!("Program {} is no longer upgradeable", program_pubkey).into(),
                        );
                    }
                    if program_authority_pubkey != Some(upgrade_authority_signer.pubkey()) {
                        return Err(format!(
                            "Program's authority {:?} does not match authority provided {:?}",
                            program_authority_pubkey,
                            upgrade_authority_signer.pubkey(),
                        )
                        .into());
                    }
                    // Do upgrade
                    false
                } else {
                    return Err(format!(
                        "{} is not an upgradeable loader ProgramData account",
                        programdata_address
                    )
                    .into());
                }
            } else {
                return Err(
                    format!("ProgramData account {} does not exist", programdata_address).into(),
                );
            }
        } else {
            return Err(format!("{} is not an upgradeable program", program_pubkey).into());
        }
    } else {
        // do new deploy
        true
    };

    let (program_data, program_len) = if let Some(program_location) = program_location {
        let program_data = read_and_verify_elf(&program_location)?;
        let program_len = program_data.len();
        (program_data, program_len)
    } else if buffer_provided {
        // Check supplied buffer account
        if let Some(account) = rpc_client
            .get_account_with_commitment(&buffer_pubkey, config.commitment)?
            .value
        {
            if let Ok(UpgradeableLoaderState::Buffer {
                authority_address: _,
            }) = account.state()
            {
            } else {
                return Err(format!("Buffer account {} is not initialized", buffer_pubkey).into());
            }
            (vec![], account.data.len())
        } else {
            return Err(format!(
                "Buffer account {} not found, was it already consumed?",
                buffer_pubkey
            )
            .into());
        }
    } else {
        return Err("Program location required if buffer not supplied".into());
    };
    let buffer_data_len = program_len;
    let programdata_len = if let Some(len) = max_len {
        if program_len > len {
            return Err("Max length specified not large enough".into());
        }
        len
    } else if is_final {
        program_len
    } else {
        program_len * 2
    };
    let minimum_balance = rpc_client.get_minimum_balance_for_rent_exemption(
        UpgradeableLoaderState::programdata_len(buffer_data_len)?,
    )?;

    let result = if do_deploy {
        do_process_program_write_and_deploy(
            rpc_client,
            config,
            &program_data,
            buffer_data_len,
            programdata_len,
            minimum_balance,
            &bpf_loader_upgradeable::id(),
            Some(&[program_signer.unwrap(), upgrade_authority_signer]),
            buffer_signer,
            &buffer_pubkey,
            Some(upgrade_authority_signer),
            allow_excessive_balance,
        )
    } else {
        do_process_program_upgrade(
            rpc_client,
            config,
            &program_data,
            &program_pubkey,
            config.signers[upgrade_authority_signer_index],
            &buffer_pubkey,
            buffer_signer,
        )
    };
    if result.is_ok() && is_final {
        process_set_authority(
            rpc_client,
            config,
            Some(program_pubkey),
            None,
            Some(upgrade_authority_signer_index),
            None,
        )?;
    }
    if result.is_err() && buffer_signer_index.is_none() {
        report_ephemeral_mnemonic(words, mnemonic);
    }
    result
}

fn process_write_buffer(
    rpc_client: &RpcClient,
    config: &CliConfig,
    program_location: &str,
    buffer_signer_index: Option<SignerIndex>,
    buffer_pubkey: Option<Pubkey>,
    buffer_authority_signer_index: Option<SignerIndex>,
    max_len: Option<usize>,
) -> ProcessResult {
    // Create ephemeral keypair to use for Buffer account, if not provided
    let (words, mnemonic, buffer_keypair) = create_ephemeral_keypair()?;
    let (buffer_signer, buffer_pubkey) = if let Some(i) = buffer_signer_index {
        (Some(config.signers[i]), config.signers[i].pubkey())
    } else if let Some(pubkey) = buffer_pubkey {
        (None, pubkey)
    } else {
        (
            Some(&buffer_keypair as &dyn Signer),
            buffer_keypair.pubkey(),
        )
    };
    let buffer_authority = if let Some(i) = buffer_authority_signer_index {
        config.signers[i]
    } else {
        config.signers[0]
    };

    if let Some(account) = rpc_client
        .get_account_with_commitment(&buffer_pubkey, config.commitment)?
        .value
    {
        if let Ok(UpgradeableLoaderState::Buffer { authority_address }) = account.state() {
            if authority_address.is_none() {
                return Err(format!("Buffer {} is immutable", buffer_pubkey).into());
            }
            if authority_address != Some(buffer_authority.pubkey()) {
                return Err(format!(
                    "Buffer's authority {:?} does not match authority provided {}",
                    authority_address,
                    buffer_authority.pubkey()
                )
                .into());
            }
        } else {
            return Err(format!(
                "{} is not an upgradeable loader buffer account",
                buffer_pubkey
            )
            .into());
        }
    }

    let program_data = read_and_verify_elf(program_location)?;
    let buffer_data_len = if let Some(len) = max_len {
        len
    } else {
        program_data.len()
    };
    let minimum_balance = rpc_client.get_minimum_balance_for_rent_exemption(
        UpgradeableLoaderState::programdata_len(buffer_data_len)?,
    )?;

    let result = do_process_program_write_and_deploy(
        rpc_client,
        config,
        &program_data,
        program_data.len(),
        program_data.len(),
        minimum_balance,
        &bpf_loader_upgradeable::id(),
        None,
        buffer_signer,
        &buffer_pubkey,
        Some(buffer_authority),
        true,
    );

    if result.is_err() && buffer_signer_index.is_none() && buffer_signer.is_some() {
        report_ephemeral_mnemonic(words, mnemonic);
    }
    result
}

fn process_set_authority(
    rpc_client: &RpcClient,
    config: &CliConfig,
    program_pubkey: Option<Pubkey>,
    buffer_pubkey: Option<Pubkey>,
    authority: Option<SignerIndex>,
    new_authority: Option<Pubkey>,
) -> ProcessResult {
    let authority_signer = if let Some(index) = authority {
        config.signers[index]
    } else {
        return Err("Set authority requires the current authority".into());
    };

    trace!("Set a new authority");
    let (blockhash, _) = rpc_client.get_recent_blockhash()?;

    let mut tx = if let Some(ref pubkey) = program_pubkey {
        Transaction::new_unsigned(Message::new(
            &[bpf_loader_upgradeable::set_upgrade_authority(
                pubkey,
                &authority_signer.pubkey(),
                new_authority.as_ref(),
            )],
            Some(&config.signers[0].pubkey()),
        ))
    } else if let Some(pubkey) = buffer_pubkey {
        if let Some(ref new_authority) = new_authority {
            Transaction::new_unsigned(Message::new(
                &[bpf_loader_upgradeable::set_buffer_authority(
                    &pubkey,
                    &authority_signer.pubkey(),
                    new_authority,
                )],
                Some(&config.signers[0].pubkey()),
            ))
        } else {
            return Err("Buffer authority cannot be None".into());
        }
    } else {
        return Err("Program or Buffer not provided".into());
    };

    tx.try_sign(&[config.signers[0], authority_signer], blockhash)?;
    rpc_client
        .send_and_confirm_transaction_with_spinner_and_config(
            &tx,
            config.commitment,
            RpcSendTransactionConfig {
                skip_preflight: true,
                preflight_commitment: Some(config.commitment.commitment),
                ..RpcSendTransactionConfig::default()
            },
        )
        .map_err(|e| format!("Setting authority failed: {}", e))?;

    Ok(option_pubkey_to_string("authority", new_authority).to_string())
}

fn get_buffers(
    rpc_client: &RpcClient,
    authority_pubkey: Option<Pubkey>,
) -> Result<Vec<(Pubkey, Account)>, Box<dyn std::error::Error>> {
    let mut bytes = vec![1, 0, 0, 0, 1];
    let length = bytes.len() + 32; // Pubkey length
    if let Some(authority_pubkey) = authority_pubkey {
        bytes.extend_from_slice(authority_pubkey.as_ref());
    }

    let results = rpc_client.get_program_accounts_with_config(
        &bpf_loader_upgradeable::id(),
        RpcProgramAccountsConfig {
            filters: Some(vec![RpcFilterType::Memcmp(Memcmp {
                offset: 0,
                bytes: MemcmpEncodedBytes::Binary(bs58::encode(bytes).into_string()),
                encoding: None,
            })]),
            account_config: RpcAccountInfoConfig {
                encoding: Some(UiAccountEncoding::Base64),
                data_slice: Some(UiDataSliceConfig { offset: 0, length }),
                ..RpcAccountInfoConfig::default()
            },
        },
    )?;
    Ok(results)
}

fn process_show(
    rpc_client: &RpcClient,
    config: &CliConfig,
    account_pubkey: Option<Pubkey>,
    authority_pubkey: Pubkey,
    all: bool,
    use_lamports_unit: bool,
) -> ProcessResult {
    if let Some(account_pubkey) = account_pubkey {
        if let Some(account) = rpc_client
            .get_account_with_commitment(&account_pubkey, config.commitment)?
            .value
        {
            if account.owner == bpf_loader::id() || account.owner == bpf_loader_deprecated::id() {
                Ok(config.output_format.formatted_string(&CliProgram {
                    program_id: account_pubkey.to_string(),
                    owner: account.owner.to_string(),
                    data_len: account.data.len(),
                }))
            } else if account.owner == bpf_loader_upgradeable::id() {
                if let Ok(UpgradeableLoaderState::Program {
                    programdata_address,
                }) = account.state()
                {
                    if let Some(programdata_account) = rpc_client
                        .get_account_with_commitment(&programdata_address, config.commitment)?
                        .value
                    {
                        if let Ok(UpgradeableLoaderState::ProgramData {
                            upgrade_authority_address,
                            slot,
                        }) = programdata_account.state()
                        {
                            Ok(config
                                .output_format
                                .formatted_string(&CliUpgradeableProgram {
                                    program_id: account_pubkey.to_string(),
                                    owner: account.owner.to_string(),
                                    programdata_address: programdata_address.to_string(),
                                    authority: upgrade_authority_address
                                        .map(|pubkey| pubkey.to_string())
                                        .unwrap_or_else(|| "none".to_string()),
                                    last_deploy_slot: slot,
                                    data_len: programdata_account.data.len()
                                        - UpgradeableLoaderState::programdata_data_offset()?,
                                }))
                        } else {
                            Err(format!("Invalid associated ProgramData account {} found for the program {}",
                                        programdata_address, account_pubkey)
                                    .into(),
                            )
                        }
                    } else {
                        Err(format!(
                            "Failed to find associated ProgramData account {} for the program {}",
                            programdata_address, account_pubkey
                        )
                        .into())
                    }
                } else if let Ok(UpgradeableLoaderState::Buffer { authority_address }) =
                    account.state()
                {
                    Ok(config
                        .output_format
                        .formatted_string(&CliUpgradeableBuffer {
                            address: account_pubkey.to_string(),
                            authority: authority_address
                                .map(|pubkey| pubkey.to_string())
                                .unwrap_or_else(|| "none".to_string()),
                            data_len: account.data.len()
                                - UpgradeableLoaderState::buffer_data_offset()?,
                            lamports: account.lamports,
                            use_lamports_unit,
                        }))
                } else {
                    Err(format!(
                        "{} is not an upgradeble loader buffer or program account",
                        account_pubkey
                    )
                    .into())
                }
            } else {
                Err(format!("{} is not a BPF program", account_pubkey).into())
            }
        } else {
            Err(format!("Unable to find the account {}", account_pubkey).into())
        }
    } else {
        let authority_pubkey = if all { None } else { Some(authority_pubkey) };
        let mut buffers = vec![];
        let results = get_buffers(rpc_client, authority_pubkey)?;
        for (address, account) in results.iter() {
            if let Ok(UpgradeableLoaderState::Buffer { authority_address }) = account.state() {
                buffers.push(CliUpgradeableBuffer {
                    address: address.to_string(),
                    authority: authority_address
                        .map(|pubkey| pubkey.to_string())
                        .unwrap_or_else(|| "none".to_string()),
                    data_len: 0,
                    lamports: account.lamports,
                    use_lamports_unit,
                });
            } else {
                return Err(format!("Error parsing account {}", address).into());
            }
        }
        Ok(config
            .output_format
            .formatted_string(&CliUpgradeableBuffers {
                buffers,
                use_lamports_unit,
            }))
    }
}

fn process_dump(
    rpc_client: &RpcClient,
    config: &CliConfig,
    account_pubkey: Option<Pubkey>,
    output_location: &str,
) -> ProcessResult {
    if let Some(account_pubkey) = account_pubkey {
        if let Some(account) = rpc_client
            .get_account_with_commitment(&account_pubkey, config.commitment)?
            .value
        {
            if account.owner == bpf_loader::id() || account.owner == bpf_loader_deprecated::id() {
                let mut f = File::create(output_location)?;
                f.write_all(&account.data)?;
                Ok(format!("Wrote program to {}", output_location))
            } else if account.owner == bpf_loader_upgradeable::id() {
                if let Ok(UpgradeableLoaderState::Program {
                    programdata_address,
                }) = account.state()
                {
                    if let Some(programdata_account) = rpc_client
                        .get_account_with_commitment(&programdata_address, config.commitment)?
                        .value
                    {
                        if let Ok(UpgradeableLoaderState::ProgramData { .. }) =
                            programdata_account.state()
                        {
                            let offset =
                                UpgradeableLoaderState::programdata_data_offset().unwrap_or(0);
                            let program_data = &programdata_account.data[offset..];
                            let mut f = File::create(output_location)?;
                            f.write_all(&program_data)?;
                            Ok(format!("Wrote program to {}", output_location))
                        } else {
                            Err(
                                format!("Invalid associated ProgramData account {} found for the program {}",
                                        programdata_address, account_pubkey)
                                    .into(),
                            )
                        }
                    } else {
                        Err(format!(
                            "Failed to find associated ProgramData account {} for the program {}",
                            programdata_address, account_pubkey
                        )
                        .into())
                    }
                } else if let Ok(UpgradeableLoaderState::Buffer { .. }) = account.state() {
                    let offset = UpgradeableLoaderState::buffer_data_offset().unwrap_or(0);
                    let program_data = &account.data[offset..];
                    let mut f = File::create(output_location)?;
                    f.write_all(&program_data)?;
                    Ok(format!("Wrote program to {}", output_location))
                } else {
                    Err(format!(
                        "{} is not an upgradeble loader buffer or program account",
                        account_pubkey
                    )
                    .into())
                }
            } else {
                Err(format!("{} is not a BPF program", account_pubkey).into())
            }
        } else {
            Err(format!("Unable to find the account {}", account_pubkey).into())
        }
    } else {
        Err("No account specified".into())
    }
}

fn close(
    rpc_client: &RpcClient,
    config: &CliConfig,
    account_pubkey: &Pubkey,
    recipient_pubkey: &Pubkey,
    authority_signer: &dyn Signer,
) -> Result<(), Box<dyn std::error::Error>> {
    let (blockhash, _) = rpc_client.get_recent_blockhash()?;

    let mut tx = Transaction::new_unsigned(Message::new(
        &[bpf_loader_upgradeable::close(
            &account_pubkey,
            &recipient_pubkey,
            &authority_signer.pubkey(),
        )],
        Some(&config.signers[0].pubkey()),
    ));

    tx.try_sign(&[config.signers[0], authority_signer], blockhash)?;
    let result = rpc_client.send_and_confirm_transaction_with_spinner_and_config(
        &tx,
        config.commitment,
        RpcSendTransactionConfig {
            skip_preflight: true,
            preflight_commitment: Some(config.commitment.commitment),
            ..RpcSendTransactionConfig::default()
        },
    );
    if let Err(err) = result {
        if let ClientErrorKind::TransactionError(TransactionError::InstructionError(
            _,
            InstructionError::InvalidInstructionData,
        )) = err.kind()
        {
            return Err("Closing a buffer account is not supported by the cluster".into());
        } else {
            return Err(format!("Close failed: {}", err).into());
        }
    }
    Ok(())
}

fn process_close(
    rpc_client: &RpcClient,
    config: &CliConfig,
    account_pubkey: Option<Pubkey>,
    recipient_pubkey: Pubkey,
    authority_index: SignerIndex,
    use_lamports_unit: bool,
) -> ProcessResult {
    let authority_signer = config.signers[authority_index];
    let mut buffers = vec![];

    if let Some(account_pubkey) = account_pubkey {
        if let Some(account) = rpc_client
            .get_account_with_commitment(&account_pubkey, config.commitment)?
            .value
        {
            if let Ok(UpgradeableLoaderState::Buffer { authority_address }) = account.state() {
                if authority_address != Some(authority_signer.pubkey()) {
                    return Err(format!(
                        "Buffer account authority {:?} does not match {:?}",
                        authority_address,
                        Some(authority_signer.pubkey())
                    )
                    .into());
                } else {
                    close(
                        rpc_client,
                        config,
                        &account_pubkey,
                        &recipient_pubkey,
                        authority_signer,
                    )?;

                    buffers.push(CliUpgradeableBuffer {
                        address: account_pubkey.to_string(),
                        authority: authority_address
                            .map(|pubkey| pubkey.to_string())
                            .unwrap_or_else(|| "none".to_string()),
                        data_len: 0,
                        lamports: account.lamports,
                        use_lamports_unit,
                    });
                }
            } else {
                return Err(format!(
                    "{} is not an upgradeble loader buffer account",
                    account_pubkey
                )
                .into());
            }
        } else {
            return Err(format!("Unable to find the account {}", account_pubkey).into());
        }
    } else {
        let mut bytes = vec![1, 0, 0, 0, 1];
        bytes.extend_from_slice(authority_signer.pubkey().as_ref());
        let length = bytes.len();

        let results = rpc_client.get_program_accounts_with_config(
            &bpf_loader_upgradeable::id(),
            RpcProgramAccountsConfig {
                filters: Some(vec![RpcFilterType::Memcmp(Memcmp {
                    offset: 0,
                    bytes: MemcmpEncodedBytes::Binary(bs58::encode(bytes).into_string()),
                    encoding: None,
                })]),
                account_config: RpcAccountInfoConfig {
                    encoding: Some(UiAccountEncoding::Base64),
                    data_slice: Some(UiDataSliceConfig { offset: 0, length }),
                    ..RpcAccountInfoConfig::default()
                },
            },
        )?;

        for (address, account) in results.iter() {
            if close(
                rpc_client,
                config,
                &address,
                &recipient_pubkey,
                authority_signer,
            )
            .is_ok()
            {
                if let Ok(UpgradeableLoaderState::Buffer { authority_address }) = account.state() {
                    buffers.push(CliUpgradeableBuffer {
                        address: address.to_string(),
                        authority: authority_address
                            .map(|address| address.to_string())
                            .unwrap_or_else(|| "none".to_string()),
                        data_len: 0,
                        lamports: account.lamports,
                        use_lamports_unit,
                    });
                } else {
                    return Err(format!("Error parsing account {}", address).into());
                }
            }
        }
    }
    Ok(config
        .output_format
        .formatted_string(&CliUpgradeableBuffers {
            buffers,
            use_lamports_unit,
        }))
}

/// Deploy using non-upgradeable loader
pub fn process_deploy(
    rpc_client: &RpcClient,
    config: &CliConfig,
    program_location: &str,
    buffer_signer_index: Option<SignerIndex>,
    use_deprecated_loader: bool,
    allow_excessive_balance: bool,
) -> ProcessResult {
    // Create ephemeral keypair to use for Buffer account, if not provided
    let (words, mnemonic, buffer_keypair) = create_ephemeral_keypair()?;
    let buffer_signer = if let Some(i) = buffer_signer_index {
        config.signers[i]
    } else {
        &buffer_keypair
    };

    let program_data = read_and_verify_elf(program_location)?;
    let minimum_balance = rpc_client.get_minimum_balance_for_rent_exemption(program_data.len())?;
    let loader_id = if use_deprecated_loader {
        bpf_loader_deprecated::id()
    } else {
        bpf_loader::id()
    };

    let result = do_process_program_write_and_deploy(
        rpc_client,
        config,
        &program_data,
        program_data.len(),
        program_data.len(),
        minimum_balance,
        &loader_id,
        Some(&[buffer_signer]),
        Some(buffer_signer),
        &buffer_signer.pubkey(),
        Some(buffer_signer),
        allow_excessive_balance,
    );
    if result.is_err() && buffer_signer_index.is_none() {
        report_ephemeral_mnemonic(words, mnemonic);
    }
    result
}

#[allow(clippy::too_many_arguments)]
fn do_process_program_write_and_deploy(
    rpc_client: &RpcClient,
    config: &CliConfig,
    program_data: &[u8],
    buffer_data_len: usize,
    programdata_len: usize,
    minimum_balance: u64,
    loader_id: &Pubkey,
    program_signers: Option<&[&dyn Signer]>,
    buffer_signer: Option<&dyn Signer>,
    buffer_pubkey: &Pubkey,
    buffer_authority_signer: Option<&dyn Signer>,
    allow_excessive_balance: bool,
) -> ProcessResult {
    // Build messages to calculate fees
    let mut messages: Vec<&Message> = Vec::new();

    // Initialize buffer account or complete if already partially initialized
    let (initial_message, write_messages, balance_needed) =
        if let Some(buffer_authority_signer) = buffer_authority_signer {
            let (initial_instructions, balance_needed) = if let Some(account) = rpc_client
                .get_account_with_commitment(buffer_pubkey, config.commitment)?
                .value
            {
                complete_partial_program_init(
                    &loader_id,
                    &config.signers[0].pubkey(),
                    buffer_pubkey,
                    &account,
                    if loader_id == &bpf_loader_upgradeable::id() {
                        UpgradeableLoaderState::buffer_len(buffer_data_len)?
                    } else {
                        buffer_data_len
                    },
                    minimum_balance,
                    allow_excessive_balance,
                )?
            } else if loader_id == &bpf_loader_upgradeable::id() {
                (
                    bpf_loader_upgradeable::create_buffer(
                        &config.signers[0].pubkey(),
                        buffer_pubkey,
                        &buffer_authority_signer.pubkey(),
                        minimum_balance,
                        buffer_data_len,
                    )?,
                    minimum_balance,
                )
            } else {
                (
                    vec![system_instruction::create_account(
                        &config.signers[0].pubkey(),
                        buffer_pubkey,
                        minimum_balance,
                        buffer_data_len as u64,
                        &loader_id,
                    )],
                    minimum_balance,
                )
            };
            let initial_message = if !initial_instructions.is_empty() {
                Some(Message::new(
                    &initial_instructions,
                    Some(&config.signers[0].pubkey()),
                ))
            } else {
                None
            };

            // Create and add write messages

            let mut write_messages = vec![];
            for (chunk, i) in program_data.chunks(DATA_CHUNK_SIZE).zip(0..) {
                let instruction = if loader_id == &bpf_loader_upgradeable::id() {
                    bpf_loader_upgradeable::write(
                        buffer_pubkey,
                        &buffer_authority_signer.pubkey(),
                        (i * DATA_CHUNK_SIZE) as u32,
                        chunk.to_vec(),
                    )
                } else {
                    loader_instruction::write(
                        buffer_pubkey,
                        &loader_id,
                        (i * DATA_CHUNK_SIZE) as u32,
                        chunk.to_vec(),
                    )
                };
                let message = Message::new(&[instruction], Some(&config.signers[0].pubkey()));
                write_messages.push(message);
            }

            (initial_message, Some(write_messages), balance_needed)
        } else {
            (None, None, 0)
        };

    if let Some(ref initial_message) = initial_message {
        messages.push(initial_message);
    }
    if let Some(ref write_messages) = write_messages {
        let mut write_message_refs = vec![];
        for message in write_messages.iter() {
            write_message_refs.push(message);
        }
        messages.append(&mut write_message_refs);
    }

    // Create and add final message

    let final_message = if let Some(program_signers) = program_signers {
        let message = if loader_id == &bpf_loader_upgradeable::id() {
            Message::new(
                &bpf_loader_upgradeable::deploy_with_max_program_len(
                    &config.signers[0].pubkey(),
                    &program_signers[0].pubkey(),
                    buffer_pubkey,
                    &program_signers[1].pubkey(),
                    rpc_client.get_minimum_balance_for_rent_exemption(
                        UpgradeableLoaderState::program_len()?,
                    )?,
                    programdata_len,
                )?,
                Some(&config.signers[0].pubkey()),
            )
        } else {
            Message::new(
                &[loader_instruction::finalize(buffer_pubkey, &loader_id)],
                Some(&config.signers[0].pubkey()),
            )
        };
        Some(message)
    } else {
        None
    };
    if let Some(ref message) = final_message {
        messages.push(message);
    }

    check_payer(rpc_client, config, balance_needed, &messages)?;

    send_deploy_messages(
        rpc_client,
        config,
        &initial_message,
        &write_messages,
        &final_message,
        buffer_signer,
        buffer_authority_signer,
        program_signers,
    )?;

    if let Some(program_signers) = program_signers {
        Ok(json!({
            "programId": format!("{}", program_signers[0].pubkey()),
        })
        .to_string())
    } else {
        Ok(json!({
            "buffer": format!("{}", buffer_pubkey),
        })
        .to_string())
    }
}

fn do_process_program_upgrade(
    rpc_client: &RpcClient,
    config: &CliConfig,
    program_data: &[u8],
    program_id: &Pubkey,
    upgrade_authority: &dyn Signer,
    buffer_pubkey: &Pubkey,
    buffer_signer: Option<&dyn Signer>,
) -> ProcessResult {
    let loader_id = bpf_loader_upgradeable::id();
    let data_len = program_data.len();
    let minimum_balance = rpc_client.get_minimum_balance_for_rent_exemption(
        UpgradeableLoaderState::programdata_len(data_len)?,
    )?;

    // Build messages to calculate fees
    let mut messages: Vec<&Message> = Vec::new();

    let (initial_message, write_messages, balance_needed) =
        if let Some(buffer_signer) = buffer_signer {
            // Check Buffer account to see if partial initialization has occurred
            let (initial_instructions, balance_needed) = if let Some(account) = rpc_client
                .get_account_with_commitment(&buffer_signer.pubkey(), config.commitment)?
                .value
            {
                complete_partial_program_init(
                    &loader_id,
                    &config.signers[0].pubkey(),
                    &buffer_signer.pubkey(),
                    &account,
                    UpgradeableLoaderState::buffer_len(data_len)?,
                    minimum_balance,
                    true,
                )?
            } else {
                (
                    bpf_loader_upgradeable::create_buffer(
                        &config.signers[0].pubkey(),
                        buffer_pubkey,
                        &upgrade_authority.pubkey(),
                        minimum_balance,
                        data_len,
                    )?,
                    minimum_balance,
                )
            };

            let initial_message = if !initial_instructions.is_empty() {
                Some(Message::new(
                    &initial_instructions,
                    Some(&config.signers[0].pubkey()),
                ))
            } else {
                None
            };

            // Create and add write messages
            let mut write_messages = vec![];
            for (chunk, i) in program_data.chunks(DATA_CHUNK_SIZE).zip(0..) {
                let instruction = bpf_loader_upgradeable::write(
                    &buffer_signer.pubkey(),
                    &upgrade_authority.pubkey(),
                    (i * DATA_CHUNK_SIZE) as u32,
                    chunk.to_vec(),
                );
                let message = Message::new(&[instruction], Some(&config.signers[0].pubkey()));
                write_messages.push(message);
            }

            (initial_message, Some(write_messages), balance_needed)
        } else {
            (None, None, 0)
        };

    if let Some(ref message) = initial_message {
        messages.push(message);
    }
    if let Some(ref write_messages) = write_messages {
        let mut write_message_refs = vec![];
        for message in write_messages.iter() {
            write_message_refs.push(message);
        }
        messages.append(&mut write_message_refs);
    }

    // Create and add final message
    let final_message = Message::new(
        &[bpf_loader_upgradeable::upgrade(
            &program_id,
            &buffer_pubkey,
            &upgrade_authority.pubkey(),
            &config.signers[0].pubkey(),
        )],
        Some(&config.signers[0].pubkey()),
    );
    messages.push(&final_message);

    check_payer(rpc_client, config, balance_needed, &messages)?;
    send_deploy_messages(
        rpc_client,
        config,
        &initial_message,
        &write_messages,
        &Some(final_message),
        buffer_signer,
        Some(upgrade_authority),
        Some(&[upgrade_authority]),
    )?;

    Ok(json!({
        "programId": format!("{}", program_id),
    })
    .to_string())
}

fn read_and_verify_elf(program_location: &str) -> Result<Vec<u8>, Box<dyn std::error::Error>> {
    let mut file = File::open(program_location)
        .map_err(|err| format!("Unable to open program file: {}", err))?;
    let mut program_data = Vec::new();
    file.read_to_end(&mut program_data)
        .map_err(|err| format!("Unable to read program file: {}", err))?;

    // Verify the program
    <dyn Executable<BpfError, ThisInstructionMeter>>::from_elf(
        &program_data,
        Some(|x| bpf_verifier::check(x, false)),
        Config::default(),
    )
    .map_err(|err| format!("ELF error: {}", err))?;

    Ok(program_data)
}

fn complete_partial_program_init(
    loader_id: &Pubkey,
    payer_pubkey: &Pubkey,
    elf_pubkey: &Pubkey,
    account: &Account,
    account_data_len: usize,
    minimum_balance: u64,
    allow_excessive_balance: bool,
) -> Result<(Vec<Instruction>, u64), Box<dyn std::error::Error>> {
    let mut instructions: Vec<Instruction> = vec![];
    let mut balance_needed = 0;
    if account.executable {
        return Err("Buffer account is already executable".into());
    }
    if account.owner != *loader_id && !system_program::check_id(&account.owner) {
        return Err("Buffer account is already owned by another account".into());
    }

    if account.data.is_empty() && system_program::check_id(&account.owner) {
        instructions.push(system_instruction::allocate(
            elf_pubkey,
            account_data_len as u64,
        ));
        if account.owner != *loader_id {
            instructions.push(system_instruction::assign(elf_pubkey, &loader_id));
        }
    }
    if account.lamports < minimum_balance {
        let balance = minimum_balance - account.lamports;
        instructions.push(system_instruction::transfer(
            payer_pubkey,
            elf_pubkey,
            balance,
        ));
        balance_needed = balance;
    } else if account.lamports > minimum_balance
        && system_program::check_id(&account.owner)
        && !allow_excessive_balance
    {
        return Err(format!(
            "Buffer account has a balance: {:?}; it may already be in use",
            Sol(account.lamports)
        )
        .into());
    }
    Ok((instructions, balance_needed))
}

fn check_payer(
    rpc_client: &RpcClient,
    config: &CliConfig,
    balance_needed: u64,
    messages: &[&Message],
) -> Result<(), Box<dyn std::error::Error>> {
    let (_, fee_calculator) = rpc_client.get_recent_blockhash()?;

    // Does the payer have enough?
    check_account_for_spend_multiple_fees_with_commitment(
        rpc_client,
        &config.signers[0].pubkey(),
        balance_needed,
        &fee_calculator,
        messages,
        config.commitment,
    )?;
    Ok(())
}

fn send_deploy_messages(
    rpc_client: &RpcClient,
    config: &CliConfig,
    initial_message: &Option<Message>,
    write_messages: &Option<Vec<Message>>,
    final_message: &Option<Message>,
    initial_signer: Option<&dyn Signer>,
    write_signer: Option<&dyn Signer>,
    final_signers: Option<&[&dyn Signer]>,
) -> Result<(), Box<dyn std::error::Error>> {
    let payer_signer = config.signers[0];

    if let Some(message) = initial_message {
        if let Some(initial_signer) = initial_signer {
            trace!("Preparing the required accounts");
            let (blockhash, _) = rpc_client.get_recent_blockhash()?;

            let mut initial_transaction = Transaction::new_unsigned(message.clone());
            // Most of the initial_transaction combinations require both the fee-payer and new program
            // account to sign the transaction. One (transfer) only requires the fee-payer signature.
            // This check is to ensure signing does not fail on a KeypairPubkeyMismatch error from an
            // extraneous signature.
            if message.header.num_required_signatures == 2 {
                initial_transaction.try_sign(&[payer_signer, initial_signer], blockhash)?;
            } else {
                initial_transaction.try_sign(&[payer_signer], blockhash)?;
            }
            let result = rpc_client.send_and_confirm_transaction_with_spinner(&initial_transaction);
            log_instruction_custom_error::<SystemError>(result, &config)
                .map_err(|err| format!("Account allocation failed: {}", err))?;
        } else {
            return Err("Buffer account not created yet, must provide a key pair".into());
        }
    }

    if let Some(write_messages) = write_messages {
        if let Some(write_signer) = write_signer {
            trace!("Writing program data");
            let (blockhash, _, last_valid_slot) = rpc_client
                .get_recent_blockhash_with_commitment(config.commitment)?
                .value;
            let mut write_transactions = vec![];
            for message in write_messages.iter() {
                let mut tx = Transaction::new_unsigned(message.clone());
                tx.try_sign(&[payer_signer, write_signer], blockhash)?;
                write_transactions.push(tx);
            }

            send_and_confirm_transactions_with_spinner(
                &rpc_client,
                write_transactions,
                &[payer_signer, write_signer],
                config.commitment,
                last_valid_slot,
            )
            .map_err(|err| format!("Data writes to account failed: {}", err))?;
        }
    }

    if let Some(message) = final_message {
        if let Some(final_signers) = final_signers {
            trace!("Deploying program");
            let (blockhash, _) = rpc_client.get_recent_blockhash()?;

            let mut final_tx = Transaction::new_unsigned(message.clone());
            let mut signers = final_signers.to_vec();
            signers.push(payer_signer);
            final_tx.try_sign(&signers, blockhash)?;
            rpc_client
                .send_and_confirm_transaction_with_spinner_and_config(
                    &final_tx,
                    config.commitment,
                    RpcSendTransactionConfig {
                        skip_preflight: true,
                        preflight_commitment: Some(config.commitment.commitment),
                        ..RpcSendTransactionConfig::default()
                    },
                )
                .map_err(|e| format!("Deploying program failed: {}", e))?;
        }
    }

    Ok(())
}

fn create_ephemeral_keypair(
) -> Result<(usize, bip39::Mnemonic, Keypair), Box<dyn std::error::Error>> {
    const WORDS: usize = 12;
    let mnemonic = Mnemonic::new(MnemonicType::for_word_count(WORDS)?, Language::English);
    let seed = Seed::new(&mnemonic, "");
    let new_keypair = keypair_from_seed(seed.as_bytes())?;

    Ok((WORDS, mnemonic, new_keypair))
}

fn report_ephemeral_mnemonic(words: usize, mnemonic: bip39::Mnemonic) {
    let phrase: &str = mnemonic.phrase();
    let divider = String::from_utf8(vec![b'='; phrase.len()]).unwrap();
    eprintln!(
        "{}\nRecover the intermediate account's ephemeral keypair file with",
        divider
    );
    eprintln!(
<<<<<<< HEAD
        "`velas-keygen recover` and the following {}-word seed phrase,",
=======
        "`solana-keygen recover` and the following {}-word seed phrase:",
>>>>>>> 7e480df9
        words
    );
    eprintln!("{}\n{}\n{}", divider, phrase, divider);
    eprintln!("To resume a deploy, pass the recovered keypair as");
    eprintln!("the [PROGRAM_ADDRESS_SIGNER] argument to `solana deploy` or");
    eprintln!("as the [BUFFER_SIGNER] to `solana program deploy` or `solana write-buffer'.");
    eprintln!("Or to recover the account's lamports, pass it as the");
    eprintln!(
        "[BUFFER_ACCOUNT_ADDRESS] argument to `solana program close`.\n{}",
        divider
    );
}

fn option_pubkey_to_string(tag: &str, option: Option<Pubkey>) -> Value {
    match option {
        Some(pubkey) => json!({
            tag: format!("{:?}", pubkey),
        }),
        None => json!({
            tag: "none",
        }),
    }
}

fn send_and_confirm_transactions_with_spinner<T: Signers>(
    rpc_client: &RpcClient,
    mut transactions: Vec<Transaction>,
    signer_keys: &T,
    commitment: CommitmentConfig,
    mut last_valid_slot: Slot,
) -> Result<(), Box<dyn error::Error>> {
    let progress_bar = new_spinner_progress_bar();
    let mut send_retries = 5;
    let mut leader_schedule: Option<RpcLeaderSchedule> = None;
    let mut leader_schedule_epoch = 0;
    let send_socket = UdpSocket::bind("0.0.0.0:0").unwrap();
    let cluster_nodes = rpc_client.get_cluster_nodes().ok();

    loop {
        progress_bar.set_message("Finding leader nodes...");
        let epoch_info = rpc_client.get_epoch_info()?;
        let mut slot = epoch_info.absolute_slot;
        let mut last_epoch_fetch = Instant::now();
        if epoch_info.epoch > leader_schedule_epoch || leader_schedule.is_none() {
            leader_schedule = rpc_client.get_leader_schedule(Some(epoch_info.absolute_slot))?;
            leader_schedule_epoch = epoch_info.epoch;
        }

        let mut tpu_addresses = get_leader_tpus(
            min(epoch_info.slot_index + 1, epoch_info.slots_in_epoch),
            NUM_TPU_LEADERS,
            leader_schedule.as_ref(),
            cluster_nodes.as_ref(),
        );

        // Send all transactions
        let mut pending_transactions = HashMap::new();
        let num_transactions = transactions.len();
        for transaction in transactions {
            if !tpu_addresses.is_empty() {
                let wire_transaction =
                    serialize(&transaction).expect("serialization should succeed");
                for tpu_address in &tpu_addresses {
                    send_transaction_tpu(&send_socket, &tpu_address, &wire_transaction);
                }
            } else {
                let _result = rpc_client
                    .send_transaction_with_config(
                        &transaction,
                        RpcSendTransactionConfig {
                            preflight_commitment: Some(commitment.commitment),
                            ..RpcSendTransactionConfig::default()
                        },
                    )
                    .ok();
            }
            pending_transactions.insert(transaction.signatures[0], transaction);
            progress_bar.set_message(&format!(
                "[{}/{}] Transactions sent",
                pending_transactions.len(),
                num_transactions
            ));

            // Throttle transactions to about 100 TPS
            sleep(Duration::from_millis(10));

            // Update leader periodically
            if last_epoch_fetch.elapsed() > Duration::from_millis(400) {
                let epoch_info = rpc_client.get_epoch_info()?;
                last_epoch_fetch = Instant::now();
                tpu_addresses = get_leader_tpus(
                    min(epoch_info.slot_index + 1, epoch_info.slots_in_epoch),
                    NUM_TPU_LEADERS,
                    leader_schedule.as_ref(),
                    cluster_nodes.as_ref(),
                );
            }
        }

        // Collect statuses for all the transactions, drop those that are confirmed
        loop {
            let pending_signatures = pending_transactions.keys().cloned().collect::<Vec<_>>();
            for pending_signatures_chunk in
                pending_signatures.chunks(MAX_GET_SIGNATURE_STATUSES_QUERY_ITEMS)
            {
                if let Ok(result) = rpc_client.get_signature_statuses(pending_signatures_chunk) {
                    let statuses = result.value;
                    for (signature, status) in
                        pending_signatures_chunk.iter().zip(statuses.into_iter())
                    {
                        if let Some(status) = status {
                            if let Some(confirmation_status) = &status.confirmation_status {
                                if *confirmation_status != TransactionConfirmationStatus::Processed
                                {
                                    let _ = pending_transactions.remove(signature);
                                }
                            } else if status.confirmations.is_none()
                                || status.confirmations.unwrap() > 1
                            {
                                let _ = pending_transactions.remove(signature);
                            }
                        }
                    }
                }

                slot = rpc_client.get_slot()?;
                progress_bar.set_message(&format!(
                    "[{}/{}] Transactions confirmed. Retrying in {} slots",
                    num_transactions - pending_transactions.len(),
                    num_transactions,
                    last_valid_slot.saturating_sub(slot)
                ));
            }

            if pending_transactions.is_empty() {
                return Ok(());
            }

            if slot > last_valid_slot {
                break;
            }

            let epoch_info = rpc_client.get_epoch_info()?;
            tpu_addresses = get_leader_tpus(
                min(epoch_info.slot_index + 1, epoch_info.slots_in_epoch),
                NUM_TPU_LEADERS,
                leader_schedule.as_ref(),
                cluster_nodes.as_ref(),
            );

            for transaction in pending_transactions.values() {
                if !tpu_addresses.is_empty() {
                    let wire_transaction =
                        serialize(&transaction).expect("serialization should succeed");
                    for tpu_address in &tpu_addresses {
                        send_transaction_tpu(&send_socket, &tpu_address, &wire_transaction);
                    }
                } else {
                    let _result = rpc_client
                        .send_transaction_with_config(
                            transaction,
                            RpcSendTransactionConfig {
                                preflight_commitment: Some(commitment.commitment),
                                ..RpcSendTransactionConfig::default()
                            },
                        )
                        .ok();
                }
            }

            if cfg!(not(test)) {
                // Retry twice a second
                sleep(Duration::from_millis(500));
            }
        }

        if send_retries == 0 {
            return Err("Transactions failed".into());
        }
        send_retries -= 1;

        // Re-sign any failed transactions with a new blockhash and retry
        let (blockhash, _fee_calculator, new_last_valid_slot) = rpc_client
            .get_recent_blockhash_with_commitment(commitment)?
            .value;
        last_valid_slot = new_last_valid_slot;
        transactions = vec![];
        for (_, mut transaction) in pending_transactions.into_iter() {
            transaction.try_sign(signer_keys, blockhash)?;
            transactions.push(transaction);
        }
    }
}

#[cfg(test)]
mod tests {
    use super::*;
    use crate::cli::{app, parse_command, process_command};
    use serde_json::Value;
    use solana_sdk::signature::write_keypair_file;

    fn make_tmp_path(name: &str) -> String {
        let out_dir = std::env::var("FARF_DIR").unwrap_or_else(|_| "farf".to_string());
        let keypair = Keypair::new();

        let path = format!("{}/tmp/{}-{}", out_dir, name, keypair.pubkey());

        // whack any possible collision
        let _ignored = std::fs::remove_dir_all(&path);
        // whack any possible collision
        let _ignored = std::fs::remove_file(&path);

        path
    }

    #[test]
    #[allow(clippy::cognitive_complexity)]
    fn test_cli_parse_deploy() {
        let test_commands = app("test", "desc", "version");

        let default_keypair = Keypair::new();
        let keypair_file = make_tmp_path("keypair_file");
        write_keypair_file(&default_keypair, &keypair_file).unwrap();
        let default_signer = DefaultSigner {
            path: keypair_file.clone(),
            arg_name: "".to_string(),
        };

        let test_deploy = test_commands.clone().get_matches_from(vec![
            "test",
            "program",
            "deploy",
            "/Users/test/program.so",
        ]);
        assert_eq!(
            parse_command(&test_deploy, &default_signer, &mut None).unwrap(),
            CliCommandInfo {
                command: CliCommand::Program(ProgramCliCommand::Deploy {
                    program_location: Some("/Users/test/program.so".to_string()),
                    buffer_signer_index: None,
                    buffer_pubkey: None,
                    program_signer_index: None,
                    program_pubkey: None,
                    upgrade_authority_signer_index: 0,
                    is_final: false,
                    max_len: None,
                    allow_excessive_balance: false,
                }),
                signers: vec![read_keypair_file(&keypair_file).unwrap().into()],
            }
        );

        let test_deploy = test_commands.clone().get_matches_from(vec![
            "test",
            "program",
            "deploy",
            "/Users/test/program.so",
            "--max-len",
            "42",
        ]);
        assert_eq!(
            parse_command(&test_deploy, &default_signer, &mut None).unwrap(),
            CliCommandInfo {
                command: CliCommand::Program(ProgramCliCommand::Deploy {
                    program_location: Some("/Users/test/program.so".to_string()),
                    buffer_signer_index: None,
                    buffer_pubkey: None,
                    program_signer_index: None,
                    program_pubkey: None,
                    upgrade_authority_signer_index: 0,
                    is_final: false,
                    max_len: Some(42),
                    allow_excessive_balance: false,
                }),
                signers: vec![read_keypair_file(&keypair_file).unwrap().into()],
            }
        );

        let buffer_keypair = Keypair::new();
        let buffer_keypair_file = make_tmp_path("buffer_keypair_file");
        write_keypair_file(&buffer_keypair, &buffer_keypair_file).unwrap();
        let test_deploy = test_commands.clone().get_matches_from(vec![
            "test",
            "program",
            "deploy",
            "--buffer",
            &buffer_keypair_file,
        ]);
        assert_eq!(
            parse_command(&test_deploy, &default_signer, &mut None).unwrap(),
            CliCommandInfo {
                command: CliCommand::Program(ProgramCliCommand::Deploy {
                    program_location: None,
                    buffer_signer_index: Some(1),
                    buffer_pubkey: Some(buffer_keypair.pubkey()),
                    program_signer_index: None,
                    program_pubkey: None,
                    upgrade_authority_signer_index: 0,
                    is_final: false,
                    max_len: None,
                    allow_excessive_balance: false,
                }),
                signers: vec![
                    read_keypair_file(&keypair_file).unwrap().into(),
                    read_keypair_file(&buffer_keypair_file).unwrap().into(),
                ],
            }
        );

        let program_pubkey = Pubkey::new_unique();
        let test = test_commands.clone().get_matches_from(vec![
            "test",
            "program",
            "deploy",
            "/Users/test/program.so",
            "--program-id",
            &program_pubkey.to_string(),
        ]);
        assert_eq!(
            parse_command(&test, &default_signer, &mut None).unwrap(),
            CliCommandInfo {
                command: CliCommand::Program(ProgramCliCommand::Deploy {
                    program_location: Some("/Users/test/program.so".to_string()),
                    buffer_signer_index: None,
                    buffer_pubkey: None,
                    program_signer_index: None,
                    program_pubkey: Some(program_pubkey),
                    upgrade_authority_signer_index: 0,
                    is_final: false,
                    max_len: None,
                    allow_excessive_balance: false,
                }),
                signers: vec![read_keypair_file(&keypair_file).unwrap().into()],
            }
        );

        let program_keypair = Keypair::new();
        let program_keypair_file = make_tmp_path("program_keypair_file");
        write_keypair_file(&program_keypair, &program_keypair_file).unwrap();
        let test = test_commands.clone().get_matches_from(vec![
            "test",
            "program",
            "deploy",
            "/Users/test/program.so",
            "--program-id",
            &program_keypair_file,
        ]);
        assert_eq!(
            parse_command(&test, &default_signer, &mut None).unwrap(),
            CliCommandInfo {
                command: CliCommand::Program(ProgramCliCommand::Deploy {
                    program_location: Some("/Users/test/program.so".to_string()),
                    buffer_signer_index: None,
                    buffer_pubkey: None,
                    program_signer_index: Some(1),
                    program_pubkey: Some(program_keypair.pubkey()),
                    upgrade_authority_signer_index: 0,
                    is_final: false,
                    max_len: None,
                    allow_excessive_balance: false,
                }),
                signers: vec![
                    read_keypair_file(&keypair_file).unwrap().into(),
                    read_keypair_file(&program_keypair_file).unwrap().into(),
                ],
            }
        );

        let authority_keypair = Keypair::new();
        let authority_keypair_file = make_tmp_path("authority_keypair_file");
        write_keypair_file(&authority_keypair, &authority_keypair_file).unwrap();
        let test_deploy = test_commands.clone().get_matches_from(vec![
            "test",
            "program",
            "deploy",
            "/Users/test/program.so",
            "--upgrade-authority",
            &authority_keypair_file,
        ]);
        assert_eq!(
            parse_command(&test_deploy, &default_signer, &mut None).unwrap(),
            CliCommandInfo {
                command: CliCommand::Program(ProgramCliCommand::Deploy {
                    program_location: Some("/Users/test/program.so".to_string()),
                    buffer_signer_index: None,
                    buffer_pubkey: None,
                    program_signer_index: None,
                    program_pubkey: None,
                    upgrade_authority_signer_index: 1,
                    is_final: false,
                    max_len: None,
                    allow_excessive_balance: false,
                }),
                signers: vec![
                    read_keypair_file(&keypair_file).unwrap().into(),
                    read_keypair_file(&authority_keypair_file).unwrap().into(),
                ],
            }
        );

        let test_deploy = test_commands.clone().get_matches_from(vec![
            "test",
            "program",
            "deploy",
            "/Users/test/program.so",
            "--final",
        ]);
        assert_eq!(
            parse_command(&test_deploy, &default_signer, &mut None).unwrap(),
            CliCommandInfo {
                command: CliCommand::Program(ProgramCliCommand::Deploy {
                    program_location: Some("/Users/test/program.so".to_string()),
                    buffer_signer_index: None,
                    buffer_pubkey: None,
                    program_signer_index: None,
                    program_pubkey: None,
                    upgrade_authority_signer_index: 0,
                    is_final: true,
                    max_len: None,
                    allow_excessive_balance: false,
                }),
                signers: vec![read_keypair_file(&keypair_file).unwrap().into()],
            }
        );
    }

    #[test]
    #[allow(clippy::cognitive_complexity)]
    fn test_cli_parse_write_buffer() {
        let test_commands = app("test", "desc", "version");

        let default_keypair = Keypair::new();
        let keypair_file = make_tmp_path("keypair_file");
        write_keypair_file(&default_keypair, &keypair_file).unwrap();
        let default_signer = DefaultSigner {
            path: keypair_file.clone(),
            arg_name: "".to_string(),
        };

        // defaults
        let test_deploy = test_commands.clone().get_matches_from(vec![
            "test",
            "program",
            "write-buffer",
            "/Users/test/program.so",
        ]);
        assert_eq!(
            parse_command(&test_deploy, &default_signer, &mut None).unwrap(),
            CliCommandInfo {
                command: CliCommand::Program(ProgramCliCommand::WriteBuffer {
                    program_location: "/Users/test/program.so".to_string(),
                    buffer_signer_index: None,
                    buffer_pubkey: None,
                    buffer_authority_signer_index: Some(0),
                    max_len: None,
                }),
                signers: vec![read_keypair_file(&keypair_file).unwrap().into()],
            }
        );

        // specify max len
        let test_deploy = test_commands.clone().get_matches_from(vec![
            "test",
            "program",
            "write-buffer",
            "/Users/test/program.so",
            "--max-len",
            "42",
        ]);
        assert_eq!(
            parse_command(&test_deploy, &default_signer, &mut None).unwrap(),
            CliCommandInfo {
                command: CliCommand::Program(ProgramCliCommand::WriteBuffer {
                    program_location: "/Users/test/program.so".to_string(),
                    buffer_signer_index: None,
                    buffer_pubkey: None,
                    buffer_authority_signer_index: Some(0),
                    max_len: Some(42),
                }),
                signers: vec![read_keypair_file(&keypair_file).unwrap().into()],
            }
        );

        // specify buffer
        let buffer_keypair = Keypair::new();
        let buffer_keypair_file = make_tmp_path("buffer_keypair_file");
        write_keypair_file(&buffer_keypair, &buffer_keypair_file).unwrap();
        let test_deploy = test_commands.clone().get_matches_from(vec![
            "test",
            "program",
            "write-buffer",
            "/Users/test/program.so",
            "--buffer",
            &buffer_keypair_file,
        ]);
        assert_eq!(
            parse_command(&test_deploy, &default_signer, &mut None).unwrap(),
            CliCommandInfo {
                command: CliCommand::Program(ProgramCliCommand::WriteBuffer {
                    program_location: "/Users/test/program.so".to_string(),
                    buffer_signer_index: Some(1),
                    buffer_pubkey: Some(buffer_keypair.pubkey()),
                    buffer_authority_signer_index: Some(0),
                    max_len: None,
                }),
                signers: vec![
                    read_keypair_file(&keypair_file).unwrap().into(),
                    read_keypair_file(&buffer_keypair_file).unwrap().into(),
                ],
            }
        );

        // specify authority
        let authority_keypair = Keypair::new();
        let authority_keypair_file = make_tmp_path("authority_keypair_file");
        write_keypair_file(&authority_keypair, &authority_keypair_file).unwrap();
        let test_deploy = test_commands.clone().get_matches_from(vec![
            "test",
            "program",
            "write-buffer",
            "/Users/test/program.so",
            "--buffer-authority",
            &authority_keypair_file,
        ]);
        assert_eq!(
            parse_command(&test_deploy, &default_signer, &mut None).unwrap(),
            CliCommandInfo {
                command: CliCommand::Program(ProgramCliCommand::WriteBuffer {
                    program_location: "/Users/test/program.so".to_string(),
                    buffer_signer_index: None,
                    buffer_pubkey: None,
                    buffer_authority_signer_index: Some(1),
                    max_len: None,
                }),
                signers: vec![
                    read_keypair_file(&keypair_file).unwrap().into(),
                    read_keypair_file(&authority_keypair_file).unwrap().into(),
                ],
            }
        );

        // specify both buffer and authority
        let buffer_keypair = Keypair::new();
        let buffer_keypair_file = make_tmp_path("buffer_keypair_file");
        write_keypair_file(&buffer_keypair, &buffer_keypair_file).unwrap();
        let authority_keypair = Keypair::new();
        let authority_keypair_file = make_tmp_path("authority_keypair_file");
        write_keypair_file(&authority_keypair, &authority_keypair_file).unwrap();
        let test_deploy = test_commands.clone().get_matches_from(vec![
            "test",
            "program",
            "write-buffer",
            "/Users/test/program.so",
            "--buffer",
            &buffer_keypair_file,
            "--buffer-authority",
            &authority_keypair_file,
        ]);
        assert_eq!(
            parse_command(&test_deploy, &default_signer, &mut None).unwrap(),
            CliCommandInfo {
                command: CliCommand::Program(ProgramCliCommand::WriteBuffer {
                    program_location: "/Users/test/program.so".to_string(),
                    buffer_signer_index: Some(1),
                    buffer_pubkey: Some(buffer_keypair.pubkey()),
                    buffer_authority_signer_index: Some(2),
                    max_len: None,
                }),
                signers: vec![
                    read_keypair_file(&keypair_file).unwrap().into(),
                    read_keypair_file(&buffer_keypair_file).unwrap().into(),
                    read_keypair_file(&authority_keypair_file).unwrap().into(),
                ],
            }
        );
    }

    #[test]
    #[allow(clippy::cognitive_complexity)]
    fn test_cli_parse_set_upgrade_authority() {
        let test_commands = app("test", "desc", "version");

        let default_keypair = Keypair::new();
        let keypair_file = make_tmp_path("keypair_file");
        write_keypair_file(&default_keypair, &keypair_file).unwrap();
        let default_signer = DefaultSigner {
            path: keypair_file.clone(),
            arg_name: "".to_string(),
        };

        let program_pubkey = Pubkey::new_unique();
        let new_authority_pubkey = Pubkey::new_unique();
        let test_deploy = test_commands.clone().get_matches_from(vec![
            "test",
            "program",
            "set-upgrade-authority",
            &program_pubkey.to_string(),
            "--new-upgrade-authority",
            &new_authority_pubkey.to_string(),
        ]);
        assert_eq!(
            parse_command(&test_deploy, &default_signer, &mut None).unwrap(),
            CliCommandInfo {
                command: CliCommand::Program(ProgramCliCommand::SetUpgradeAuthority {
                    program_pubkey,
                    upgrade_authority_index: Some(0),
                    new_upgrade_authority: Some(new_authority_pubkey),
                }),
                signers: vec![read_keypair_file(&keypair_file).unwrap().into()],
            }
        );

        let program_pubkey = Pubkey::new_unique();
        let new_authority_pubkey = Keypair::new();
        let new_authority_pubkey_file = make_tmp_path("authority_keypair_file");
        write_keypair_file(&new_authority_pubkey, &new_authority_pubkey_file).unwrap();
        let test_deploy = test_commands.clone().get_matches_from(vec![
            "test",
            "program",
            "set-upgrade-authority",
            &program_pubkey.to_string(),
            "--new-upgrade-authority",
            &new_authority_pubkey_file,
        ]);
        assert_eq!(
            parse_command(&test_deploy, &default_signer, &mut None).unwrap(),
            CliCommandInfo {
                command: CliCommand::Program(ProgramCliCommand::SetUpgradeAuthority {
                    program_pubkey,
                    upgrade_authority_index: Some(0),
                    new_upgrade_authority: Some(new_authority_pubkey.pubkey()),
                }),
                signers: vec![read_keypair_file(&keypair_file).unwrap().into()],
            }
        );

        let program_pubkey = Pubkey::new_unique();
        let new_authority_pubkey = Keypair::new();
        let new_authority_pubkey_file = make_tmp_path("authority_keypair_file");
        write_keypair_file(&new_authority_pubkey, &new_authority_pubkey_file).unwrap();
        let test_deploy = test_commands.clone().get_matches_from(vec![
            "test",
            "program",
            "set-upgrade-authority",
            &program_pubkey.to_string(),
            "--final",
        ]);
        assert_eq!(
            parse_command(&test_deploy, &default_signer, &mut None).unwrap(),
            CliCommandInfo {
                command: CliCommand::Program(ProgramCliCommand::SetUpgradeAuthority {
                    program_pubkey,
                    upgrade_authority_index: Some(0),
                    new_upgrade_authority: None,
                }),
                signers: vec![read_keypair_file(&keypair_file).unwrap().into()],
            }
        );

        let program_pubkey = Pubkey::new_unique();
        let authority = Keypair::new();
        let authority_keypair_file = make_tmp_path("authority_keypair_file");
        write_keypair_file(&authority, &authority_keypair_file).unwrap();
        let test_deploy = test_commands.clone().get_matches_from(vec![
            "test",
            "program",
            "set-upgrade-authority",
            &program_pubkey.to_string(),
            "--upgrade-authority",
            &authority_keypair_file,
            "--final",
        ]);
        assert_eq!(
            parse_command(&test_deploy, &default_signer, &mut None).unwrap(),
            CliCommandInfo {
                command: CliCommand::Program(ProgramCliCommand::SetUpgradeAuthority {
                    program_pubkey,
                    upgrade_authority_index: Some(1),
                    new_upgrade_authority: None,
                }),
                signers: vec![
                    read_keypair_file(&keypair_file).unwrap().into(),
                    read_keypair_file(&authority_keypair_file).unwrap().into(),
                ],
            }
        );
    }

    #[test]
    #[allow(clippy::cognitive_complexity)]
    fn test_cli_parse_set_buffer_authority() {
        let test_commands = app("test", "desc", "version");

        let default_keypair = Keypair::new();
        let keypair_file = make_tmp_path("keypair_file");
        write_keypair_file(&default_keypair, &keypair_file).unwrap();
        let default_signer = DefaultSigner {
            path: keypair_file.clone(),
            arg_name: "".to_string(),
        };

        let buffer_pubkey = Pubkey::new_unique();
        let new_authority_pubkey = Pubkey::new_unique();
        let test_deploy = test_commands.clone().get_matches_from(vec![
            "test",
            "program",
            "set-buffer-authority",
            &buffer_pubkey.to_string(),
            "--new-buffer-authority",
            &new_authority_pubkey.to_string(),
        ]);
        assert_eq!(
            parse_command(&test_deploy, &default_signer, &mut None).unwrap(),
            CliCommandInfo {
                command: CliCommand::Program(ProgramCliCommand::SetBufferAuthority {
                    buffer_pubkey,
                    buffer_authority_index: Some(0),
                    new_buffer_authority: new_authority_pubkey,
                }),
                signers: vec![read_keypair_file(&keypair_file).unwrap().into()],
            }
        );

        let buffer_pubkey = Pubkey::new_unique();
        let new_authority_keypair = Keypair::new();
        let new_authority_keypair_file = make_tmp_path("authority_keypair_file");
        write_keypair_file(&new_authority_keypair, &new_authority_keypair_file).unwrap();
        let test_deploy = test_commands.clone().get_matches_from(vec![
            "test",
            "program",
            "set-buffer-authority",
            &buffer_pubkey.to_string(),
            "--new-buffer-authority",
            &new_authority_keypair_file,
        ]);
        assert_eq!(
            parse_command(&test_deploy, &default_signer, &mut None).unwrap(),
            CliCommandInfo {
                command: CliCommand::Program(ProgramCliCommand::SetBufferAuthority {
                    buffer_pubkey,
                    buffer_authority_index: Some(0),
                    new_buffer_authority: new_authority_keypair.pubkey(),
                }),
                signers: vec![read_keypair_file(&keypair_file).unwrap().into()],
            }
        );
    }

    #[test]
    #[allow(clippy::cognitive_complexity)]
    fn test_cli_parse_show() {
        let test_commands = app("test", "desc", "version");

        let default_keypair = Keypair::new();
        let keypair_file = make_tmp_path("keypair_file");
        write_keypair_file(&default_keypair, &keypair_file).unwrap();
        let default_signer = DefaultSigner {
            path: keypair_file,
            arg_name: "".to_string(),
        };

        // defaults
        let buffer_pubkey = Pubkey::new_unique();
        let authority_keypair = Keypair::new();
        let authority_keypair_file = make_tmp_path("authority_keypair_file");
        write_keypair_file(&authority_keypair, &authority_keypair_file).unwrap();

        let test_command = test_commands.clone().get_matches_from(vec![
            "test",
            "program",
            "show",
            &buffer_pubkey.to_string(),
        ]);
        assert_eq!(
            parse_command(&test_command, &default_signer, &mut None).unwrap(),
            CliCommandInfo {
                command: CliCommand::Program(ProgramCliCommand::Show {
                    account_pubkey: Some(buffer_pubkey),
                    authority_pubkey: default_keypair.pubkey(),
                    all: false,
                    use_lamports_unit: false,
                }),
                signers: vec![],
            }
        );

        let test_command = test_commands.clone().get_matches_from(vec![
            "test",
            "program",
            "show",
            "--buffers",
            "--all",
            "--lamports",
        ]);
        assert_eq!(
            parse_command(&test_command, &default_signer, &mut None).unwrap(),
            CliCommandInfo {
                command: CliCommand::Program(ProgramCliCommand::Show {
                    account_pubkey: None,
                    authority_pubkey: default_keypair.pubkey(),
                    all: true,
                    use_lamports_unit: true,
                }),
                signers: vec![],
            }
        );

        let test_command = test_commands.clone().get_matches_from(vec![
            "test",
            "program",
            "show",
            "--buffers",
            "--buffer-authority",
            &authority_keypair.pubkey().to_string(),
        ]);
        assert_eq!(
            parse_command(&test_command, &default_signer, &mut None).unwrap(),
            CliCommandInfo {
                command: CliCommand::Program(ProgramCliCommand::Show {
                    account_pubkey: None,
                    authority_pubkey: authority_keypair.pubkey(),
                    all: false,
                    use_lamports_unit: false,
                }),
                signers: vec![],
            }
        );

        let test_command = test_commands.clone().get_matches_from(vec![
            "test",
            "program",
            "show",
            "--buffers",
            "--buffer-authority",
            &authority_keypair_file,
        ]);
        assert_eq!(
            parse_command(&test_command, &default_signer, &mut None).unwrap(),
            CliCommandInfo {
                command: CliCommand::Program(ProgramCliCommand::Show {
                    account_pubkey: None,
                    authority_pubkey: authority_keypair.pubkey(),
                    all: false,
                    use_lamports_unit: false,
                }),
                signers: vec![],
            }
        );
    }

    #[test]
    #[allow(clippy::cognitive_complexity)]
    fn test_cli_parse_close() {
        let test_commands = app("test", "desc", "version");

        let default_keypair = Keypair::new();
        let keypair_file = make_tmp_path("keypair_file");
        write_keypair_file(&default_keypair, &keypair_file).unwrap();
        let default_signer = DefaultSigner {
            path: keypair_file.clone(),
            arg_name: "".to_string(),
        };

        // defaults
        let buffer_pubkey = Pubkey::new_unique();
        let recipient_pubkey = Pubkey::new_unique();
        let authority_keypair = Keypair::new();
        let authority_keypair_file = make_tmp_path("authority_keypair_file");

        let test_command = test_commands.clone().get_matches_from(vec![
            "test",
            "program",
            "close",
            &buffer_pubkey.to_string(),
        ]);
        assert_eq!(
            parse_command(&test_command, &default_signer, &mut None).unwrap(),
            CliCommandInfo {
                command: CliCommand::Program(ProgramCliCommand::Close {
                    account_pubkey: Some(buffer_pubkey),
                    recipient_pubkey: default_keypair.pubkey(),
                    authority_index: 0,
                    use_lamports_unit: false,
                }),
                signers: vec![read_keypair_file(&keypair_file).unwrap().into()],
            }
        );

        // with authority
        write_keypair_file(&authority_keypair, &authority_keypair_file).unwrap();
        let test_command = test_commands.clone().get_matches_from(vec![
            "test",
            "program",
            "close",
            &buffer_pubkey.to_string(),
            "--buffer-authority",
            &authority_keypair_file,
        ]);
        assert_eq!(
            parse_command(&test_command, &default_signer, &mut None).unwrap(),
            CliCommandInfo {
                command: CliCommand::Program(ProgramCliCommand::Close {
                    account_pubkey: Some(buffer_pubkey),
                    recipient_pubkey: default_keypair.pubkey(),
                    authority_index: 1,
                    use_lamports_unit: false,
                }),
                signers: vec![
                    read_keypair_file(&keypair_file).unwrap().into(),
                    read_keypair_file(&authority_keypair_file).unwrap().into(),
                ],
            }
        );

        // with recipient
        let test_command = test_commands.clone().get_matches_from(vec![
            "test",
            "program",
            "close",
            &buffer_pubkey.to_string(),
            "--recipient",
            &recipient_pubkey.to_string(),
        ]);
        assert_eq!(
            parse_command(&test_command, &default_signer, &mut None).unwrap(),
            CliCommandInfo {
                command: CliCommand::Program(ProgramCliCommand::Close {
                    account_pubkey: Some(buffer_pubkey),
                    recipient_pubkey,
                    authority_index: 0,
                    use_lamports_unit: false,
                }),
                signers: vec![read_keypair_file(&keypair_file).unwrap().into(),],
            }
        );

        // --buffers and lamports
        let test_command = test_commands.clone().get_matches_from(vec![
            "test",
            "program",
            "close",
            "--buffers",
            "--lamports",
        ]);
        assert_eq!(
            parse_command(&test_command, &default_signer, &mut None).unwrap(),
            CliCommandInfo {
                command: CliCommand::Program(ProgramCliCommand::Close {
                    account_pubkey: None,
                    recipient_pubkey: default_keypair.pubkey(),
                    authority_index: 0,
                    use_lamports_unit: true,
                }),
                signers: vec![read_keypair_file(&keypair_file).unwrap().into(),],
            }
        );
    }

    #[test]
    fn test_cli_keypair_file() {
        solana_logger::setup();

        let default_keypair = Keypair::new();
        let program_pubkey = Keypair::new();
        let deploy_path = make_tmp_path("deploy");
        let mut program_location = PathBuf::from(deploy_path.clone());
        program_location.push("noop");
        program_location.set_extension("so");
        let mut pathbuf = PathBuf::from(env!("CARGO_MANIFEST_DIR"));
        pathbuf.push("tests");
        pathbuf.push("fixtures");
        pathbuf.push("noop");
        pathbuf.set_extension("so");
        let program_keypair_location = program_location.with_file_name("noop-keypair.json");
        std::fs::create_dir_all(deploy_path).unwrap();
        std::fs::copy(pathbuf, program_location.as_os_str()).unwrap();
        write_keypair_file(&program_pubkey, &program_keypair_location).unwrap();

        let config = CliConfig {
            rpc_client: Some(RpcClient::new_mock("".to_string())),
            command: CliCommand::Program(ProgramCliCommand::Deploy {
                program_location: Some(program_location.to_str().unwrap().to_string()),
                buffer_signer_index: None,
                buffer_pubkey: None,
                program_signer_index: None,
                program_pubkey: None,
                upgrade_authority_signer_index: 0,
                is_final: false,
                max_len: None,
                allow_excessive_balance: false,
            }),
            signers: vec![&default_keypair],
            ..CliConfig::default()
        };

        let result = process_command(&config);
        let json: Value = serde_json::from_str(&result.unwrap()).unwrap();
        let program_id = json
            .as_object()
            .unwrap()
            .get("programId")
            .unwrap()
            .as_str()
            .unwrap();

        assert_eq!(
            program_id.parse::<Pubkey>().unwrap(),
            program_pubkey.pubkey()
        );
    }
}<|MERGE_RESOLUTION|>--- conflicted
+++ resolved
@@ -1953,11 +1953,7 @@
         divider
     );
     eprintln!(
-<<<<<<< HEAD
-        "`velas-keygen recover` and the following {}-word seed phrase,",
-=======
-        "`solana-keygen recover` and the following {}-word seed phrase:",
->>>>>>> 7e480df9
+        "`velas-keygen recover` and the following {}-word seed phrase:",
         words
     );
     eprintln!("{}\n{}\n{}", divider, phrase, divider);
