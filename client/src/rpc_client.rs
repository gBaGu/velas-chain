<<<<<<< HEAD
=======
//! Communication with a Solana node over RPC.
//!
//! Software that interacts with the Solana blockchain, whether querying its
//! state or submitting transactions, communicates with a Solana node over
//! [JSON-RPC], using the [`RpcClient`] type.
//!
//! [JSON-RPC]: https://www.jsonrpc.org/specification

#[allow(deprecated)]
use crate::rpc_deprecated_config::{
    RpcConfirmedBlockConfig, RpcConfirmedTransactionConfig,
    RpcGetConfirmedSignaturesForAddress2Config,
};
>>>>>>> 3ac7e043
use {
    crate::{
        client_error::{ClientError, ClientErrorKind, Result as ClientResult},
        http_sender::HttpSender,
        mock_sender::{MockSender, Mocks},
<<<<<<< HEAD
        rpc_config::RpcAccountInfoConfig,
        rpc_config::*,
        rpc_request::{RpcError, RpcRequest, RpcResponseErrorData, TokenAccountsFilter},
        rpc_response::*,
        rpc_sender::RpcSender,
    },
    bincode::serialize,
    indicatif::{ProgressBar, ProgressStyle},
=======
        rpc_config::{RpcAccountInfoConfig, *},
        rpc_request::{RpcError, RpcRequest, RpcResponseErrorData, TokenAccountsFilter},
        rpc_response::*,
        rpc_sender::*,
        spinner,
    },
    bincode::serialize,
>>>>>>> 3ac7e043
    log::*,
    serde_json::{json, Value},
    solana_account_decoder::{
        parse_token::{TokenAccountType, UiTokenAccount, UiTokenAmount},
        UiAccount, UiAccountData, UiAccountEncoding,
    },
    solana_sdk::{
        account::Account,
        clock::{Epoch, Slot, UnixTimestamp, DEFAULT_MS_PER_SLOT, MAX_HASH_AGE_IN_SECONDS},
        commitment_config::{CommitmentConfig, CommitmentLevel},
        epoch_info::EpochInfo,
        epoch_schedule::EpochSchedule,
        fee_calculator::{FeeCalculator, FeeRateGovernor},
        hash::Hash,
<<<<<<< HEAD
=======
        message::Message,
>>>>>>> 3ac7e043
        pubkey::Pubkey,
        signature::Signature,
        transaction::{self, uses_durable_nonce, Transaction},
    },
    solana_transaction_status::{
        EncodedConfirmedBlock, EncodedConfirmedTransaction, TransactionStatus, UiConfirmedBlock,
        UiTransactionEncoding,
    },
    solana_vote_program::vote_state::MAX_LOCKOUT_HISTORY,
    std::{
        cmp::min,
        net::SocketAddr,
        str::FromStr,
        sync::RwLock,
        thread::sleep,
        time::{Duration, Instant},
    },
};

#[derive(Default)]
pub struct RpcClientConfig {
    commitment_config: CommitmentConfig,
<<<<<<< HEAD
    #[allow(dead_code)] // NOTE(velas): single usage was removed, but keep this field
    node_version: RwLock<Option<semver::Version>>,
=======
    confirm_transaction_initial_timeout: Option<Duration>,
>>>>>>> 3ac7e043
}

impl RpcClientConfig {
    fn with_commitment(commitment_config: CommitmentConfig) -> Self {
        RpcClientConfig {
            commitment_config,
            ..Self::default()
        }
    }
}

/// A client of a remote Solana node.
///
/// `RpcClient` communicates with a Solana node over [JSON-RPC], with the
/// [Solana JSON-RPC protocol][jsonprot]. It is the primary Rust interface for
/// querying and transacting with the network from external programs.
///
/// This type builds on the underlying RPC protocol, adding extra features such
/// as timeout handling, retries, and waiting on transaction [commitment levels][cl].
/// Some methods simply pass through to the underlying RPC protocol. Not all RPC
/// methods are encapsulated by this type, but `RpcClient` does expose a generic
/// [`send`](RpcClient::send) method for making any [`RpcRequest`].
///
/// The documentation for most `RpcClient` methods contains an "RPC Reference"
/// section that links to the documentation for the underlying JSON-RPC method.
/// The documentation for `RpcClient` does not reproduce the documentation for
/// the underlying JSON-RPC methods. Thus reading both is necessary for complete
/// understanding.
///
/// `RpcClient`s generally communicate over HTTP on port 8899, a typical server
/// URL being "http://localhost:8899".
///
/// Methods that query information from recent [slots], including those that
/// confirm transactions, decide the most recent slot to query based on a
/// [commitment level][cl], which determines how committed or finalized a slot
/// must be to be considered for the query. Unless specified otherwise, the
/// commitment level is [`Finalized`], meaning the slot is definitely
/// permanently committed. The default commitment level can be configured by
/// creating `RpcClient` with an explicit [`CommitmentConfig`], and that default
/// configured commitment level can be overridden by calling the various
/// `_with_commitment` methods, like
/// [`RpcClient::confirm_transaction_with_commitment`]. In some cases the
/// configured commitment level is ignored and `Finalized` is used instead, as
/// in [`RpcClient::get_blocks`], where it would be invalid to use the
/// [`Processed`] commitment level. These exceptions are noted in the method
/// documentation.
///
/// [`Finalized`]: CommitmentLevel::Finalized
/// [`Processed`]: CommitmentLevel::Processed
/// [jsonprot]: https://docs.solana.com/developing/clients/jsonrpc-api
/// [JSON-RPC]: https://www.jsonrpc.org/specification
/// [slots]: https://docs.solana.com/terminology#slot
/// [cl]: https://docs.solana.com/developing/clients/jsonrpc-api#configuring-state-commitment
///
/// # Errors
///
/// Methods on `RpcClient` return
/// [`client_error::Result`][crate::client_error::Result], and many of them
/// return the [`RpcResult`][crate::rpc_response::RpcResult] typedef, which
/// contains [`Response<T>`][crate::rpc_response::Response] on `Ok`. Both
/// `client_error::Result` and [`RpcResult`] contain `ClientError` on error. In
/// the case of `RpcResult`, the actual return value is in the
/// [`value`][crate::rpc_response::Response::value] field, with RPC contextual
/// information in the [`context`][crate::rpc_response::Response::context]
/// field, so it is common for the value to be accessed with `?.value`, as in
///
/// ```
/// # use solana_sdk::system_transaction;
/// # use solana_client::rpc_client::RpcClient;
/// # use solana_client::client_error::ClientError;
/// # use solana_sdk::signature::{Keypair, Signer};
/// # use solana_sdk::hash::Hash;
/// # let rpc_client = RpcClient::new_mock("succeeds".to_string());
/// # let key = Keypair::new();
/// # let to = solana_sdk::pubkey::new_rand();
/// # let lamports = 50;
/// # let latest_blockhash = Hash::default();
/// # let tx = system_transaction::transfer(&key, &to, lamports, latest_blockhash);
/// let signature = rpc_client.send_transaction(&tx)?;
/// let statuses = rpc_client.get_signature_statuses(&[signature])?.value;
/// # Ok::<(), ClientError>(())
/// ```
///
/// Requests may timeout, in which case they return a [`ClientError`] where the
/// [`ClientErrorKind`] is [`ClientErrorKind::Reqwest`], and where the interior
/// [`reqwest::Error`](crate::client_error::reqwest::Error)s
/// [`is_timeout`](crate::client_error::reqwest::Error::is_timeout) method
/// returns `true`. The default timeout is 30 seconds, and may be changed by
/// calling an appropriate constructor with a `timeout` parameter.
pub struct RpcClient {
    sender: Box<dyn RpcSender + Send + Sync + 'static>,
    config: RpcClientConfig,
    node_version: RwLock<Option<semver::Version>>,
}

impl RpcClient {
    /// Create an `RpcClient` from an [`RpcSender`] and an [`RpcClientConfig`].
    ///
    /// This is the basic constructor, allowing construction with any type of
    /// `RpcSender`. Most applications should use one of the other constructors,
    /// such as [`new`] and [`new_mock`], which create an `RpcClient`
    /// encapsulating an [`HttpSender`] and [`MockSender`] respectively.
    pub fn new_sender<T: RpcSender + Send + Sync + 'static>(
        sender: T,
        config: RpcClientConfig,
    ) -> Self {
        Self {
            sender: Box::new(sender),
            node_version: RwLock::new(None),
            config,
        }
    }

    /// Create an HTTP `RpcClient`.
    ///
    /// The URL is an HTTP URL, usually for port 8899, as in
    /// "http://localhost:8899".
    ///
    /// The client has a default timeout of 30 seconds, and a default [commitment
    /// level][cl] of [`Finalized`](CommitmentLevel::Finalized).
    ///
    /// [cl]: https://docs.solana.com/developing/clients/jsonrpc-api#configuring-state-commitment
    ///
    /// # Examples
    ///
    /// ```
    /// # use solana_client::rpc_client::RpcClient;
    /// let url = "http://localhost:8899".to_string();
    /// let client = RpcClient::new(url);
    /// ```
    pub fn new<U: ToString>(url: U) -> Self {
        Self::new_with_commitment(url, CommitmentConfig::default())
    }

    /// Create an HTTP `RpcClient` with specified [commitment level][cl].
    ///
    /// [cl]: https://docs.solana.com/developing/clients/jsonrpc-api#configuring-state-commitment
    ///
    /// The URL is an HTTP URL, usually for port 8899, as in
    /// "http://localhost:8899".
    ///
    /// The client has a default timeout of 30 seconds, and a user-specified
    /// [`CommitmentLevel`] via [`CommitmentConfig`].
    ///
    /// # Examples
    ///
    /// ```
    /// # use solana_sdk::commitment_config::CommitmentConfig;
    /// # use solana_client::rpc_client::RpcClient;
    /// let url = "http://localhost:8899".to_string();
    /// let commitment_config = CommitmentConfig::processed();
    /// let client = RpcClient::new_with_commitment(url, commitment_config);
    /// ```
    pub fn new_with_commitment<U: ToString>(url: U, commitment_config: CommitmentConfig) -> Self {
        Self::new_sender(
            HttpSender::new(url),
            RpcClientConfig::with_commitment(commitment_config),
        )
    }

    /// Create an HTTP `RpcClient` with specified timeout.
    ///
    /// The URL is an HTTP URL, usually for port 8899, as in
    /// "http://localhost:8899".
    ///
    /// The client has and a default [commitment level][cl] of
    /// [`Finalized`](CommitmentLevel::Finalized).
    ///
    /// [cl]: https://docs.solana.com/developing/clients/jsonrpc-api#configuring-state-commitment
    ///
    /// # Examples
    ///
    /// ```
    /// # use std::time::Duration;
    /// # use solana_client::rpc_client::RpcClient;
    /// let url = "http://localhost::8899".to_string();
    /// let timeout = Duration::from_secs(1);
    /// let client = RpcClient::new_with_timeout(url, timeout);
    /// ```
    pub fn new_with_timeout<U: ToString>(url: U, timeout: Duration) -> Self {
        Self::new_sender(
            HttpSender::new_with_timeout(url, timeout),
            RpcClientConfig::with_commitment(CommitmentConfig::default()),
        )
    }

    /// Create an HTTP `RpcClient` with specified timeout and [commitment level][cl].
    ///
    /// [cl]: https://docs.solana.com/developing/clients/jsonrpc-api#configuring-state-commitment
    ///
    /// The URL is an HTTP URL, usually for port 8899, as in
    /// "http://localhost:8899".
    ///
    /// # Examples
    ///
    /// ```
    /// # use std::time::Duration;
    /// # use solana_client::rpc_client::RpcClient;
    /// # use solana_sdk::commitment_config::CommitmentConfig;
    /// let url = "http://localhost::8899".to_string();
    /// let timeout = Duration::from_secs(1);
    /// let commitment_config = CommitmentConfig::processed();
    /// let client = RpcClient::new_with_timeout_and_commitment(
    ///     url,
    ///     timeout,
    ///     commitment_config,
    /// );
    /// ```
    pub fn new_with_timeout_and_commitment<U: ToString>(
        url: U,
        timeout: Duration,
        commitment_config: CommitmentConfig,
    ) -> Self {
        Self::new_sender(
            HttpSender::new_with_timeout(url, timeout),
            RpcClientConfig::with_commitment(commitment_config),
        )
    }

    /// Create an HTTP `RpcClient` with specified timeout and [commitment level][cl].
    ///
    /// [cl]: https://docs.solana.com/developing/clients/jsonrpc-api#configuring-state-commitment
    ///
    /// The URL is an HTTP URL, usually for port 8899, as in
    /// "http://localhost:8899".
    ///
    /// The `confirm_transaction_initial_timeout` argument specifies, when
    /// confirming a transaction via one of the `_with_spinner` methods, like
    /// [`RpcClient::send_and_confirm_transaction_with_spinner`], the amount of
    /// time to allow for the server to initially process a transaction. In
    /// other words, setting `confirm_transaction_initial_timeout` to > 0 allows
    /// `RpcClient` to wait for confirmation of a transaction that the server
    /// has not "seen" yet.
    ///
    /// # Examples
    ///
    /// ```
    /// # use std::time::Duration;
    /// # use solana_client::rpc_client::RpcClient;
    /// # use solana_sdk::commitment_config::CommitmentConfig;
    /// let url = "http://localhost::8899".to_string();
    /// let timeout = Duration::from_secs(1);
    /// let commitment_config = CommitmentConfig::processed();
    /// let confirm_transaction_initial_timeout = Duration::from_secs(10);
    /// let client = RpcClient::new_with_timeouts_and_commitment(
    ///     url,
    ///     timeout,
    ///     commitment_config,
    ///     confirm_transaction_initial_timeout,
    /// );
    /// ```
    pub fn new_with_timeouts_and_commitment<U: ToString>(
        url: U,
        timeout: Duration,
        commitment_config: CommitmentConfig,
        confirm_transaction_initial_timeout: Duration,
    ) -> Self {
        Self::new_sender(
            HttpSender::new_with_timeout(url, timeout),
            RpcClientConfig {
                commitment_config,
                confirm_transaction_initial_timeout: Some(confirm_transaction_initial_timeout),
            },
        )
    }

    /// Create a mock `RpcClient`.
    ///
    /// See the [`MockSender`] documentation for an explanation of
    /// how it treats the `url` argument.
    ///
    /// # Examples
    ///
    /// ```
    /// # use solana_client::rpc_client::RpcClient;
    /// // Create an `RpcClient` that always succeeds
    /// let url = "succeeds".to_string();
    /// let successful_client = RpcClient::new_mock(url);
    /// ```
    ///
    /// ```
    /// # use solana_client::rpc_client::RpcClient;
    /// // Create an `RpcClient` that always fails
    /// let url = "fails".to_string();
    /// let successful_client = RpcClient::new_mock(url);
    /// ```
    pub fn new_mock<U: ToString>(url: U) -> Self {
        Self::new_sender(
            MockSender::new(url),
            RpcClientConfig::with_commitment(CommitmentConfig::default()),
        )
    }

    /// Create a mock `RpcClient`.
    ///
    /// See the [`MockSender`] documentation for an explanation of how it treats
    /// the `url` argument.
    ///
    /// # Examples
    ///
    /// ```
    /// # use solana_client::{
    /// #     rpc_client::RpcClient,
    /// #     rpc_request::RpcRequest,
    /// #     rpc_response::{Response, RpcResponseContext},
    /// # };
    /// # use std::collections::HashMap;
    /// # use serde_json::json;
    /// // Create a mock with a custom repsonse to the `GetBalance` request
    /// let account_balance = 50;
    /// let account_balance_response = json!(Response {
    ///     context: RpcResponseContext { slot: 1 },
    ///     value: json!(account_balance),
    /// });
    ///
    /// let mut mocks = HashMap::new();
    /// mocks.insert(RpcRequest::GetBalance, account_balance_response);
    /// let url = "succeeds".to_string();
    /// let client = RpcClient::new_mock_with_mocks(url, mocks);
    /// ```
    pub fn new_mock_with_mocks<U: ToString>(url: U, mocks: Mocks) -> Self {
        Self::new_sender(
            MockSender::new_with_mocks(url, mocks),
            RpcClientConfig::with_commitment(CommitmentConfig::default()),
        )
    }

    /// Create an HTTP `RpcClient` from a [`SocketAddr`].
    ///
    /// The client has a default timeout of 30 seconds, and a default [commitment
    /// level][cl] of [`Finalized`](CommitmentLevel::Finalized).
    ///
    /// [cl]: https://docs.solana.com/developing/clients/jsonrpc-api#configuring-state-commitment
    ///
    /// # Examples
    ///
    /// ```
    /// # use std::net::SocketAddr;
    /// # use solana_client::rpc_client::RpcClient;
    /// let addr = SocketAddr::from(([127, 0, 0, 1], 8899));
    /// let client = RpcClient::new_socket(addr);
    /// ```
    pub fn new_socket(addr: SocketAddr) -> Self {
        Self::new(get_rpc_request_str(addr, false))
    }

    /// Create an HTTP `RpcClient` from a [`SocketAddr`] with specified [commitment level][cl].
    ///
    /// [cl]: https://docs.solana.com/developing/clients/jsonrpc-api#configuring-state-commitment
    ///
    /// The client has a default timeout of 30 seconds, and a user-specified
    /// [`CommitmentLevel`] via [`CommitmentConfig`].
    ///
    /// # Examples
    ///
    /// ```
    /// # use std::net::SocketAddr;
    /// # use solana_client::rpc_client::RpcClient;
    /// # use solana_sdk::commitment_config::CommitmentConfig;
    /// let addr = SocketAddr::from(([127, 0, 0, 1], 8899));
    /// let commitment_config = CommitmentConfig::processed();
    /// let client = RpcClient::new_socket_with_commitment(
    ///     addr,
    ///     commitment_config
    /// );
    /// ```
    pub fn new_socket_with_commitment(
        addr: SocketAddr,
        commitment_config: CommitmentConfig,
    ) -> Self {
        Self::new_with_commitment(get_rpc_request_str(addr, false), commitment_config)
    }

    /// Create an HTTP `RpcClient` from a [`SocketAddr`] with specified timeout.
    ///
    /// The client has a default [commitment level][cl] of [`Finalized`](CommitmentLevel::Finalized).
    ///
    /// [cl]: https://docs.solana.com/developing/clients/jsonrpc-api#configuring-state-commitment
    ///
    /// # Examples
    ///
    /// ```
    /// # use std::net::SocketAddr;
    /// # use std::time::Duration;
    /// # use solana_client::rpc_client::RpcClient;
    /// let addr = SocketAddr::from(([127, 0, 0, 1], 8899));
    /// let timeout = Duration::from_secs(1);
    /// let client = RpcClient::new_socket_with_timeout(addr, timeout);
    /// ```
    pub fn new_socket_with_timeout(addr: SocketAddr, timeout: Duration) -> Self {
        let url = get_rpc_request_str(addr, false);
        Self::new_with_timeout(url, timeout)
    }

    #[allow(dead_code)] // NOTE(velas): single usage was removed, but keep this field
    fn get_node_version(&self) -> Result<semver::Version, RpcError> {
        let r_node_version = self.node_version.read().unwrap();
        if let Some(version) = &*r_node_version {
            Ok(version.clone())
        } else {
            drop(r_node_version);
            let mut w_node_version = self.node_version.write().unwrap();
            let node_version = self.get_version().map_err(|e| {
                RpcError::RpcRequestError(format!("cluster version query failed: {}", e))
            })?;
            let node_version = semver::Version::parse(&node_version.solana_core).map_err(|e| {
                RpcError::RpcRequestError(format!("failed to parse cluster version: {}", e))
            })?;
            *w_node_version = Some(node_version.clone());
            Ok(node_version)
        }
    }

    /// Get the configured default [commitment level][cl].
    ///
    /// [cl]: https://docs.solana.com/developing/clients/jsonrpc-api#configuring-state-commitment
    ///
    /// The commitment config may be specified during construction, and
    /// determines how thoroughly committed a transaction must be when waiting
    /// for its confirmation or otherwise checking for confirmation. If not
    /// specified, the default commitment level is
    /// [`Finalized`](CommitmentLevel::Finalized).
    ///
    /// The default commitment level is overridden when calling methods that
    /// explicitly provide a [`CommitmentConfig`], like
    /// [`RpcClient::confirm_transaction_with_commitment`].
    pub fn commitment(&self) -> CommitmentConfig {
        self.config.commitment_config
    }

    // to keep interface compatible with solana
    #[allow(clippy::unnecessary_wraps)]
    fn use_deprecated_commitment(&self) -> Result<bool, RpcError> {
        Ok(false)
    }

    fn maybe_map_commitment(
        &self,
        requested_commitment: CommitmentConfig,
    ) -> Result<CommitmentConfig, RpcError> {
        if matches!(
            requested_commitment.commitment,
            CommitmentLevel::Finalized | CommitmentLevel::Confirmed | CommitmentLevel::Processed
        ) && self.use_deprecated_commitment()?
        {
            return Ok(CommitmentConfig::use_deprecated_commitment(
                requested_commitment,
            ));
        }
        Ok(requested_commitment)
    }

    #[allow(deprecated)]
    fn maybe_map_request(&self, mut request: RpcRequest) -> Result<RpcRequest, RpcError> {
        if self.get_node_version()? < semver::Version::new(1, 7, 0) {
            request = match request {
                RpcRequest::GetBlock => RpcRequest::GetConfirmedBlock,
                RpcRequest::GetBlocks => RpcRequest::GetConfirmedBlocks,
                RpcRequest::GetBlocksWithLimit => RpcRequest::GetConfirmedBlocksWithLimit,
                RpcRequest::GetSignaturesForAddress => {
                    RpcRequest::GetConfirmedSignaturesForAddress2
                }
                RpcRequest::GetTransaction => RpcRequest::GetConfirmedTransaction,
                _ => request,
            };
        }
        Ok(request)
    }

    /// Submit a transaction and wait for confirmation.
    ///
    /// Once this function returns successfully, the given transaction is
    /// guaranteed to be processed with the configured [commitment level][cl].
    ///
    /// [cl]: https://docs.solana.com/developing/clients/jsonrpc-api#configuring-state-commitment
    ///
    /// After sending the transaction, this method polls in a loop for the
    /// status of the transaction until it has ben confirmed.
    ///
    /// # Errors
    ///
    /// If the transaction is not signed then an error with kind [`RpcError`] is
    /// returned, containing an [`RpcResponseError`] with `code` set to
    /// [`JSON_RPC_SERVER_ERROR_TRANSACTION_SIGNATURE_VERIFICATION_FAILURE`].
    ///
    /// If the preflight transaction simulation fails then an error with kind
    /// [`RpcError`] is returned, containing an [`RpcResponseError`] with `code`
    /// set to [`JSON_RPC_SERVER_ERROR_SEND_TRANSACTION_PREFLIGHT_FAILURE`].
    ///
    /// If the receiving node is unhealthy, e.g. it is not fully synced to
    /// the cluster, then an error with kind [`RpcError`] is returned,
    /// containing an [`RpcResponseError`] with `code` set to
    /// [`JSON_RPC_SERVER_ERROR_NODE_UNHEALTHY`].
    ///
    /// [`RpcResponseError`]: RpcError::RpcResponseError
    /// [`JSON_RPC_SERVER_ERROR_TRANSACTION_SIGNATURE_VERIFICATION_FAILURE`]: crate::rpc_custom_error::JSON_RPC_SERVER_ERROR_TRANSACTION_SIGNATURE_VERIFICATION_FAILURE
    /// [`JSON_RPC_SERVER_ERROR_SEND_TRANSACTION_PREFLIGHT_FAILURE`]: crate::rpc_custom_error::JSON_RPC_SERVER_ERROR_SEND_TRANSACTION_PREFLIGHT_FAILURE
    /// [`JSON_RPC_SERVER_ERROR_NODE_UNHEALTHY`]: crate::rpc_custom_error::JSON_RPC_SERVER_ERROR_NODE_UNHEALTHY
    ///
    /// # RPC Reference
    ///
    /// This method is built on the [`sendTransaction`] RPC method, and the
    /// [`getLatestBlockhash`] RPC method.
    ///
    /// [`sendTransaction`]: https://docs.solana.com/developing/clients/jsonrpc-api#sendtransaction
    /// [`getLatestBlockhash`]: https://docs.solana.com/developing/clients/jsonrpc-api#getlatestblockhash
    ///
    /// # Examples
    ///
    /// ```
    /// # use solana_client::{
    /// #     rpc_client::RpcClient,
    /// #     client_error::ClientError,
    /// # };
    /// # use solana_sdk::{
    /// #     signature::Signer,
    /// #     signature::Signature,
    /// #     signer::keypair::Keypair,
    /// #     system_transaction,
    /// # };
    /// # let rpc_client = RpcClient::new_mock("succeeds".to_string());
    /// # let alice = Keypair::new();
    /// # let bob = Keypair::new();
    /// # let lamports = 50;
    /// # let latest_blockhash = rpc_client.get_latest_blockhash()?;
    /// let tx = system_transaction::transfer(&alice, &bob.pubkey(), lamports, latest_blockhash);
    /// let signature = rpc_client.send_and_confirm_transaction(&tx)?;
    /// # Ok::<(), ClientError>(())
    /// ```
    pub fn send_and_confirm_transaction(
        &self,
        transaction: &Transaction,
    ) -> ClientResult<Signature> {
        const SEND_RETRIES: usize = 1;
        const GET_STATUS_RETRIES: usize = usize::MAX;

        'sending: for _ in 0..SEND_RETRIES {
            let signature = self.send_transaction(transaction)?;

            let recent_blockhash = if uses_durable_nonce(transaction).is_some() {
                let (recent_blockhash, ..) =
                    self.get_latest_blockhash_with_commitment(CommitmentConfig::processed())?;
                recent_blockhash
            } else {
                transaction.message.recent_blockhash
            };

            for status_retry in 0..GET_STATUS_RETRIES {
                match self.get_signature_status(&signature)? {
                    Some(Ok(_)) => return Ok(signature),
                    Some(Err(e)) => return Err(e.into()),
                    None => {
                        if !self
                            .is_blockhash_valid(&recent_blockhash, CommitmentConfig::processed())?
                        {
                            // Block hash is not found by some reason
                            break 'sending;
                        } else if cfg!(not(test))
                            // Ignore sleep at last step.
                            && status_retry < GET_STATUS_RETRIES
                        {
                            // Retry twice a second
                            sleep(Duration::from_millis(500));
                            continue;
                        }
                    }
                }
            }
        }

        Err(RpcError::ForUser(
            "unable to confirm transaction. \
             This can happen in situations such as transaction expiration \
             and insufficient fee-payer funds"
                .to_string(),
        )
        .into())
    }

    pub fn send_and_confirm_transaction_with_spinner(
        &self,
        transaction: &Transaction,
    ) -> ClientResult<Signature> {
        self.send_and_confirm_transaction_with_spinner_and_commitment(
            transaction,
            self.commitment(),
        )
    }

    pub fn send_and_confirm_transaction_with_spinner_and_commitment(
        &self,
        transaction: &Transaction,
        commitment: CommitmentConfig,
    ) -> ClientResult<Signature> {
        self.send_and_confirm_transaction_with_spinner_and_config(
            transaction,
            commitment,
            RpcSendTransactionConfig {
                preflight_commitment: Some(commitment.commitment),
                ..RpcSendTransactionConfig::default()
            },
        )
    }

    pub fn send_and_confirm_transaction_with_spinner_and_config(
        &self,
        transaction: &Transaction,
        commitment: CommitmentConfig,
        config: RpcSendTransactionConfig,
    ) -> ClientResult<Signature> {
        let recent_blockhash = if uses_durable_nonce(transaction).is_some() {
            self.get_latest_blockhash_with_commitment(CommitmentConfig::processed())?
                .0
        } else {
            transaction.message.recent_blockhash
        };
        let signature = self.send_transaction_with_config(transaction, config)?;
        self.confirm_transaction_with_spinner(&signature, &recent_blockhash, commitment)?;
        Ok(signature)
    }

    /// Submits a signed transaction to the network.
    ///
    /// Before a transaction is processed, the receiving node runs a "preflight
    /// check" which verifies signatures, checks that the node is healthy,
    /// and simulates the transaction. If the preflight check fails then an
    /// error is returned immediately. Preflight checks can be disabled by
    /// calling [`send_transaction_with_config`] and setting the
    /// [`skip_preflight`] field of [`RpcSendTransactionConfig`] to `true`.
    ///
    /// This method does not wait for the transaction to be processed or
    /// confirmed before returning successfully. To wait for the transaction to
    /// be processed or confirmed, use the [`send_and_confirm_transaction`]
    /// method.
    ///
    /// [`send_transaction_with_config`]: RpcClient::send_transaction_with_config
    /// [`skip_preflight`]: crate::rpc_config::RpcSendTransactionConfig::skip_preflight
    /// [`RpcSendTransactionConfig`]: crate::rpc_config::RpcSendTransactionConfig
    /// [`send_and_confirm_transaction`]: RpcClient::send_and_confirm_transaction
    ///
    /// # Errors
    ///
    /// If the transaction is not signed then an error with kind [`RpcError`] is
    /// returned, containing an [`RpcResponseError`] with `code` set to
    /// [`JSON_RPC_SERVER_ERROR_TRANSACTION_SIGNATURE_VERIFICATION_FAILURE`].
    ///
    /// If the preflight transaction simulation fails then an error with kind
    /// [`RpcError`] is returned, containing an [`RpcResponseError`] with `code`
    /// set to [`JSON_RPC_SERVER_ERROR_SEND_TRANSACTION_PREFLIGHT_FAILURE`].
    ///
    /// If the receiving node is unhealthy, e.g. it is not fully synced to
    /// the cluster, then an error with kind [`RpcError`] is returned,
    /// containing an [`RpcResponseError`] with `code` set to
    /// [`JSON_RPC_SERVER_ERROR_NODE_UNHEALTHY`].
    ///
    /// [`RpcResponseError`]: RpcError::RpcResponseError
    /// [`JSON_RPC_SERVER_ERROR_TRANSACTION_SIGNATURE_VERIFICATION_FAILURE`]: crate::rpc_custom_error::JSON_RPC_SERVER_ERROR_TRANSACTION_SIGNATURE_VERIFICATION_FAILURE
    /// [`JSON_RPC_SERVER_ERROR_SEND_TRANSACTION_PREFLIGHT_FAILURE`]: crate::rpc_custom_error::JSON_RPC_SERVER_ERROR_SEND_TRANSACTION_PREFLIGHT_FAILURE
    /// [`JSON_RPC_SERVER_ERROR_NODE_UNHEALTHY`]: crate::rpc_custom_error::JSON_RPC_SERVER_ERROR_NODE_UNHEALTHY
    ///
    /// # RPC Reference
    ///
    /// This method is built on the [`sendTransaction`] RPC method.
    ///
    /// [`sendTransaction`]: https://docs.solana.com/developing/clients/jsonrpc-api#sendtransaction
    ///
    /// # Examples
    ///
    /// ```
    /// # use solana_client::{
    /// #     client_error::ClientError,
    /// #     rpc_client::RpcClient,
    /// # };
    /// # use solana_sdk::{
    /// #     signature::Signer,
    /// #     signature::Signature,
    /// #     signer::keypair::Keypair,
    /// #     hash::Hash,
    /// #     system_transaction,
    /// # };
    /// # let rpc_client = RpcClient::new_mock("succeeds".to_string());
    /// // Transfer lamports from Alice to Bob
    /// # let alice = Keypair::new();
    /// # let bob = Keypair::new();
    /// # let lamports = 50;
    /// let latest_blockhash = rpc_client.get_latest_blockhash()?;
    /// let tx = system_transaction::transfer(&alice, &bob.pubkey(), lamports, latest_blockhash);
    /// let signature = rpc_client.send_transaction(&tx)?;
    /// # Ok::<(), ClientError>(())
    /// ```
    pub fn send_transaction(&self, transaction: &Transaction) -> ClientResult<Signature> {
        self.send_transaction_with_config(
            transaction,
            RpcSendTransactionConfig {
                preflight_commitment: Some(
                    self.maybe_map_commitment(self.commitment())?.commitment,
                ),
                ..RpcSendTransactionConfig::default()
            },
        )
    }

<<<<<<< HEAD
    #[allow(clippy::unnecessary_wraps)] // to keep interface compatible with solana
    fn default_cluster_transaction_encoding(&self) -> Result<UiTransactionEncoding, RpcError> {
        Ok(UiTransactionEncoding::Base64) // Velas only supports base64 encoding
    }

=======
    /// Submits a signed transaction to the network.
    ///
    /// Before a transaction is processed, the receiving node runs a "preflight
    /// check" which verifies signatures, checks that the node is healthy, and
    /// simulates the transaction. If the preflight check fails then an error is
    /// returned immediately. Preflight checks can be disabled by setting the
    /// [`skip_preflight`] field of [`RpcSendTransactionConfig`] to `true`.
    ///
    /// This method does not wait for the transaction to be processed or
    /// confirmed before returning successfully. To wait for the transaction to
    /// be processed or confirmed, use the [`send_and_confirm_transaction`]
    /// method.
    ///
    /// [`send_transaction_with_config`]: RpcClient::send_transaction_with_config
    /// [`skip_preflight`]: crate::rpc_config::RpcSendTransactionConfig::skip_preflight
    /// [`RpcSendTransactionConfig`]: crate::rpc_config::RpcSendTransactionConfig
    /// [`send_and_confirm_transaction`]: RpcClient::send_and_confirm_transaction
    ///
    /// # Errors
    ///
    /// If preflight checks are enabled, if the transaction is not signed
    /// then an error with kind [`RpcError`] is returned, containing an
    /// [`RpcResponseError`] with `code` set to
    /// [`JSON_RPC_SERVER_ERROR_TRANSACTION_SIGNATURE_VERIFICATION_FAILURE`].
    ///
    /// If preflight checks are enabled, if the preflight transaction simulation
    /// fails then an error with kind [`RpcError`] is returned, containing an
    /// [`RpcResponseError`] with `code` set to
    /// [`JSON_RPC_SERVER_ERROR_SEND_TRANSACTION_PREFLIGHT_FAILURE`].
    ///
    /// If the receiving node is unhealthy, e.g. it is not fully synced to
    /// the cluster, then an error with kind [`RpcError`] is returned,
    /// containing an [`RpcResponseError`] with `code` set to
    /// [`JSON_RPC_SERVER_ERROR_NODE_UNHEALTHY`].
    ///
    /// [`RpcResponseError`]: RpcError::RpcResponseError
    /// [`JSON_RPC_SERVER_ERROR_TRANSACTION_SIGNATURE_VERIFICATION_FAILURE`]: crate::rpc_custom_error::JSON_RPC_SERVER_ERROR_TRANSACTION_SIGNATURE_VERIFICATION_FAILURE
    /// [`JSON_RPC_SERVER_ERROR_SEND_TRANSACTION_PREFLIGHT_FAILURE`]: crate::rpc_custom_error::JSON_RPC_SERVER_ERROR_SEND_TRANSACTION_PREFLIGHT_FAILURE
    /// [`JSON_RPC_SERVER_ERROR_NODE_UNHEALTHY`]: crate::rpc_custom_error::JSON_RPC_SERVER_ERROR_NODE_UNHEALTHY
    ///
    /// # RPC Reference
    ///
    /// This method is built on the [`sendTransaction`] RPC method.
    ///
    /// [`sendTransaction`]: https://docs.solana.com/developing/clients/jsonrpc-api#sendtransaction
    ///
    /// # Examples
    ///
    /// ```
    /// # use solana_client::{
    /// #     client_error::ClientError,
    /// #     rpc_client::RpcClient,
    /// #     rpc_config::RpcSendTransactionConfig,
    /// # };
    /// # use solana_sdk::{
    /// #     signature::Signer,
    /// #     signature::Signature,
    /// #     signer::keypair::Keypair,
    /// #     hash::Hash,
    /// #     system_transaction,
    /// # };
    /// # let rpc_client = RpcClient::new_mock("succeeds".to_string());
    /// // Transfer lamports from Alice to Bob
    /// # let alice = Keypair::new();
    /// # let bob = Keypair::new();
    /// # let lamports = 50;
    /// let latest_blockhash = rpc_client.get_latest_blockhash()?;
    /// let tx = system_transaction::transfer(&alice, &bob.pubkey(), lamports, latest_blockhash);
    /// let config = RpcSendTransactionConfig {
    ///     skip_preflight: true,
    ///     .. RpcSendTransactionConfig::default()
    /// };
    /// let signature = rpc_client.send_transaction_with_config(
    ///     &tx,
    ///     config,
    /// )?;
    /// # Ok::<(), ClientError>(())
    /// ```
>>>>>>> 3ac7e043
    pub fn send_transaction_with_config(
        &self,
        transaction: &Transaction,
        config: RpcSendTransactionConfig,
    ) -> ClientResult<Signature> {
        let encoding = if let Some(encoding) = config.encoding {
            encoding
        } else {
            self.default_cluster_transaction_encoding()?
        };
        let preflight_commitment = CommitmentConfig {
            commitment: config.preflight_commitment.unwrap_or_default(),
        };
        let preflight_commitment = self.maybe_map_commitment(preflight_commitment)?;
        let config = RpcSendTransactionConfig {
            encoding: Some(encoding),
            preflight_commitment: Some(preflight_commitment.commitment),
            ..config
        };
        let serialized_encoded = serialize_and_encode::<Transaction>(transaction, encoding)?;
        let signature_base58_str: String = match self.send(
            RpcRequest::SendTransaction,
            json!([serialized_encoded, config]),
        ) {
            Ok(signature_base58_str) => signature_base58_str,
            Err(err) => {
                if let ClientErrorKind::RpcError(RpcError::RpcResponseError {
                    code,
                    message,
                    data,
                    original_err: _original_err,
                }) = &err.kind
                {
                    debug!("{} {}", code, message);
                    if let RpcResponseErrorData::SendTransactionPreflightFailure(
                        RpcSimulateTransactionResult {
                            logs: Some(logs), ..
                        },
                    ) = data
                    {
                        for (i, log) in logs.iter().enumerate() {
                            debug!("{:>3}: {}", i + 1, log);
                        }
                        debug!("");
                    }
                }
                return Err(err);
            }
        };

        let signature = signature_base58_str
            .parse::<Signature>()
            .map_err(|err| Into::<ClientError>::into(RpcError::ParseError(err.to_string())))?;
        // A mismatching RPC response signature indicates an issue with the RPC node, and
        // should not be passed along to confirmation methods. The transaction may or may
        // not have been submitted to the cluster, so callers should verify the success of
        // the correct transaction signature independently.
        if signature != transaction.signatures[0] {
            Err(RpcError::RpcRequestError(format!(
                "RPC node returned mismatched signature {:?}, expected {:?}",
                signature, transaction.signatures[0]
            ))
            .into())
        } else {
            Ok(transaction.signatures[0])
        }
    }

    pub fn send<T>(&self, request: RpcRequest, params: Value) -> ClientResult<T>
    where
        T: serde::de::DeserializeOwned,
    {
        assert!(params.is_array() || params.is_null());

        let response = self
            .sender
            .send(request, params)
            .map_err(|err| err.into_with_request(request))?;
        serde_json::from_value(response)
            .map_err(|err| ClientError::new_with_request(err.into(), request))
    }

    /// Check the confirmation status of a transaction.
    ///
    /// Returns `true` if the given transaction succeeded and has been committed
    /// with the configured [commitment level][cl], which can be retrieved with
    /// the [`commitment`](RpcClient::commitment) method.
    ///
    /// [cl]: https://docs.solana.com/developing/clients/jsonrpc-api#configuring-state-commitment
    ///
    /// Note that this method does not wait for a transaction to be confirmed
    /// &mdash; it only checks whether a transaction has been confirmed. To
    /// submit a transaction and wait for it to confirm, use
    /// [`send_and_confirm_transaction`][RpcClient::send_and_confirm_transaction].
    ///
    /// _This method returns `false` if the transaction failed, even if it has
    /// been confirmed._
    ///
    /// # RPC Reference
    ///
    /// This method is built on the [`getSignatureStatuses`] RPC method.
    ///
    /// [`getSignatureStatuses`]: https://docs.solana.com/developing/clients/jsonrpc-api#getsignaturestatuses
    ///
    /// # Examples
    ///
    /// ```
    /// # use solana_client::{
    /// #     client_error::ClientError,
    /// #     rpc_client::RpcClient,
    /// # };
    /// # use solana_sdk::{
    /// #     signature::Signer,
    /// #     signature::Signature,
    /// #     signer::keypair::Keypair,
    /// #     system_transaction,
    /// # };
    /// # let rpc_client = RpcClient::new_mock("succeeds".to_string());
    /// // Transfer lamports from Alice to Bob and wait for confirmation
    /// # let alice = Keypair::new();
    /// # let bob = Keypair::new();
    /// # let lamports = 50;
    /// let latest_blockhash = rpc_client.get_latest_blockhash()?;
    /// let tx = system_transaction::transfer(&alice, &bob.pubkey(), lamports, latest_blockhash);
    /// let signature = rpc_client.send_transaction(&tx)?;
    ///
    /// loop {
    ///     let confirmed = rpc_client.confirm_transaction(&signature)?;
    ///     if confirmed {
    ///         break;
    ///     }
    /// }
    /// # Ok::<(), ClientError>(())
    /// ```
    pub fn confirm_transaction(&self, signature: &Signature) -> ClientResult<bool> {
        Ok(self
            .confirm_transaction_with_commitment(signature, self.commitment())?
            .value)
    }

    /// Check the confirmation status of a transaction.
    ///
    /// Returns an [`RpcResult`] with value `true` if the given transaction
    /// succeeded and has been committed with the given [commitment level][cl].
    ///
    /// [cl]: https://docs.solana.com/developing/clients/jsonrpc-api#configuring-state-commitment
    ///
    /// Note that this method does not wait for a transaction to be confirmed
    /// &mdash; it only checks whether a transaction has been confirmed. To
    /// submit a transaction and wait for it to confirm, use
    /// [`send_and_confirm_transaction`][RpcClient::send_and_confirm_transaction].
    ///
    /// _This method returns an [`RpcResult`] with value `false` if the
    /// transaction failed, even if it has been confirmed._
    ///
    /// # RPC Reference
    ///
    /// This method is built on the [`getSignatureStatuses`] RPC method.
    ///
    /// [`getSignatureStatuses`]: https://docs.solana.com/developing/clients/jsonrpc-api#getsignaturestatuses
    ///
    /// # Examples
    ///
    /// ```
    /// # use solana_client::{
    /// #     client_error::ClientError,
    /// #     rpc_client::RpcClient,
    /// # };
    /// # use solana_sdk::{
    /// #     commitment_config::CommitmentConfig,
    /// #     signature::Signer,
    /// #     signature::Signature,
    /// #     signer::keypair::Keypair,
    /// #     system_transaction,
    /// # };
    /// # use std::time::Duration;
    /// # let rpc_client = RpcClient::new_mock("succeeds".to_string());
    /// // Transfer lamports from Alice to Bob and wait for confirmation
    /// # let alice = Keypair::new();
    /// # let bob = Keypair::new();
    /// # let lamports = 50;
    /// let latest_blockhash = rpc_client.get_latest_blockhash()?;
    /// let tx = system_transaction::transfer(&alice, &bob.pubkey(), lamports, latest_blockhash);
    /// let signature = rpc_client.send_transaction(&tx)?;
    ///
    /// loop {
    ///     let commitment_config = CommitmentConfig::processed();
    ///     let confirmed = rpc_client.confirm_transaction_with_commitment(&signature, commitment_config)?;
    ///     if confirmed.value {
    ///         break;
    ///     }
    /// }
    /// # Ok::<(), ClientError>(())
    /// ```
    pub fn confirm_transaction_with_commitment(
        &self,
        signature: &Signature,
        commitment_config: CommitmentConfig,
    ) -> RpcResult<bool> {
        let Response { context, value } = self.get_signature_statuses(&[*signature])?;

        Ok(Response {
            context,
            value: value[0]
                .as_ref()
                .filter(|result| result.satisfies_commitment(commitment_config))
                .map(|result| result.status.is_ok())
                .unwrap_or_default(),
        })
    }

    pub fn confirm_transaction_with_spinner(
        &self,
        signature: &Signature,
        recent_blockhash: &Hash,
        commitment: CommitmentConfig,
    ) -> ClientResult<()> {
        let desired_confirmations = if commitment.is_finalized() {
            MAX_LOCKOUT_HISTORY + 1
        } else {
            1
        };
        let mut confirmations = 0;

        let progress_bar = spinner::new_progress_bar();

        progress_bar.set_message(format!(
            "[{}/{}] Finalizing transaction {}",
            confirmations, desired_confirmations, signature,
        ));

        let now = Instant::now();
        let confirm_transaction_initial_timeout = self
            .config
            .confirm_transaction_initial_timeout
            .unwrap_or_default();
        let (signature, status) = loop {
            // Get recent commitment in order to count confirmations for successful transactions
            let status = self
                .get_signature_status_with_commitment(signature, CommitmentConfig::processed())?;
            if status.is_none() {
                let blockhash_not_found =
                    !self.is_blockhash_valid(recent_blockhash, CommitmentConfig::processed())?;
                if blockhash_not_found && now.elapsed() >= confirm_transaction_initial_timeout {
                    break (signature, status);
                }
            } else {
                break (signature, status);
            }

            if cfg!(not(test)) {
                sleep(Duration::from_millis(500));
            }
        };
        if let Some(result) = status {
            if let Err(err) = result {
                return Err(err.into());
            }
        } else {
            return Err(RpcError::ForUser(
                "unable to confirm transaction. \
                                      This can happen in situations such as transaction expiration \
                                      and insufficient fee-payer funds"
                    .to_string(),
            )
            .into());
        }
        let now = Instant::now();
        loop {
            // Return when specified commitment is reached
            // Failed transactions have already been eliminated, `is_some` check is sufficient
            if self
                .get_signature_status_with_commitment(signature, commitment)?
                .is_some()
            {
                progress_bar.set_message("Transaction confirmed");
                progress_bar.finish_and_clear();
                return Ok(());
            }

            progress_bar.set_message(format!(
                "[{}/{}] Finalizing transaction {}",
                min(confirmations + 1, desired_confirmations),
                desired_confirmations,
                signature,
            ));
            sleep(Duration::from_millis(500));
            confirmations = self
                .get_num_blocks_since_signature_confirmation(signature)
                .unwrap_or(confirmations);
            if now.elapsed().as_secs() >= MAX_HASH_AGE_IN_SECONDS as u64 {
                return Err(
                    RpcError::ForUser("transaction not finalized. \
                                      This can happen when a transaction lands in an abandoned fork. \
                                      Please retry.".to_string()).into(),
                );
            }
        }
    }

    fn default_cluster_transaction_encoding(&self) -> Result<UiTransactionEncoding, RpcError> {
        if self.get_node_version()? < semver::Version::new(1, 3, 16) {
            Ok(UiTransactionEncoding::Base58)
        } else {
            Ok(UiTransactionEncoding::Base64)
        }
    }

    /// Simulates sending a transaction.
    ///
    /// If the transaction fails, then the [`err`] field of the returned
    /// [`RpcSimulateTransactionResult`] will be `Some`. Any logs emitted from
    /// the transaction are returned in the [`logs`] field.
    ///
    /// [`err`]: crate::rpc_response::RpcSimulateTransactionResult::err
    /// [`logs`]: crate::rpc_response::RpcSimulateTransactionResult::logs
    ///
    /// Simulating a transaction is similar to the ["preflight check"] that is
    /// run by default when sending a transaction.
    ///
    /// ["preflight check"]: https://docs.solana.com/developing/clients/jsonrpc-api#sendtransaction
    ///
    /// By default, signatures are not verified during simulation. To verify
    /// signatures, call the [`simulate_transaction_with_config`] method, with
    /// the [`sig_verify`] field of [`RpcSimulateTransactionConfig`] set to
    /// `true`.
    ///
    /// [`simulate_transaction_with_config`]: RpcClient::simulate_transaction_with_config
    /// [`sig_verify`]: crate::rpc_config::RpcSimulateTransactionConfig::sig_verify
    ///
    /// # RPC Reference
    ///
    /// This method is built on the [`simulateTransaction`] RPC method.
    ///
    /// [`simulateTransaction`]: https://docs.solana.com/developing/clients/jsonrpc-api#simulatetransaction
    ///
    /// # Examples
    ///
    /// ```
    /// # use solana_client::{
    /// #     client_error::ClientError,
    /// #     rpc_client::RpcClient,
    /// #     rpc_response::RpcSimulateTransactionResult,
    /// # };
    /// # use solana_sdk::{
    /// #     signature::Signer,
    /// #     signature::Signature,
    /// #     signer::keypair::Keypair,
    /// #     hash::Hash,
    /// #     system_transaction,
    /// # };
    /// # let rpc_client = RpcClient::new_mock("succeeds".to_string());
    /// // Transfer lamports from Alice to Bob
    /// # let alice = Keypair::new();
    /// # let bob = Keypair::new();
    /// # let lamports = 50;
    /// let latest_blockhash = rpc_client.get_latest_blockhash()?;
    /// let tx = system_transaction::transfer(&alice, &bob.pubkey(), lamports, latest_blockhash);
    /// let result = rpc_client.simulate_transaction(&tx)?;
    /// assert!(result.value.err.is_none());
    /// # Ok::<(), ClientError>(())
    /// ```
    pub fn simulate_transaction(
        &self,
        transaction: &Transaction,
    ) -> RpcResult<RpcSimulateTransactionResult> {
        self.simulate_transaction_with_config(
            transaction,
            RpcSimulateTransactionConfig {
                commitment: Some(self.commitment()),
                ..RpcSimulateTransactionConfig::default()
            },
        )
    }

    /// Simulates sending a transaction.
    ///
    /// If the transaction fails, then the [`err`] field of the returned
    /// [`RpcSimulateTransactionResult`] will be `Some`. Any logs emitted from
    /// the transaction are returned in the [`logs`] field.
    ///
    /// [`err`]: crate::rpc_response::RpcSimulateTransactionResult::err
    /// [`logs`]: crate::rpc_response::RpcSimulateTransactionResult::logs
    ///
    /// Simulating a transaction is similar to the ["preflight check"] that is
    /// run by default when sending a transaction.
    ///
    /// ["preflight check"]: https://docs.solana.com/developing/clients/jsonrpc-api#sendtransaction
    ///
    /// By default, signatures are not verified during simulation. To verify
    /// signatures, call the [`simulate_transaction_with_config`] method, with
    /// the [`sig_verify`] field of [`RpcSimulateTransactionConfig`] set to
    /// `true`.
    ///
    /// [`simulate_transaction_with_config`]: RpcClient::simulate_transaction_with_config
    /// [`sig_verify`]: crate::rpc_config::RpcSimulateTransactionConfig::sig_verify
    ///
    /// This method can additionally query information about accounts by
    /// including them in the [`accounts`] field of the
    /// [`RpcSimulateTransactionConfig`] argument, in which case those results
    /// are reported in the [`accounts`][accounts2] field of the returned
    /// [`RpcSimulateTransactionResult`].
    ///
    /// [`accounts`]: crate::rpc_config::RpcSimulateTransactionConfig::accounts
    /// [accounts2]: crate::rpc_response::RpcSimulateTransactionResult::accounts
    ///
    /// # RPC Reference
    ///
    /// This method is built on the [`simulateTransaction`] RPC method.
    ///
    /// [`simulateTransaction`]: https://docs.solana.com/developing/clients/jsonrpc-api#simulatetransaction
    ///
    /// # Examples
    ///
    /// ```
    /// # use solana_client::{
    /// #     client_error::ClientError,
    /// #     rpc_client::RpcClient,
    /// #     rpc_config::RpcSimulateTransactionConfig,
    /// #     rpc_response::RpcSimulateTransactionResult,
    /// # };
    /// # use solana_sdk::{
    /// #     signature::Signer,
    /// #     signer::keypair::Keypair,
    /// #     hash::Hash,
    /// #     system_transaction,
    /// # };
    /// # let rpc_client = RpcClient::new_mock("succeeds".to_string());
    /// // Transfer lamports from Alice to Bob
    /// # let alice = Keypair::new();
    /// # let bob = Keypair::new();
    /// # let lamports = 50;
    /// let latest_blockhash = rpc_client.get_latest_blockhash()?;
    /// let tx = system_transaction::transfer(&alice, &bob.pubkey(), lamports, latest_blockhash);
    /// let config = RpcSimulateTransactionConfig {
    ///     sig_verify: true,
    ///     .. RpcSimulateTransactionConfig::default()
    /// };
    /// let result = rpc_client.simulate_transaction_with_config(
    ///     &tx,
    ///     config,
    /// )?;
    /// assert!(result.value.err.is_none());
    /// # Ok::<(), ClientError>(())
    /// ```
    pub fn simulate_transaction_with_config(
        &self,
        transaction: &Transaction,
        config: RpcSimulateTransactionConfig,
    ) -> RpcResult<RpcSimulateTransactionResult> {
        let encoding = if let Some(encoding) = config.encoding {
            encoding
        } else {
            self.default_cluster_transaction_encoding()?
        };
        let commitment = config.commitment.unwrap_or_default();
        let commitment = self.maybe_map_commitment(commitment)?;
        let config = RpcSimulateTransactionConfig {
            encoding: Some(encoding),
            commitment: Some(commitment),
            ..config
        };
        let serialized_encoded = serialize_and_encode::<Transaction>(transaction, encoding)?;
        self.send(
            RpcRequest::SimulateTransaction,
            json!([serialized_encoded, config]),
        )
    }

    /// Returns the highest slot information that the node has snapshots for.
    ///
    /// This will find the highest full snapshot slot, and the highest incremental snapshot slot
    /// _based on_ the full snapshot slot, if there is one.
    ///
    /// # RPC Reference
    ///
    /// This method corresponds directly to the [`getHighestSnapshotSlot`] RPC method.
    ///
    /// [`getHighestSnapshotSlot`]: https://docs.solana.com/developing/clients/jsonrpc-api#gethighestsnapshotslot
    ///
    /// # Examples
    ///
    /// ```
    /// # use solana_client::{
    /// #     rpc_client::RpcClient,
    /// #     client_error::ClientError,
    /// # };
    /// # let rpc_client = RpcClient::new_mock("succeeds".to_string());
    /// let snapshot_slot_info = rpc_client.get_highest_snapshot_slot()?;
    /// # Ok::<(), ClientError>(())
    /// ```
    pub fn get_highest_snapshot_slot(&self) -> ClientResult<RpcSnapshotSlotInfo> {
        if self.get_node_version()? < semver::Version::new(1, 9, 0) {
            #[allow(deprecated)]
            self.get_snapshot_slot().map(|full| RpcSnapshotSlotInfo {
                full,
                incremental: None,
            })
        } else {
            self.send(RpcRequest::GetHighestSnapshotSlot, Value::Null)
        }
    }

    #[deprecated(
        since = "1.8.0",
        note = "Please use RpcClient::get_highest_snapshot_slot() instead"
    )]
    #[allow(deprecated)]
    pub fn get_snapshot_slot(&self) -> ClientResult<Slot> {
        self.send(RpcRequest::GetSnapshotSlot, Value::Null)
    }

    /// Check if a transaction has been processed with the default [commitment level][cl].
    ///
    /// [cl]: https://docs.solana.com/developing/clients/jsonrpc-api#configuring-state-commitment
    ///
    /// If the transaction has been processed with the default commitment level,
    /// then this method returns `Ok` of `Some`. If the transaction has not yet
    /// been processed with the default commitment level, it returns `Ok` of
    /// `None`.
    ///
    /// If the transaction has been processed with the default commitment level,
    /// and the transaction succeeded, this method returns `Ok(Some(Ok(())))`.
    /// If the transaction has peen processed with the default commitment level,
    /// and the transaction failed, this method returns `Ok(Some(Err(_)))`,
    /// where the interior error is type [`TransactionError`].
    ///
    /// [`TransactionError`]: solana_sdk::transaction::TransactionError
    ///
    /// This function only searches a node's recent history, including all
    /// recent slots, plus up to
    /// [`MAX_RECENT_BLOCKHASHES`][solana_sdk::clock::MAX_RECENT_BLOCKHASHES]
    /// rooted slots. To search the full transaction history use the
    /// [`get_signature_statuse_with_commitment_and_history`][RpcClient::get_signature_status_with_commitment_and_history]
    /// method.
    ///
    /// # RPC Reference
    ///
    /// This method is built on the [`getSignatureStatuses`] RPC method.
    ///
    /// [`getSignatureStatuses`]: https://docs.solana.com/developing/clients/jsonrpc-api#gitsignaturestatuses
    ///
    /// # Examples
    ///
    /// ```
    /// # use solana_client::{
    /// #     rpc_client::RpcClient,
    /// #     client_error::ClientError,
    /// # };
    /// # use solana_sdk::{
    /// #     signature::Signer,
    /// #     signature::Signature,
    /// #     signer::keypair::Keypair,
    /// #     hash::Hash,
    /// #     system_transaction,
    /// # };
    /// # let rpc_client = RpcClient::new_mock("succeeds".to_string());
    /// # let alice = Keypair::new();
    /// # let bob = Keypair::new();
    /// # let lamports = 50;
    /// # let latest_blockhash = rpc_client.get_latest_blockhash()?;
    /// # let tx = system_transaction::transfer(&alice, &bob.pubkey(), lamports, latest_blockhash);
    /// let signature = rpc_client.send_transaction(&tx)?;
    /// let status = rpc_client.get_signature_status(&signature)?;
    /// # Ok::<(), ClientError>(())
    /// ```
    pub fn get_signature_status(
        &self,
        signature: &Signature,
    ) -> ClientResult<Option<transaction::Result<()>>> {
        self.get_signature_status_with_commitment(signature, self.commitment())
    }

    /// Gets the statuses of a list of transaction signatures.
    ///
    /// The returned vector of [`TransactionStatus`] has the same length as the
    /// input slice.
    ///
    /// For any transaction that has not been processed by the network, the
    /// value of the corresponding entry in the returned vector is `None`. As a
    /// result, a transaction that has recently been submitted will not have a
    /// status immediately.
    ///
    /// To submit a transaction and wait for it to confirm, use
    /// [`send_and_confirm_transaction`][RpcClient::send_and_confirm_transaction].
    ///
    /// This function ignores the configured confirmation level, and returns the
    /// transaction status whatever it is. It does not wait for transactions to
    /// be processed.
    ///
    /// This function only searches a node's recent history, including all
    /// recent slots, plus up to
    /// [`MAX_RECENT_BLOCKHASHES`][solana_sdk::clock::MAX_RECENT_BLOCKHASHES]
    /// rooted slots. To search the full transaction history use the
    /// [`get_signature_statuses_with_history`][RpcClient::get_signature_statuses_with_history]
    /// method.
    ///
    /// # Errors
    ///
    /// Any individual `TransactionStatus` may have triggered an error during
    /// processing, in which case its [`err`][`TransactionStatus::err`] field
    /// will be `Some`.
    ///
    /// # RPC Reference
    ///
    /// This method corresponds directly to the [`getSignatureStatuses`] RPC method.
    ///
    /// [`getSignatureStatuses`]: https://docs.solana.com/developing/clients/jsonrpc-api#getsignaturestatuses
    ///
    /// # Examples
    ///
    /// ```
    /// # use solana_client::{
    /// #     rpc_client::RpcClient,
    /// #     client_error::ClientError,
    /// # };
    /// # use solana_sdk::{
    /// #     signature::Signer,
    /// #     signature::Signature,
    /// #     signer::keypair::Keypair,
    /// #     hash::Hash,
    /// #     system_transaction,
    /// # };
    /// # use std::time::Duration;
    /// # let rpc_client = RpcClient::new_mock("succeeds".to_string());
    /// # let alice = Keypair::new();
    /// // Send lamports from Alice to Bob and wait for the transaction to be processed
    /// # let bob = Keypair::new();
    /// # let lamports = 50;
    /// let latest_blockhash = rpc_client.get_latest_blockhash()?;
    /// let tx = system_transaction::transfer(&alice, &bob.pubkey(), lamports, latest_blockhash);
    /// let signature = rpc_client.send_transaction(&tx)?;
    ///
    /// let status = loop {
    ///    let statuses = rpc_client.get_signature_statuses(&[signature])?.value;
    ///    if let Some(status) = statuses[0].clone() {
    ///        break status;
    ///    }
    ///    std::thread::sleep(Duration::from_millis(100));
    /// };
    ///
    /// assert!(status.err.is_none());
    /// # Ok::<(), ClientError>(())
    /// ```
    pub fn get_signature_statuses(
        &self,
        signatures: &[Signature],
    ) -> RpcResult<Vec<Option<TransactionStatus>>> {
        let signatures: Vec<_> = signatures.iter().map(|s| s.to_string()).collect();
        self.send(RpcRequest::GetSignatureStatuses, json!([signatures]))
    }

    /// Gets the statuses of a list of transaction signatures.
    ///
    /// The returned vector of [`TransactionStatus`] has the same length as the
    /// input slice.
    ///
    /// For any transaction that has not been processed by the network, the
    /// value of the corresponding entry in the returned vector is `None`. As a
    /// result, a transaction that has recently been submitted will not have a
    /// status immediately.
    ///
    /// To submit a transaction and wait for it to confirm, use
    /// [`send_and_confirm_transaction`][RpcClient::send_and_confirm_transaction].
    ///
    /// This function ignores the configured confirmation level, and returns the
    /// transaction status whatever it is. It does not wait for transactions to
    /// be processed.
    ///
    /// This function searches a node's full ledger history and (if implemented) long-term storage. To search for
    /// transactions in recent slots only use the
    /// [`get_signature_statuses`][RpcClient::get_signature_statuses] method.
    ///
    /// # Errors
    ///
    /// Any individual `TransactionStatus` may have triggered an error during
    /// processing, in which case its [`err`][`TransactionStatus::err`] field
    /// will be `Some`.
    ///
    /// # RPC Reference
    ///
    /// This method corresponds directly to the [`getSignatureStatuses`] RPC
    /// method, with the `searchTransactionHistory` configuration option set to
    /// `true`.
    ///
    /// [`getSignatureStatuses`]: https://docs.solana.com/developing/clients/jsonrpc-api#getsignaturestatuses
    ///
    /// # Examples
    ///
    /// ```
    /// # use solana_client::{
    /// #     rpc_client::RpcClient,
    /// #     client_error::ClientError,
    /// # };
    /// # use solana_sdk::{
    /// #     signature::Signer,
    /// #     signature::Signature,
    /// #     signer::keypair::Keypair,
    /// #     hash::Hash,
    /// #     system_transaction,
    /// # };
    /// # let rpc_client = RpcClient::new_mock("succeeds".to_string());
    /// # let alice = Keypair::new();
    /// # fn get_old_transaction_signature() -> Signature { Signature::default() }
    /// // Check if an old transaction exists
    /// let signature = get_old_transaction_signature();
    /// let latest_blockhash = rpc_client.get_latest_blockhash()?;
    /// let statuses = rpc_client.get_signature_statuses_with_history(&[signature])?.value;
    /// if statuses[0].is_none() {
    ///     println!("old transaction does not exist");
    /// }
    /// # Ok::<(), ClientError>(())
    /// ```
    pub fn get_signature_statuses_with_history(
        &self,
        signatures: &[Signature],
    ) -> RpcResult<Vec<Option<TransactionStatus>>> {
        let signatures: Vec<_> = signatures.iter().map(|s| s.to_string()).collect();
        self.send(
            RpcRequest::GetSignatureStatuses,
            json!([signatures, {
                "searchTransactionHistory": true
            }]),
        )
    }

    /// Check if a transaction has been processed with the given [commitment level][cl].
    ///
    /// [cl]: https://docs.solana.com/developing/clients/jsonrpc-api#configuring-state-commitment
    ///
    /// If the transaction has been processed with the given commitment level,
    /// then this method returns `Ok` of `Some`. If the transaction has not yet
    /// been processed with the given commitment level, it returns `Ok` of
    /// `None`.
    ///
    /// If the transaction has been processed with the given commitment level,
    /// and the transaction succeeded, this method returns `Ok(Some(Ok(())))`.
    /// If the transaction has peen processed with the given commitment level,
    /// and the transaction failed, this method returns `Ok(Some(Err(_)))`,
    /// where the interior error is type [`TransactionError`].
    ///
    /// [`TransactionError`]: solana_sdk::transaction::TransactionError
    ///
    /// This function only searches a node's recent history, including all
    /// recent slots, plus up to
    /// [`MAX_RECENT_BLOCKHASHES`][solana_sdk::clock::MAX_RECENT_BLOCKHASHES]
    /// rooted slots. To search the full transaction history use the
    /// [`get_signature_statuse_with_commitment_and_history`][RpcClient::get_signature_status_with_commitment_and_history]
    /// method.
    ///
    /// # RPC Reference
    ///
    /// This method is built on the [`getSignatureStatuses`] RPC method.
    ///
    /// [`getSignatureStatuses`]: https://docs.solana.com/developing/clients/jsonrpc-api#getsignaturestatuses
    ///
    /// # Examples
    ///
    /// ```
    /// # use solana_client::{
    /// #     rpc_client::RpcClient,
    /// #     client_error::ClientError,
    /// # };
    /// # use solana_sdk::{
    /// #     commitment_config::CommitmentConfig,
    /// #     signature::Signer,
    /// #     signature::Signature,
    /// #     signer::keypair::Keypair,
    /// #     system_transaction,
    /// # };
    /// # let rpc_client = RpcClient::new_mock("succeeds".to_string());
    /// # let alice = Keypair::new();
    /// # let bob = Keypair::new();
    /// # let lamports = 50;
    /// # let latest_blockhash = rpc_client.get_latest_blockhash()?;
    /// # let tx = system_transaction::transfer(&alice, &bob.pubkey(), lamports, latest_blockhash);
    /// let signature = rpc_client.send_and_confirm_transaction(&tx)?;
    /// let commitment_config = CommitmentConfig::processed();
    /// let status = rpc_client.get_signature_status_with_commitment(
    ///     &signature,
    ///     commitment_config,
    /// )?;
    /// # Ok::<(), ClientError>(())
    /// ```
    pub fn get_signature_status_with_commitment(
        &self,
        signature: &Signature,
        commitment_config: CommitmentConfig,
    ) -> ClientResult<Option<transaction::Result<()>>> {
        let result: Response<Vec<Option<TransactionStatus>>> = self.send(
            RpcRequest::GetSignatureStatuses,
            json!([[signature.to_string()]]),
        )?;
        Ok(result.value[0]
            .clone()
            .filter(|result| result.satisfies_commitment(commitment_config))
            .map(|status_meta| status_meta.status))
    }

    /// Check if a transaction has been processed with the given [commitment level][cl].
    ///
    /// [cl]: https://docs.solana.com/developing/clients/jsonrpc-api#configuring-state-commitment
    ///
    /// If the transaction has been processed with the given commitment level,
    /// then this method returns `Ok` of `Some`. If the transaction has not yet
    /// been processed with the given commitment level, it returns `Ok` of
    /// `None`.
    ///
    /// If the transaction has been processed with the given commitment level,
    /// and the transaction succeeded, this method returns `Ok(Some(Ok(())))`.
    /// If the transaction has peen processed with the given commitment level,
    /// and the transaction failed, this method returns `Ok(Some(Err(_)))`,
    /// where the interior error is type [`TransactionError`].
    ///
    /// [`TransactionError`]: solana_sdk::transaction::TransactionError
    ///
    /// This method optionally searches a node's full ledger history and (if
    /// implemented) long-term storage.
    ///
    /// # RPC Reference
    ///
    /// This method is built on the [`getSignatureStatuses`] RPC method.
    ///
    /// [`getSignatureStatuses`]: https://docs.solana.com/developing/clients/jsonrpc-api#getsignaturestatuses
    ///
    /// # Examples
    ///
    /// ```
    /// # use solana_client::{
    /// #     rpc_client::RpcClient,
    /// #     client_error::ClientError,
    /// # };
    /// # use solana_sdk::{
    /// #     commitment_config::CommitmentConfig,
    /// #     signature::Signer,
    /// #     signature::Signature,
    /// #     signer::keypair::Keypair,
    /// #     system_transaction,
    /// # };
    /// # let rpc_client = RpcClient::new_mock("succeeds".to_string());
    /// # let alice = Keypair::new();
    /// # let bob = Keypair::new();
    /// # let lamports = 50;
    /// # let latest_blockhash = rpc_client.get_latest_blockhash()?;
    /// # let tx = system_transaction::transfer(&alice, &bob.pubkey(), lamports, latest_blockhash);
    /// let signature = rpc_client.send_transaction(&tx)?;
    /// let commitment_config = CommitmentConfig::processed();
    /// let search_transaction_history = true;
    /// let status = rpc_client.get_signature_status_with_commitment_and_history(
    ///     &signature,
    ///     commitment_config,
    ///     search_transaction_history,
    /// )?;
    /// # Ok::<(), ClientError>(())
    /// ```
    pub fn get_signature_status_with_commitment_and_history(
        &self,
        signature: &Signature,
        commitment_config: CommitmentConfig,
        search_transaction_history: bool,
    ) -> ClientResult<Option<transaction::Result<()>>> {
        let result: Response<Vec<Option<TransactionStatus>>> = self.send(
            RpcRequest::GetSignatureStatuses,
            json!([[signature.to_string()], {
                "searchTransactionHistory": search_transaction_history
            }]),
        )?;
        Ok(result.value[0]
            .clone()
            .filter(|result| result.satisfies_commitment(commitment_config))
            .map(|status_meta| status_meta.status))
    }

    /// Returns the slot that has reached the configured [commitment level][cl].
    ///
    /// [cl]: https://docs.solana.com/developing/clients/jsonrpc-api#configuring-state-commitment
    ///
    /// # RPC Reference
    ///
    /// This method corresponds directly to the [`getSlot`] RPC method.
    ///
    /// [`getSlot`]: https://docs.solana.com/developing/clients/jsonrpc-api#getslot
    ///
    /// # Examples
    ///
    /// ```
    /// # use solana_client::{
    /// #     rpc_client::RpcClient,
    /// #     client_error::ClientError,
    /// # };
    /// # let rpc_client = RpcClient::new_mock("succeeds".to_string());
    /// let slot = rpc_client.get_slot()?;
    /// # Ok::<(), ClientError>(())
    /// ```
    pub fn get_slot(&self) -> ClientResult<Slot> {
        self.get_slot_with_commitment(self.commitment())
    }

    /// Returns the slot that has reached the given [commitment level][cl].
    ///
    /// [cl]: https://docs.solana.com/developing/clients/jsonrpc-api#configuring-state-commitment
    ///
    /// # RPC Reference
    ///
    /// This method corresponds directly to the [`getSlot`] RPC method.
    ///
    /// [`getSlot`]: https://docs.solana.com/developing/clients/jsonrpc-api#getslot
    ///
    /// # Examples
    ///
    /// ```
    /// # use solana_client::{
    /// #     rpc_client::RpcClient,
    /// #     client_error::ClientError,
    /// # };
    /// # use solana_sdk::commitment_config::CommitmentConfig;
    /// # let rpc_client = RpcClient::new_mock("succeeds".to_string());
    /// let commitment_config = CommitmentConfig::processed();
    /// let slot = rpc_client.get_slot_with_commitment(commitment_config)?;
    /// # Ok::<(), ClientError>(())
    /// ```
    pub fn get_slot_with_commitment(
        &self,
        commitment_config: CommitmentConfig,
    ) -> ClientResult<Slot> {
        self.send(
            RpcRequest::GetSlot,
            json!([self.maybe_map_commitment(commitment_config)?]),
        )
    }

<<<<<<< HEAD
    pub fn get_block_height(&self) -> ClientResult<u64> {
        self.get_block_height_with_commitment(self.commitment_config)
    }

    pub fn get_block_height_with_commitment(
        &self,
        commitment_config: CommitmentConfig,
    ) -> ClientResult<u64> {
        self.send(
            RpcRequest::GetBlockHeight,
            json!([self.maybe_map_commitment(commitment_config)?]),
        )
    }

    pub fn get_slot_leaders(&self, start_slot: Slot, limit: u64) -> ClientResult<Vec<Pubkey>> {
        self.send(RpcRequest::GetSlotLeaders, json!([start_slot, limit]))
            .and_then(|slot_leaders: Vec<String>| {
                slot_leaders
                    .iter()
                    .map(|slot_leader| {
                        Pubkey::from_str(slot_leader).map_err(|err| {
                            ClientErrorKind::Custom(format!(
                                "pubkey deserialization failed: {}",
                                err
                            ))
                            .into()
                        })
                    })
                    .collect()
            })
    }

    /// Get block production for the current epoch
    pub fn get_block_production(&self) -> RpcResult<RpcBlockProduction> {
        self.send(RpcRequest::GetBlockProduction, Value::Null)
    }

    pub fn get_block_production_with_config(
        &self,
        config: RpcBlockProductionConfig,
    ) -> RpcResult<RpcBlockProduction> {
        self.send(RpcRequest::GetBlockProduction, json!(config))
    }

    pub fn get_stake_activation(
        &self,
        stake_account: Pubkey,
        epoch: Option<Epoch>,
    ) -> ClientResult<RpcStakeActivation> {
        self.send(
            RpcRequest::GetStakeActivation,
            json!([
                stake_account.to_string(),
                RpcEpochConfig {
                    epoch,
                    commitment: Some(self.commitment_config),
                }
            ]),
        )
    }

    pub fn supply(&self) -> RpcResult<RpcSupply> {
        self.supply_with_commitment(self.commitment_config)
=======
    /// Returns the block height that has reached the configured [commitment level][cl].
    ///
    /// [cl]: https://docs.solana.com/developing/clients/jsonrpc-api#configuring-state-commitment
    ///
    /// # RPC Reference
    ///
    /// This method is corresponds directly to the [`getBlockHeight`] RPC method.
    ///
    /// [`getBlockHeight`]: https://docs.solana.com/developing/clients/jsonrpc-api#getblockheight
    ///
    /// # Examples
    ///
    /// ```
    /// # use solana_client::{
    /// #     rpc_client::RpcClient,
    /// #     client_error::ClientError,
    /// # };
    /// # let rpc_client = RpcClient::new_mock("succeeds".to_string());
    /// let block_height = rpc_client.get_block_height()?;
    /// # Ok::<(), ClientError>(())
    /// ```
    pub fn get_block_height(&self) -> ClientResult<u64> {
        self.get_block_height_with_commitment(self.commitment())
>>>>>>> 3ac7e043
    }

    /// Returns the block height that has reached the given [commitment level][cl].
    ///
    /// [cl]: https://docs.solana.com/developing/clients/jsonrpc-api#configuring-state-commitment
    ///
    /// # RPC Reference
    ///
    /// This method is corresponds directly to the [`getBlockHeight`] RPC method.
    ///
    /// [`getBlockHeight`]: https://docs.solana.com/developing/clients/jsonrpc-api#getblockheight
    ///
    /// # Examples
    ///
    /// ```
    /// # use solana_client::{
    /// #     rpc_client::RpcClient,
    /// #     client_error::ClientError,
    /// # };
    /// # use solana_sdk::commitment_config::CommitmentConfig;
    /// # let rpc_client = RpcClient::new_mock("succeeds".to_string());
    /// let commitment_config = CommitmentConfig::processed();
    /// let block_height = rpc_client.get_block_height_with_commitment(
    ///     commitment_config,
    /// )?;
    /// # Ok::<(), ClientError>(())
    /// ```
    pub fn get_block_height_with_commitment(
        &self,
        commitment_config: CommitmentConfig,
    ) -> ClientResult<u64> {
        self.send(
            RpcRequest::GetBlockHeight,
            json!([self.maybe_map_commitment(commitment_config)?]),
        )
    }

<<<<<<< HEAD
    #[deprecated(since = "0.4.0", note = "Please use RpcClient::supply() instead")]
    #[allow(deprecated)]
    pub fn total_supply(&self) -> ClientResult<u64> {
        self.total_supply_with_commitment(self.commitment_config)
    }

    #[deprecated(
        since = "0.4.0",
        note = "Please use RpcClient::supply_with_commitment() instead"
    )]
    #[allow(deprecated)]
    pub fn total_supply_with_commitment(
=======
    /// Returns the slot leaders for a given slot range.
    ///
    /// # RPC Reference
    ///
    /// This method corresponds directly to the [`getSlotLeaders`] RPC method.
    ///
    /// [`getSlotLeaders`]: https://docs.solana.com/developing/clients/jsonrpc-api#getslotleaders
    ///
    /// # Examples
    ///
    /// ```
    /// # use solana_client::{
    /// #     rpc_client::RpcClient,
    /// #     client_error::ClientError,
    /// # };
    /// # use solana_sdk::slot_history::Slot;
    /// # let rpc_client = RpcClient::new_mock("succeeds".to_string());
    /// let start_slot = 1;
    /// let limit = 3;
    /// let leaders = rpc_client.get_slot_leaders(start_slot, limit)?;
    /// # Ok::<(), ClientError>(())
    /// ```
    pub fn get_slot_leaders(&self, start_slot: Slot, limit: u64) -> ClientResult<Vec<Pubkey>> {
        self.send(RpcRequest::GetSlotLeaders, json!([start_slot, limit]))
            .and_then(|slot_leaders: Vec<String>| {
                slot_leaders
                    .iter()
                    .map(|slot_leader| {
                        Pubkey::from_str(slot_leader).map_err(|err| {
                            ClientErrorKind::Custom(format!(
                                "pubkey deserialization failed: {}",
                                err
                            ))
                            .into()
                        })
                    })
                    .collect()
            })
    }

    /// Get block production for the current epoch.
    ///
    /// # RPC Reference
    ///
    /// This method corresponds directly to the [`getBlockProduction`] RPC method.
    ///
    /// [`getBlockProduction`]: https://docs.solana.com/developing/clients/jsonrpc-api#getblockproduction
    ///
    /// # Examples
    ///
    /// ```
    /// # use solana_client::{
    /// #     rpc_client::RpcClient,
    /// #     client_error::ClientError,
    /// # };
    /// # let rpc_client = RpcClient::new_mock("succeeds".to_string());
    /// let production = rpc_client.get_block_production()?;
    /// # Ok::<(), ClientError>(())
    /// ```
    pub fn get_block_production(&self) -> RpcResult<RpcBlockProduction> {
        self.send(RpcRequest::GetBlockProduction, Value::Null)
    }

    /// Get block production for the current or previous epoch.
    ///
    /// # RPC Reference
    ///
    /// This method corresponds directly to the [`getBlockProduction`] RPC method.
    ///
    /// [`getBlockProduction`]: https://docs.solana.com/developing/clients/jsonrpc-api#getblockproduction
    ///
    /// # Examples
    ///
    /// ```
    /// # use solana_client::{
    /// #     rpc_client::RpcClient,
    /// #     client_error::ClientError,
    /// #     rpc_config::RpcBlockProductionConfig,
    /// #     rpc_config::RpcBlockProductionConfigRange,
    /// # };
    /// # use solana_sdk::{
    /// #     signature::Signer,
    /// #     signer::keypair::Keypair,
    /// #     commitment_config::CommitmentConfig,
    /// # };
    /// # let rpc_client = RpcClient::new_mock("succeeds".to_string());
    /// # let start_slot = 1;
    /// # let limit = 3;
    /// let leader = rpc_client.get_slot_leaders(start_slot, limit)?;
    /// let leader = leader[0];
    /// let range = RpcBlockProductionConfigRange {
    ///     first_slot: start_slot,
    ///     last_slot: Some(start_slot + limit),
    /// };
    /// let config = RpcBlockProductionConfig {
    ///     identity: Some(leader.to_string()),
    ///     range: Some(range),
    ///     commitment: Some(CommitmentConfig::processed()),
    /// };
    /// let production = rpc_client.get_block_production_with_config(
    ///     config
    /// )?;
    /// # Ok::<(), ClientError>(())
    /// ```
    pub fn get_block_production_with_config(
        &self,
        config: RpcBlockProductionConfig,
    ) -> RpcResult<RpcBlockProduction> {
        self.send(RpcRequest::GetBlockProduction, json!([config]))
    }

    /// Returns epoch activation information for a stake account.
    ///
    /// This method uses the configured [commitment level].
    ///
    /// [cl]: https://docs.solana.com/developing/clients/jsonrpc-api#configuring-state-commitment
    ///
    /// # RPC Reference
    ///
    /// This method corresponds directly to the [`getStakeActivation`] RPC method.
    ///
    /// [`getStakeActivation`]: https://docs.solana.com/developing/clients/jsonrpc-api#getstakeactivation
    ///
    /// # Examples
    ///
    /// ```
    /// # use solana_client::{
    /// #     rpc_client::RpcClient,
    /// #     client_error::ClientError,
    /// #     rpc_response::StakeActivationState,
    /// # };
    /// # use solana_sdk::{
    /// #     signer::keypair::Keypair,
    /// #     signature::Signer,
    /// #     pubkey::Pubkey,
    /// #     stake,
    /// #     stake::state::{Authorized, Lockup},
    /// #     transaction::Transaction
    /// # };
    /// # use std::str::FromStr;
    /// # let alice = Keypair::new();
    /// # let rpc_client = RpcClient::new_mock("succeeds".to_string());
    /// // Find some vote account to delegate to
    /// let vote_accounts = rpc_client.get_vote_accounts()?;
    /// let vote_account = vote_accounts.current.get(0).unwrap_or_else(|| &vote_accounts.delinquent[0]);
    /// let vote_account_pubkey = &vote_account.vote_pubkey;
    /// let vote_account_pubkey = Pubkey::from_str(vote_account_pubkey).expect("pubkey");
    ///
    /// // Create a stake account
    /// let stake_account = Keypair::new();
    /// let stake_account_pubkey = stake_account.pubkey();
    ///
    /// // Build the instructions to create new stake account,
    /// // funded by alice, and delegate to a validator's vote account.
    /// let instrs = stake::instruction::create_account_and_delegate_stake(
    ///     &alice.pubkey(),
    ///     &stake_account_pubkey,
    ///     &vote_account_pubkey,
    ///     &Authorized::auto(&stake_account_pubkey),
    ///     &Lockup::default(),
    ///     1_000_000,
    /// );
    ///
    /// let latest_blockhash = rpc_client.get_latest_blockhash()?;
    /// let tx = Transaction::new_signed_with_payer(
    ///     &instrs,
    ///     Some(&alice.pubkey()),
    ///     &[&alice, &stake_account],
    ///     latest_blockhash,
    /// );
    ///
    /// rpc_client.send_and_confirm_transaction(&tx)?;
    ///
    /// let epoch_info = rpc_client.get_epoch_info()?;
    /// let activation = rpc_client.get_stake_activation(
    ///     stake_account_pubkey,
    ///     Some(epoch_info.epoch),
    /// )?;
    ///
    /// assert_eq!(activation.state, StakeActivationState::Activating);
    /// # Ok::<(), ClientError>(())
    /// ```
    pub fn get_stake_activation(
        &self,
        stake_account: Pubkey,
        epoch: Option<Epoch>,
    ) -> ClientResult<RpcStakeActivation> {
        self.send(
            RpcRequest::GetStakeActivation,
            json!([
                stake_account.to_string(),
                RpcEpochConfig {
                    epoch,
                    commitment: Some(self.commitment()),
                }
            ]),
        )
    }

    /// Returns information about the current supply.
    ///
    /// This method uses the configured [commitment level][cl].
    ///
    /// [cl]: https://docs.solana.com/developing/clients/jsonrpc-api#configuring-state-commitment
    ///
    /// # RPC Reference
    ///
    /// This method corresponds directly to the [`getSupply`] RPC method.
    ///
    /// [`getSupply`]: https://docs.solana.com/developing/clients/jsonrpc-api#getsupply
    ///
    /// # Examples
    ///
    /// ```
    /// # use solana_client::{
    /// #     rpc_client::RpcClient,
    /// #     client_error::ClientError,
    /// # };
    /// # let rpc_client = RpcClient::new_mock("succeeds".to_string());
    /// let supply = rpc_client.supply()?;
    /// # Ok::<(), ClientError>(())
    /// ```
    pub fn supply(&self) -> RpcResult<RpcSupply> {
        self.supply_with_commitment(self.commitment())
    }

    /// Returns information about the current supply.
    ///
    /// # RPC Reference
    ///
    /// This method corresponds directly to the [`getSupply`] RPC method.
    ///
    /// [`getSupply`]: https://docs.solana.com/developing/clients/jsonrpc-api#getsupply
    ///
    /// # Examples
    ///
    /// ```
    /// # use solana_client::{
    /// #     rpc_client::RpcClient,
    /// #     client_error::ClientError,
    /// # };
    /// # use solana_sdk::commitment_config::CommitmentConfig;
    /// # let rpc_client = RpcClient::new_mock("succeeds".to_string());
    /// let commitment_config = CommitmentConfig::processed();
    /// let supply = rpc_client.supply_with_commitment(
    ///     commitment_config,
    /// )?;
    /// # Ok::<(), ClientError>(())
    /// ```
    pub fn supply_with_commitment(
>>>>>>> 3ac7e043
        &self,
        commitment_config: CommitmentConfig,
    ) -> RpcResult<RpcSupply> {
        self.send(
            RpcRequest::GetSupply,
            json!([self.maybe_map_commitment(commitment_config)?]),
        )
    }

    /// Returns the 20 largest accounts, by lamport balance.
    ///
    /// # RPC Reference
    ///
    /// This method corresponds directly to the [`getLargestAccounts`] RPC
    /// method.
    ///
    /// [`getLargestAccounts`]: https://docs.solana.com/developing/clients/jsonrpc-api#getlargestaccounts
    ///
    /// # Examples
    ///
    /// ```
    /// # use solana_client::{
    /// #     rpc_client::RpcClient,
    /// #     client_error::ClientError,
    /// #     rpc_config::RpcLargestAccountsConfig,
    /// #     rpc_config::RpcLargestAccountsFilter,
    /// # };
    /// # use solana_sdk::commitment_config::CommitmentConfig;
    /// # let rpc_client = RpcClient::new_mock("succeeds".to_string());
    /// let commitment_config = CommitmentConfig::processed();
    /// let config = RpcLargestAccountsConfig {
    ///     commitment: Some(commitment_config),
    ///     filter: Some(RpcLargestAccountsFilter::Circulating),
    /// };
    /// let accounts = rpc_client.get_largest_accounts_with_config(
    ///     config,
    /// )?;
    /// # Ok::<(), ClientError>(())
    /// ```
    pub fn get_largest_accounts_with_config(
        &self,
        config: RpcLargestAccountsConfig,
    ) -> RpcResult<Vec<RpcAccountBalance>> {
        let commitment = config.commitment.unwrap_or_default();
        let commitment = self.maybe_map_commitment(commitment)?;
        let config = RpcLargestAccountsConfig {
            commitment: Some(commitment),
            ..config
        };
        self.send(RpcRequest::GetLargestAccounts, json!([config]))
    }

    /// Returns the account info and associated stake for all the voting accounts
    /// that have reached the configured [commitment level][cl].
    ///
    /// [cl]: https://docs.solana.com/developing/clients/jsonrpc-api#configuring-state-commitment
    ///
    /// # RPC Reference
    ///
    /// This method corresponds directly to the [`getVoteAccounts`]
    /// RPC method.
    ///
    /// [`getVoteAccounts`]: https://docs.solana.com/developing/clients/jsonrpc-api#getvoteaccounts
    ///
    /// # Examples
    ///
    /// ```
    /// # use solana_client::{
    /// #     rpc_client::RpcClient,
    /// #     client_error::ClientError,
    /// # };
    /// # let rpc_client = RpcClient::new_mock("succeeds".to_string());
    /// let accounts = rpc_client.get_vote_accounts()?;
    /// # Ok::<(), ClientError>(())
    /// ```
    pub fn get_vote_accounts(&self) -> ClientResult<RpcVoteAccountStatus> {
        self.get_vote_accounts_with_commitment(self.commitment())
    }

    /// Returns the account info and associated stake for all the voting accounts
    /// that have reached the given [commitment level][cl].
    ///
    /// [cl]: https://docs.solana.com/developing/clients/jsonrpc-api#configuring-state-commitment
    ///
    /// # RPC Reference
    ///
    /// This method corresponds directly to the [`getVoteAccounts`] RPC method.
    ///
    /// [`getVoteAccounts`]: https://docs.solana.com/developing/clients/jsonrpc-api#getvoteaccounts
    ///
    /// # Examples
    ///
    /// ```
    /// # use solana_sdk::commitment_config::CommitmentConfig;
    /// # use solana_client::{
    /// #     rpc_client::RpcClient,
    /// #     client_error::ClientError,
    /// # };
    /// # let rpc_client = RpcClient::new_mock("succeeds".to_string());
    /// let commitment_config = CommitmentConfig::processed();
    /// let accounts = rpc_client.get_vote_accounts_with_commitment(
    ///     commitment_config,
    /// )?;
    /// # Ok::<(), ClientError>(())
    /// ```
    pub fn get_vote_accounts_with_commitment(
        &self,
        commitment_config: CommitmentConfig,
    ) -> ClientResult<RpcVoteAccountStatus> {
        self.get_vote_accounts_with_config(RpcGetVoteAccountsConfig {
            commitment: Some(self.maybe_map_commitment(commitment_config)?),
            ..RpcGetVoteAccountsConfig::default()
        })
    }

<<<<<<< HEAD
=======
    /// Returns the account info and associated stake for all the voting accounts
    /// that have reached the given [commitment level][cl].
    ///
    /// [cl]: https://docs.solana.com/developing/clients/jsonrpc-api#configuring-state-commitment
    ///
    /// # RPC Reference
    ///
    /// This method corresponds directly to the [`getVoteAccounts`] RPC method.
    ///
    /// [`getVoteAccounts`]: https://docs.solana.com/developing/clients/jsonrpc-api#getvoteaccounts
    ///
    /// # Examples
    ///
    /// ```
    /// # use solana_client::{
    /// #     rpc_client::RpcClient,
    /// #     client_error::ClientError,
    /// #     rpc_config::RpcGetVoteAccountsConfig,
    /// # };
    /// # use solana_sdk::{
    /// #     signer::keypair::Keypair,
    /// #     signature::Signer,
    /// #     commitment_config::CommitmentConfig,
    /// # };
    /// # let rpc_client = RpcClient::new_mock("succeeds".to_string());
    /// # let vote_keypair = Keypair::new();
    /// let vote_pubkey = vote_keypair.pubkey();
    /// let commitment = CommitmentConfig::processed();
    /// let config = RpcGetVoteAccountsConfig {
    ///     vote_pubkey: Some(vote_pubkey.to_string()),
    ///     commitment: Some(commitment),
    ///     keep_unstaked_delinquents: Some(true),
    ///     delinquent_slot_distance: Some(10),
    /// };
    /// let accounts = rpc_client.get_vote_accounts_with_config(
    ///     config,
    /// )?;
    /// # Ok::<(), ClientError>(())
    /// ```
>>>>>>> 3ac7e043
    pub fn get_vote_accounts_with_config(
        &self,
        config: RpcGetVoteAccountsConfig,
    ) -> ClientResult<RpcVoteAccountStatus> {
        self.send(RpcRequest::GetVoteAccounts, json!([config]))
    }

    pub fn wait_for_max_stake(
        &self,
        commitment: CommitmentConfig,
        max_stake_percent: f32,
    ) -> ClientResult<()> {
        let mut current_percent;
        loop {
            let vote_accounts = self.get_vote_accounts_with_commitment(commitment)?;

            let mut max = 0;
            let total_active_stake = vote_accounts
                .current
                .iter()
                .chain(vote_accounts.delinquent.iter())
                .map(|vote_account| {
                    max = std::cmp::max(max, vote_account.activated_stake);
                    vote_account.activated_stake
                })
                .sum::<u64>();
            current_percent = 100f32 * max as f32 / total_active_stake as f32;
            if current_percent < max_stake_percent {
                break;
            }
            info!(
                "Waiting for stake to drop below {} current: {:.1}",
                max_stake_percent, current_percent
            );
            sleep(Duration::from_secs(10));
        }
        Ok(())
    }

    /// Returns information about all the nodes participating in the cluster.
    ///
    /// # RPC Reference
    ///
    /// This method corresponds directly to the [`getClusterNodes`]
    /// RPC method.
    ///
    /// [`getClusterNodes`]: https://docs.solana.com/developing/clients/jsonrpc-api#getclusternodes
    ///
    /// # Examples
    ///
    /// ```
    /// # use solana_client::{
    /// #     rpc_client::RpcClient,
    /// #     client_error::ClientError,
    /// # };
    /// # let rpc_client = RpcClient::new_mock("succeeds".to_string());
    /// let cluster_nodes = rpc_client.get_cluster_nodes()?;
    /// # Ok::<(), ClientError>(())
    /// ```
    pub fn get_cluster_nodes(&self) -> ClientResult<Vec<RpcContactInfo>> {
        self.send(RpcRequest::GetClusterNodes, Value::Null)
    }

    /// Returns identity and transaction information about a confirmed block in the ledger.
    ///
    /// The encodings are returned in [`UiTransactionEncoding::Json`][uite]
    /// format. To return transactions in other encodings, use
    /// [`get_block_with_encoding`].
    ///
    /// [`get_block_with_encoding`]: RpcClient::get_block_with_encoding
    /// [uite]: UiTransactionEncoding::Json
    ///
    /// # RPC Reference
    ///
    /// This method corresponds directly to the [`getBlock`] RPC
    /// method.
    ///
    /// [`getBlock`]: https://docs.solana.com/developing/clients/jsonrpc-api#getblock
    ///
    /// # Examples
    ///
    /// ```
    /// # use solana_client::{
    /// #     rpc_client::RpcClient,
    /// #     client_error::ClientError,
    /// # };
    /// # let rpc_client = RpcClient::new_mock("succeeds".to_string());
    /// # let slot = rpc_client.get_slot()?;
    /// let block = rpc_client.get_block(slot)?;
    /// # Ok::<(), ClientError>(())
    /// ```
    pub fn get_block(&self, slot: Slot) -> ClientResult<EncodedConfirmedBlock> {
        self.get_block_with_encoding(slot, UiTransactionEncoding::Json)
    }

    /// Returns identity and transaction information about a confirmed block in the ledger.
    ///
    /// # RPC Reference
    ///
    /// This method corresponds directly to the [`getBlock`] RPC method.
    ///
    /// [`getBlock`]: https://docs.solana.com/developing/clients/jsonrpc-api#getblock
    ///
    /// # Examples
    ///
    /// ```
    /// # use solana_transaction_status::UiTransactionEncoding;
    /// # use solana_client::{
    /// #     rpc_client::RpcClient,
    /// #     client_error::ClientError,
    /// # };
    /// # let rpc_client = RpcClient::new_mock("succeeds".to_string());
    /// # let slot = rpc_client.get_slot()?;
    /// let encoding = UiTransactionEncoding::Base58;
    /// let block = rpc_client.get_block_with_encoding(
    ///     slot,
    ///     encoding,
    /// )?;
    /// # Ok::<(), ClientError>(())
    /// ```
    pub fn get_block_with_encoding(
        &self,
        slot: Slot,
        encoding: UiTransactionEncoding,
    ) -> ClientResult<EncodedConfirmedBlock> {
        self.send(
            self.maybe_map_request(RpcRequest::GetBlock)?,
            json!([slot, encoding]),
        )
    }

    /// Returns identity and transaction information about a confirmed block in the ledger.
    ///
    /// # RPC Reference
    ///
    /// This method corresponds directly to the [`getBlock`] RPC method.
    ///
    /// [`getBlock`]: https://docs.solana.com/developing/clients/jsonrpc-api#getblock
    ///
    /// # Examples
    ///
    /// ```
    /// # use solana_transaction_status::{
    /// #     TransactionDetails,
    /// #     UiTransactionEncoding,
    /// # };
    /// # use solana_client::{
    /// #     rpc_client::RpcClient,
    /// #     rpc_config::RpcBlockConfig,
    /// #     client_error::ClientError,
    /// # };
    /// # let rpc_client = RpcClient::new_mock("succeeds".to_string());
    /// # let slot = rpc_client.get_slot()?;
    /// let config = RpcBlockConfig {
    ///     encoding: Some(UiTransactionEncoding::Base58),
    ///     transaction_details: Some(TransactionDetails::None),
    ///     rewards: Some(true),
    ///     commitment: None,
    /// };
    /// let block = rpc_client.get_block_with_config(
    ///     slot,
    ///     config,
    /// )?;
    /// # Ok::<(), ClientError>(())
    /// ```
    pub fn get_block_with_config(
        &self,
        slot: Slot,
        config: RpcBlockConfig,
    ) -> ClientResult<UiConfirmedBlock> {
        self.send(
            self.maybe_map_request(RpcRequest::GetBlock)?,
            json!([slot, config]),
        )
    }

    #[deprecated(since = "1.7.0", note = "Please use RpcClient::get_block() instead")]
    #[allow(deprecated)]
    pub fn get_confirmed_block(&self, slot: Slot) -> ClientResult<EncodedConfirmedBlock> {
        self.get_confirmed_block_with_encoding(slot, UiTransactionEncoding::Json)
    }

    #[deprecated(
        since = "1.7.0",
        note = "Please use RpcClient::get_block_with_encoding() instead"
    )]
    #[allow(deprecated)]
    pub fn get_confirmed_block_with_encoding(
        &self,
        slot: Slot,
        encoding: UiTransactionEncoding,
    ) -> ClientResult<EncodedConfirmedBlock> {
        self.send(RpcRequest::GetConfirmedBlock, json!([slot, encoding]))
    }

<<<<<<< HEAD
=======
    #[deprecated(
        since = "1.7.0",
        note = "Please use RpcClient::get_block_with_config() instead"
    )]
    #[allow(deprecated)]
>>>>>>> 3ac7e043
    pub fn get_confirmed_block_with_config(
        &self,
        slot: Slot,
        config: RpcConfirmedBlockConfig,
    ) -> ClientResult<UiConfirmedBlock> {
        self.send(RpcRequest::GetConfirmedBlock, json!([slot, config]))
    }

<<<<<<< HEAD
=======
    /// Returns a list of finalized blocks between two slots.
    ///
    /// The range is inclusive, with results including the block for both
    /// `start_slot` and `end_slot`.
    ///
    /// If `end_slot` is not provided, then the end slot is for the latest
    /// finalized block.
    ///
    /// This method may not return blocks for the full range of slots if some
    /// slots do not have corresponding blocks. To simply get a specific number
    /// of sequential blocks, use the [`get_blocks_with_limit`] method.
    ///
    /// This method uses the [`Finalized`] [commitment level][cl].
    ///
    /// [`Finalized`]: CommitmentLevel::Finalized
    /// [`get_blocks_with_limit`]: RpcClient::get_blocks_with_limit.
    /// [cl]: https://docs.solana.com/developing/clients/jsonrpc-api#configuring-state-commitment
    ///
    /// # Errors
    ///
    /// This method returns an error if the range is greater than 500,000 slots.
    ///
    /// # RPC Reference
    ///
    /// This method corresponds directly to the [`getBlocks`] RPC method, unless
    /// the remote node version is less than 1.7, in which case it maps to the
    /// [`getConfirmedBlocks`] RPC method.
    ///
    /// [`getBlocks`]: https://docs.solana.com/developing/clients/jsonrpc-api#getblocks
    /// [`getConfirmedBlocks`]: https://docs.solana.com/developing/clients/jsonrpc-api#getConfirmedblocks
    ///
    /// # Examples
    ///
    /// ```
    /// # use solana_client::{
    /// #     rpc_client::RpcClient,
    /// #     client_error::ClientError,
    /// # };
    /// # let rpc_client = RpcClient::new_mock("succeeds".to_string());
    /// // Get up to the first 10 blocks
    /// let start_slot = 0;
    /// let end_slot = 9;
    /// let blocks = rpc_client.get_blocks(start_slot, Some(end_slot))?;
    /// # Ok::<(), ClientError>(())
    /// ```
    pub fn get_blocks(&self, start_slot: Slot, end_slot: Option<Slot>) -> ClientResult<Vec<Slot>> {
        self.send(
            self.maybe_map_request(RpcRequest::GetBlocks)?,
            json!([start_slot, end_slot]),
        )
    }

    /// Returns a list of confirmed blocks between two slots.
    ///
    /// The range is inclusive, with results including the block for both
    /// `start_slot` and `end_slot`.
    ///
    /// If `end_slot` is not provided, then the end slot is for the latest
    /// block with the given [commitment level][cl].
    ///
    /// [cl]: https://docs.solana.com/developing/clients/jsonrpc-api#configuring-state-commitment
    ///
    /// This method may not return blocks for the full range of slots if some
    /// slots do not have corresponding blocks. To simply get a specific number
    /// of sequential blocks, use the [`get_blocks_with_limit_and_commitment`]
    /// method.
    ///
    /// [`get_blocks_with_limit_and_commitment`]: RpcClient::get_blocks_with_limit_and_commitment.
    ///
    /// # Errors
    ///
    /// This method returns an error if the range is greater than 500,000 slots.
    ///
    /// This method returns an error if the given commitment level is below
    /// [`Confirmed`].
    ///
    /// [`Confirmed`]: CommitmentLevel::Confirmed
    ///
    /// # RPC Reference
    ///
    /// This method corresponds directly to the [`getBlocks`] RPC method, unless
    /// the remote node version is less than 1.7, in which case it maps to the
    /// [`getConfirmedBlocks`] RPC method.
    ///
    /// [`getBlocks`]: https://docs.solana.com/developing/clients/jsonrpc-api#getblocks
    /// [`getConfirmedBlocks`]: https://docs.solana.com/developing/clients/jsonrpc-api#getConfirmedblocks
    ///
    /// # Examples
    ///
    /// ```
    /// # use solana_sdk::commitment_config::CommitmentConfig;
    /// # use solana_client::{
    /// #     rpc_client::RpcClient,
    /// #     client_error::ClientError,
    /// # };
    /// # let rpc_client = RpcClient::new_mock("succeeds".to_string());
    /// // Get up to the first 10 blocks
    /// let start_slot = 0;
    /// let end_slot = 9;
    /// // Method does not support commitment below `confirmed`
    /// let commitment_config = CommitmentConfig::confirmed();
    /// let blocks = rpc_client.get_blocks_with_commitment(
    ///     start_slot,
    ///     Some(end_slot),
    ///     commitment_config,
    /// )?;
    /// # Ok::<(), ClientError>(())
    /// ```
    pub fn get_blocks_with_commitment(
        &self,
        start_slot: Slot,
        end_slot: Option<Slot>,
        commitment_config: CommitmentConfig,
    ) -> ClientResult<Vec<Slot>> {
        let json = if end_slot.is_some() {
            json!([
                start_slot,
                end_slot,
                self.maybe_map_commitment(commitment_config)?
            ])
        } else {
            json!([start_slot, self.maybe_map_commitment(commitment_config)?])
        };
        self.send(self.maybe_map_request(RpcRequest::GetBlocks)?, json)
    }

    /// Returns a list of finalized blocks starting at the given slot.
    ///
    /// This method uses the [`Finalized`] [commitment level][cl].
    ///
    /// [`Finalized`]: CommitmentLevel::Finalized.
    /// [cl]: https://docs.solana.com/developing/clients/jsonrpc-api#configuring-state-commitment
    ///
    /// # Errors
    ///
    /// This method returns an error if the limit is greater than 500,000 slots.
    ///
    /// # RPC Reference
    ///
    /// This method corresponds directly to the [`getBlocksWithLimit`] RPC
    /// method, unless the remote node version is less than 1.7, in which case
    /// it maps to the [`getConfirmedBlocksWithLimit`] RPC method.
    ///
    /// [`getBlocksWithLimit`]: https://docs.solana.com/developing/clients/jsonrpc-api#getblockswithlimit
    /// [`getConfirmedBlocksWithLimit`]: https://docs.solana.com/developing/clients/jsonrpc-api#getconfirmedblockswithlimit
    ///
    /// # Examples
    ///
    /// ```
    /// # use solana_client::{
    /// #     rpc_client::RpcClient,
    /// #     client_error::ClientError,
    /// # };
    /// # let rpc_client = RpcClient::new_mock("succeeds".to_string());
    /// // Get the first 10 blocks
    /// let start_slot = 0;
    /// let limit = 10;
    /// let blocks = rpc_client.get_blocks_with_limit(start_slot, limit)?;
    /// # Ok::<(), ClientError>(())
    /// ```
    pub fn get_blocks_with_limit(&self, start_slot: Slot, limit: usize) -> ClientResult<Vec<Slot>> {
        self.send(
            self.maybe_map_request(RpcRequest::GetBlocksWithLimit)?,
            json!([start_slot, limit]),
        )
    }

    /// Returns a list of confirmed blocks starting at the given slot.
    ///
    /// # Errors
    ///
    /// This method returns an error if the limit is greater than 500,000 slots.
    ///
    /// This method returns an error if the given [commitment level][cl] is below
    /// [`Confirmed`].
    ///
    /// [cl]: https://docs.solana.com/developing/clients/jsonrpc-api#configuring-state-commitment
    /// [`Confirmed`]: CommitmentLevel::Confirmed
    ///
    /// # RPC Reference
    ///
    /// This method corresponds directly to the [`getBlocksWithLimit`] RPC
    /// method, unless the remote node version is less than 1.7, in which case
    /// it maps to the `getConfirmedBlocksWithLimit` RPC method.
    ///
    /// [`getBlocksWithLimit`]: https://docs.solana.com/developing/clients/jsonrpc-api#getblockswithlimit
    /// [`getConfirmedBlocksWithLimit`]: https://docs.solana.com/developing/clients/jsonrpc-api#getconfirmedblockswithlimit
    ///
    /// # Examples
    ///
    /// ```
    /// # use solana_sdk::commitment_config::CommitmentConfig;
    /// # use solana_client::{
    /// #     rpc_client::RpcClient,
    /// #     client_error::ClientError,
    /// # };
    /// # let rpc_client = RpcClient::new_mock("succeeds".to_string());
    /// // Get the first 10 blocks
    /// let start_slot = 0;
    /// let limit = 10;
    /// let commitment_config = CommitmentConfig::confirmed();
    /// let blocks = rpc_client.get_blocks_with_limit_and_commitment(
    ///     start_slot,
    ///     limit,
    ///     commitment_config,
    /// )?;
    /// # Ok::<(), ClientError>(())
    /// ```
    pub fn get_blocks_with_limit_and_commitment(
        &self,
        start_slot: Slot,
        limit: usize,
        commitment_config: CommitmentConfig,
    ) -> ClientResult<Vec<Slot>> {
        self.send(
            self.maybe_map_request(RpcRequest::GetBlocksWithLimit)?,
            json!([
                start_slot,
                limit,
                self.maybe_map_commitment(commitment_config)?
            ]),
        )
    }

    #[deprecated(since = "1.7.0", note = "Please use RpcClient::get_blocks() instead")]
    #[allow(deprecated)]
>>>>>>> 3ac7e043
    pub fn get_confirmed_blocks(
        &self,
        start_slot: Slot,
        end_slot: Option<Slot>,
    ) -> ClientResult<Vec<Slot>> {
        self.send(
            RpcRequest::GetConfirmedBlocks,
            json!([start_slot, end_slot]),
        )
    }

<<<<<<< HEAD
=======
    #[deprecated(
        since = "1.7.0",
        note = "Please use RpcClient::get_blocks_with_commitment() instead"
    )]
    #[allow(deprecated)]
>>>>>>> 3ac7e043
    pub fn get_confirmed_blocks_with_commitment(
        &self,
        start_slot: Slot,
        end_slot: Option<Slot>,
        commitment_config: CommitmentConfig,
    ) -> ClientResult<Vec<Slot>> {
        let json = if end_slot.is_some() {
            json!([
                start_slot,
                end_slot,
                self.maybe_map_commitment(commitment_config)?
            ])
        } else {
            json!([start_slot, self.maybe_map_commitment(commitment_config)?])
        };
        self.send(RpcRequest::GetConfirmedBlocks, json)
    }

<<<<<<< HEAD
=======
    #[deprecated(
        since = "1.7.0",
        note = "Please use RpcClient::get_blocks_with_limit() instead"
    )]
    #[allow(deprecated)]
>>>>>>> 3ac7e043
    pub fn get_confirmed_blocks_with_limit(
        &self,
        start_slot: Slot,
        limit: usize,
    ) -> ClientResult<Vec<Slot>> {
        self.send(
            RpcRequest::GetConfirmedBlocksWithLimit,
            json!([start_slot, limit]),
        )
    }

<<<<<<< HEAD
    pub fn get_confirmed_blocks_with_limit_and_commitment(
        &self,
        start_slot: Slot,
        limit: usize,
        commitment_config: CommitmentConfig,
    ) -> ClientResult<Vec<Slot>> {
        self.send(
            RpcRequest::GetConfirmedBlocksWithLimit,
            json!([
                start_slot,
                limit,
                self.maybe_map_commitment(commitment_config)?
            ]),
        )
    }

    #[deprecated(
        since = "0.4.0",
        note = "Please use RpcClient::get_confirmed_signatures_for_address2() instead"
    )]
    #[allow(deprecated)]
    pub fn get_confirmed_signatures_for_address(
=======
    #[deprecated(
        since = "1.7.0",
        note = "Please use RpcClient::get_blocks_with_limit_and_commitment() instead"
    )]
    #[allow(deprecated)]
    pub fn get_confirmed_blocks_with_limit_and_commitment(
>>>>>>> 3ac7e043
        &self,
        start_slot: Slot,
        limit: usize,
        commitment_config: CommitmentConfig,
    ) -> ClientResult<Vec<Slot>> {
        self.send(
            RpcRequest::GetConfirmedBlocksWithLimit,
            json!([
                start_slot,
                limit,
                self.maybe_map_commitment(commitment_config)?
            ]),
        )
    }

    /// Get confirmed signatures for transactions involving an address.
    ///
    /// Returns up to 1000 signatures, ordered from newest to oldest.
    ///
    /// This method uses the [`Finalized`] [commitment level][cl].
    ///
    /// [`Finalized`]: CommitmentLevel::Finalized.
    /// [cl]: https://docs.solana.com/developing/clients/jsonrpc-api#configuring-state-commitment
    ///
    /// # RPC Reference
    ///
    /// This method corresponds directly to the [`getSignaturesForAddress`] RPC
    /// method, unless the remote node version is less than 1.7, in which case
    /// it maps to the [`getSignaturesForAddress2`] RPC method.
    ///
    /// [`getSignaturesForAddress`]: https://docs.solana.com/developing/clients/jsonrpc-api#getsignaturesforaddress
    /// [`getSignaturesForAddress2`]: https://docs.solana.com/developing/clients/jsonrpc-api#getsignaturesforaddress2
    ///
    /// # Examples
    ///
    /// ```
    /// # use solana_client::{
    /// #     client_error::ClientError,
    /// #     rpc_client::RpcClient,
    /// # };
    /// # use solana_sdk::{
    /// #     signature::Signer,
    /// #     signer::keypair::Keypair,
    /// #     system_transaction,
    /// # };
    /// # let rpc_client = RpcClient::new_mock("succeeds".to_string());
    /// # let alice = Keypair::new();
    /// let signatures = rpc_client.get_signatures_for_address(
    ///     &alice.pubkey(),
    /// )?;
    /// # Ok::<(), ClientError>(())
    /// ```
    pub fn get_signatures_for_address(
        &self,
        address: &Pubkey,
    ) -> ClientResult<Vec<RpcConfirmedTransactionStatusWithSignature>> {
        self.get_signatures_for_address_with_config(
            address,
            GetConfirmedSignaturesForAddress2Config::default(),
        )
    }

    /// Get confirmed signatures for transactions involving an address.
    ///
    /// # Errors
    ///
    /// This method returns an error if the given [commitment level][cl] is below
    /// [`Confirmed`].
    ///
    /// [cl]: https://docs.solana.com/developing/clients/jsonrpc-api#configuring-state-commitment
    /// [`Confirmed`]: CommitmentLevel::Confirmed
    ///
    /// # RPC Reference
    ///
    /// This method corresponds directly to the [`getSignaturesForAddress`] RPC
    /// method, unless the remote node version is less than 1.7, in which case
    /// it maps to the [`getSignaturesForAddress2`] RPC method.
    ///
    /// [`getSignaturesForAddress`]: https://docs.solana.com/developing/clients/jsonrpc-api#getsignaturesforaddress
    /// [`getSignaturesForAddress2`]: https://docs.solana.com/developing/clients/jsonrpc-api#getsignaturesforaddress2
    ///
    /// # Examples
    ///
    /// ```
    /// # use solana_client::{
    /// #     client_error::ClientError,
    /// #     rpc_client::RpcClient,
    /// #     rpc_client::GetConfirmedSignaturesForAddress2Config,
    /// # };
    /// # use solana_sdk::{
    /// #     signature::Signer,
    /// #     signer::keypair::Keypair,
    /// #     system_transaction,
    /// #     commitment_config::CommitmentConfig,
    /// # };
    /// # let rpc_client = RpcClient::new_mock("succeeds".to_string());
    /// # let alice = Keypair::new();
    /// # let bob = Keypair::new();
    /// # let lamports = 50;
    /// # let latest_blockhash = rpc_client.get_latest_blockhash()?;
    /// # let tx = system_transaction::transfer(&alice, &bob.pubkey(), lamports, latest_blockhash);
    /// # let signature = rpc_client.send_and_confirm_transaction(&tx)?;
    /// let config = GetConfirmedSignaturesForAddress2Config {
    ///     before: None,
    ///     until: None,
    ///     limit: Some(3),
    ///     commitment: Some(CommitmentConfig::confirmed()),
    /// };
    /// let signatures = rpc_client.get_signatures_for_address_with_config(
    ///     &alice.pubkey(),
    ///     config,
    /// )?;
    /// # Ok::<(), ClientError>(())
    /// ```
    pub fn get_signatures_for_address_with_config(
        &self,
        address: &Pubkey,
        config: GetConfirmedSignaturesForAddress2Config,
    ) -> ClientResult<Vec<RpcConfirmedTransactionStatusWithSignature>> {
        let config = RpcSignaturesForAddressConfig {
            before: config.before.map(|signature| signature.to_string()),
            until: config.until.map(|signature| signature.to_string()),
            limit: config.limit,
            commitment: config.commitment,
        };

        let result: Vec<RpcConfirmedTransactionStatusWithSignature> = self.send(
            self.maybe_map_request(RpcRequest::GetSignaturesForAddress)?,
            json!([address.to_string(), config]),
        )?;

        Ok(result)
    }

    #[deprecated(
        since = "1.7.0",
        note = "Please use RpcClient::get_signatures_for_address() instead"
    )]
    #[allow(deprecated)]
    pub fn get_confirmed_signatures_for_address2(
        &self,
        address: &Pubkey,
    ) -> ClientResult<Vec<RpcConfirmedTransactionStatusWithSignature>> {
        self.get_confirmed_signatures_for_address2_with_config(
            address,
            GetConfirmedSignaturesForAddress2Config::default(),
        )
    }

    #[deprecated(
        since = "1.7.0",
        note = "Please use RpcClient::get_signatures_for_address_with_config() instead"
    )]
    #[allow(deprecated)]
    pub fn get_confirmed_signatures_for_address2_with_config(
        &self,
        address: &Pubkey,
        config: GetConfirmedSignaturesForAddress2Config,
    ) -> ClientResult<Vec<RpcConfirmedTransactionStatusWithSignature>> {
        let config = RpcGetConfirmedSignaturesForAddress2Config {
            before: config.before.map(|signature| signature.to_string()),
            until: config.until.map(|signature| signature.to_string()),
            limit: config.limit,
            commitment: config.commitment,
        };

        let result: Vec<RpcConfirmedTransactionStatusWithSignature> = self.send(
            RpcRequest::GetConfirmedSignaturesForAddress2,
            json!([address.to_string(), config]),
        )?;

        Ok(result)
    }

    /// Returns transaction details for a confirmed transaction.
    ///
    /// This method uses the [`Finalized`] [commitment level][cl].
    ///
    /// [`Finalized`]: CommitmentLevel::Finalized
    /// [cl]: https://docs.solana.com/developing/clients/jsonrpc-api#configuring-state-commitment
    ///
    /// # RPC Reference
    ///
    /// This method corresponds directly to the [`getTransaction`] RPC method,
    /// unless the remote node version is less than 1.7, in which case it maps
    /// to the [`getConfirmedTransaction`] RPC method.
    ///
    /// [`getTransaction`]: https://docs.solana.com/developing/clients/jsonrpc-api#gettransaction
    /// [`getConfirmedTransaction`]: https://docs.solana.com/developing/clients/jsonrpc-api#getconfirmedtransaction
    ///
    /// # Examples
    ///
    /// ```
    /// # use solana_client::{
    /// #     client_error::ClientError,
    /// #     rpc_client::RpcClient,
    /// # };
    /// # use solana_sdk::{
    /// #     signature::Signer,
    /// #     signature::Signature,
    /// #     signer::keypair::Keypair,
    /// #     system_transaction,
    /// # };
    /// # use solana_transaction_status::UiTransactionEncoding;
    /// # let rpc_client = RpcClient::new_mock("succeeds".to_string());
    /// # let alice = Keypair::new();
    /// # let bob = Keypair::new();
    /// # let lamports = 50;
    /// # let latest_blockhash = rpc_client.get_latest_blockhash()?;
    /// # let tx = system_transaction::transfer(&alice, &bob.pubkey(), lamports, latest_blockhash);
    /// let signature = rpc_client.send_and_confirm_transaction(&tx)?;
    /// let transaction = rpc_client.get_transaction(
    ///     &signature,
    ///     UiTransactionEncoding::Json,
    /// )?;
    /// # Ok::<(), ClientError>(())
    /// ```
    pub fn get_transaction(
        &self,
        signature: &Signature,
        encoding: UiTransactionEncoding,
    ) -> ClientResult<EncodedConfirmedTransaction> {
        self.send(
            self.maybe_map_request(RpcRequest::GetTransaction)?,
            json!([signature.to_string(), encoding]),
        )
    }

    /// Returns transaction details for a confirmed transaction.
    ///
    /// # Errors
    ///
    /// This method returns an error if the given [commitment level][cl] is below
    /// [`Confirmed`].
    ///
    /// [cl]: https://docs.solana.com/developing/clients/jsonrpc-api#configuring-state-commitment
    /// [`Confirmed`]: CommitmentLevel::Confirmed
    ///
    /// # RPC Reference
    ///
    /// This method corresponds directly to the [`getTransaction`] RPC method,
    /// unless the remote node version is less than 1.7, in which case it maps
    /// to the [`getConfirmedTransaction`] RPC method.
    ///
    /// [`getTransaction`]: https://docs.solana.com/developing/clients/jsonrpc-api#gettransaction
    /// [`getConfirmedTransaction`]: https://docs.solana.com/developing/clients/jsonrpc-api#getconfirmedtransaction
    ///
    /// # Examples
    ///
    /// ```
    /// # use solana_client::{
    /// #     client_error::ClientError,
    /// #     rpc_client::RpcClient,
    /// #     rpc_config::RpcTransactionConfig,
    /// # };
    /// # use solana_sdk::{
    /// #     signature::Signer,
    /// #     signature::Signature,
    /// #     signer::keypair::Keypair,
    /// #     system_transaction,
    /// #     commitment_config::CommitmentConfig,
    /// # };
    /// # use solana_transaction_status::UiTransactionEncoding;
    /// # let rpc_client = RpcClient::new_mock("succeeds".to_string());
    /// # let alice = Keypair::new();
    /// # let bob = Keypair::new();
    /// # let lamports = 50;
    /// # let latest_blockhash = rpc_client.get_latest_blockhash()?;
    /// # let tx = system_transaction::transfer(&alice, &bob.pubkey(), lamports, latest_blockhash);
    /// let signature = rpc_client.send_and_confirm_transaction(&tx)?;
    /// let config = RpcTransactionConfig {
    ///     encoding: Some(UiTransactionEncoding::Json),
    ///     commitment: Some(CommitmentConfig::confirmed()),
    /// };
    /// let transaction = rpc_client.get_transaction_with_config(
    ///     &signature,
    ///     config,
    /// )?;
    /// # Ok::<(), ClientError>(())
    /// ```
    pub fn get_transaction_with_config(
        &self,
        signature: &Signature,
        config: RpcTransactionConfig,
    ) -> ClientResult<EncodedConfirmedTransaction> {
        self.send(
            self.maybe_map_request(RpcRequest::GetTransaction)?,
            json!([signature.to_string(), config]),
        )
    }

    #[deprecated(
        since = "1.7.0",
        note = "Please use RpcClient::get_transaction() instead"
    )]
    #[allow(deprecated)]
    pub fn get_confirmed_transaction(
        &self,
        signature: &Signature,
        encoding: UiTransactionEncoding,
    ) -> ClientResult<EncodedConfirmedTransaction> {
        self.send(
            RpcRequest::GetConfirmedTransaction,
            json!([signature.to_string(), encoding]),
        )
    }

<<<<<<< HEAD
=======
    #[deprecated(
        since = "1.7.0",
        note = "Please use RpcClient::get_transaction_with_config() instead"
    )]
    #[allow(deprecated)]
>>>>>>> 3ac7e043
    pub fn get_confirmed_transaction_with_config(
        &self,
        signature: &Signature,
        config: RpcConfirmedTransactionConfig,
    ) -> ClientResult<EncodedConfirmedTransaction> {
        self.send(
            RpcRequest::GetConfirmedTransaction,
            json!([signature.to_string(), config]),
        )
    }

<<<<<<< HEAD
=======
    /// Returns the estimated production time of a block.
    ///
    /// # RPC Reference
    ///
    /// This method corresponds directly to the [`getBlockTime`] RPC method.
    ///
    /// [`getBlockTime`]: https://docs.solana.com/developing/clients/jsonrpc-api#getblocktime
    ///
    /// # Examples
    ///
    /// ```
    /// # use solana_client::{
    /// #     client_error::ClientError,
    /// #     rpc_client::RpcClient,
    /// # };
    /// # let rpc_client = RpcClient::new_mock("succeeds".to_string());
    /// // Get the time of the most recent finalized block
    /// let slot = rpc_client.get_slot()?;
    /// let block_time = rpc_client.get_block_time(slot)?;
    /// # Ok::<(), ClientError>(())
    /// ```
>>>>>>> 3ac7e043
    pub fn get_block_time(&self, slot: Slot) -> ClientResult<UnixTimestamp> {
        let request = RpcRequest::GetBlockTime;
        let response = self.sender.send(request, json!([slot]));

        response
            .map(|result_json| {
                if result_json.is_null() {
                    return Err(RpcError::ForUser(format!("Block Not Found: slot={}", slot)).into());
                }
                let result = serde_json::from_value(result_json)
                    .map_err(|err| ClientError::new_with_request(err.into(), request))?;
                trace!("Response block timestamp {:?} {:?}", slot, result);
                Ok(result)
            })
            .map_err(|err| err.into_with_request(request))?
    }

    /// Returns information about the current epoch.
    ///
    /// This method uses the configured default [commitment level][cl].
    ///
    /// [cl]: https://docs.solana.com/developing/clients/jsonrpc-api#configuring-state-commitment
    ///
    /// # RPC Reference
    ///
    /// This method corresponds directly to the [`getEpochInfo`] RPC method.
    ///
    /// [`getEpochInfo`]: https://docs.solana.com/developing/clients/jsonrpc-api#getepochinfo
    ///
    /// # Examples
    ///
    /// ```
    /// # use solana_client::{
    /// #     client_error::ClientError,
    /// #     rpc_client::RpcClient,
    /// # };
    /// # let rpc_client = RpcClient::new_mock("succeeds".to_string());
    /// let epoch_info = rpc_client.get_epoch_info()?;
    /// # Ok::<(), ClientError>(())
    /// ```
    pub fn get_epoch_info(&self) -> ClientResult<EpochInfo> {
        self.get_epoch_info_with_commitment(self.commitment())
    }

    /// Returns information about the current epoch.
    ///
    /// # RPC Reference
    ///
    /// This method corresponds directly to the [`getEpochInfo`] RPC method.
    ///
    /// [`getEpochInfo`]: https://docs.solana.com/developing/clients/jsonrpc-api#getepochinfo
    ///
    /// # Examples
    ///
    /// ```
    /// # use solana_client::{
    /// #     client_error::ClientError,
    /// #     rpc_client::RpcClient,
    /// # };
    /// # use solana_sdk::commitment_config::CommitmentConfig;
    /// # let rpc_client = RpcClient::new_mock("succeeds".to_string());
    /// let commitment_config = CommitmentConfig::confirmed();
    /// let epoch_info = rpc_client.get_epoch_info_with_commitment(
    ///     commitment_config,
    /// )?;
    /// # Ok::<(), ClientError>(())
    /// ```
    pub fn get_epoch_info_with_commitment(
        &self,
        commitment_config: CommitmentConfig,
    ) -> ClientResult<EpochInfo> {
        self.send(
            RpcRequest::GetEpochInfo,
            json!([self.maybe_map_commitment(commitment_config)?]),
        )
    }

    /// Returns the leader schedule for an epoch.
    ///
    /// This method uses the configured default [commitment level][cl].
    ///
    /// [cl]: https://docs.solana.com/developing/clients/jsonrpc-api#configuring-state-commitment
    ///
    /// # RPC Reference
    ///
    /// This method corresponds directly to the [`getLeaderSchedule`] RPC method.
    ///
    /// [`getLeaderSchedule`]: https://docs.solana.com/developing/clients/jsonrpc-api#getleaderschedule
    ///
    /// # Examples
    ///
    /// ```
    /// # use solana_client::{
    /// #     client_error::ClientError,
    /// #     rpc_client::RpcClient,
    /// # };
    /// # use solana_sdk::commitment_config::CommitmentConfig;
    /// # let rpc_client = RpcClient::new_mock("succeeds".to_string());
    /// # let slot = rpc_client.get_slot()?;
    /// let leader_schedule = rpc_client.get_leader_schedule(
    ///     Some(slot),
    /// )?;
    /// # Ok::<(), ClientError>(())
    /// ```
    pub fn get_leader_schedule(
        &self,
        slot: Option<Slot>,
    ) -> ClientResult<Option<RpcLeaderSchedule>> {
        self.get_leader_schedule_with_commitment(slot, self.commitment())
    }

    /// Returns the leader schedule for an epoch.
    ///
    /// # RPC Reference
    ///
    /// This method corresponds directly to the [`getLeaderSchedule`] RPC method.
    ///
    /// [`getLeaderSchedule`]: https://docs.solana.com/developing/clients/jsonrpc-api#getleaderschedule
    ///
    /// # Examples
    ///
    /// ```
    /// # use solana_client::{
    /// #     client_error::ClientError,
    /// #     rpc_client::RpcClient,
    /// # };
    /// # use solana_sdk::commitment_config::CommitmentConfig;
    /// # let rpc_client = RpcClient::new_mock("succeeds".to_string());
    /// # let slot = rpc_client.get_slot()?;
    /// let commitment_config = CommitmentConfig::processed();
    /// let leader_schedule = rpc_client.get_leader_schedule_with_commitment(
    ///     Some(slot),
    ///     commitment_config,
    /// )?;
    /// # Ok::<(), ClientError>(())
    /// ```
    pub fn get_leader_schedule_with_commitment(
        &self,
        slot: Option<Slot>,
        commitment_config: CommitmentConfig,
    ) -> ClientResult<Option<RpcLeaderSchedule>> {
        self.get_leader_schedule_with_config(
            slot,
            RpcLeaderScheduleConfig {
                commitment: Some(self.maybe_map_commitment(commitment_config)?),
                ..RpcLeaderScheduleConfig::default()
            },
        )
    }

<<<<<<< HEAD
=======
    /// Returns the leader schedule for an epoch.
    ///
    /// # RPC Reference
    ///
    /// This method corresponds directly to the [`getLeaderSchedule`] RPC method.
    ///
    /// [`getLeaderSchedule`]: https://docs.solana.com/developing/clients/jsonrpc-api#getleaderschedule
    ///
    /// # Examples
    ///
    /// ```
    /// # use solana_client::{
    /// #     client_error::ClientError,
    /// #     rpc_client::RpcClient,
    /// # };
    /// # use solana_client::rpc_config::RpcLeaderScheduleConfig;
    /// # use solana_sdk::commitment_config::CommitmentConfig;
    /// # let rpc_client = RpcClient::new_mock("succeeds".to_string());
    /// # let slot = rpc_client.get_slot()?;
    /// # let validator_pubkey_str = "7AYmEYBBetok8h5L3Eo3vi3bDWnjNnaFbSXfSNYV5ewB".to_string();
    /// let config = RpcLeaderScheduleConfig {
    ///     identity: Some(validator_pubkey_str),
    ///     commitment: Some(CommitmentConfig::processed()),
    /// };
    /// let leader_schedule = rpc_client.get_leader_schedule_with_config(
    ///     Some(slot),
    ///     config,
    /// )?;
    /// # Ok::<(), ClientError>(())
    /// ```
>>>>>>> 3ac7e043
    pub fn get_leader_schedule_with_config(
        &self,
        slot: Option<Slot>,
        config: RpcLeaderScheduleConfig,
    ) -> ClientResult<Option<RpcLeaderSchedule>> {
        self.send(RpcRequest::GetLeaderSchedule, json!([slot, config]))
    }

<<<<<<< HEAD
=======
    /// Returns epoch schedule information from this cluster's genesis config.
    ///
    /// # RPC Reference
    ///
    /// This method corresponds directly to the [`getEpochSchedule`] RPC method.
    ///
    /// [`getEpochSchedule`]: https://docs.solana.com/developing/clients/jsonrpc-api#getepochschedule
    ///
    /// # Examples
    ///
    /// ```
    /// # use solana_client::{
    /// #     client_error::ClientError,
    /// #     rpc_client::RpcClient,
    /// # };
    /// # let rpc_client = RpcClient::new_mock("succeeds".to_string());
    /// let epoch_schedule = rpc_client.get_epoch_schedule()?;
    /// # Ok::<(), ClientError>(())
    /// ```
>>>>>>> 3ac7e043
    pub fn get_epoch_schedule(&self) -> ClientResult<EpochSchedule> {
        self.send(RpcRequest::GetEpochSchedule, Value::Null)
    }

<<<<<<< HEAD
=======
    /// Returns a list of recent performance samples, in reverse slot order.
    ///
    /// Performance samples are taken every 60 seconds and include the number of
    /// transactions and slots that occur in a given time window.
    ///
    /// # RPC Reference
    ///
    /// This method corresponds directly to the [`getRecentPerformanceSamples`] RPC method.
    ///
    /// [`getRecentPerformanceSamples`]: https://docs.solana.com/developing/clients/jsonrpc-api#getrecentperformancesamples
    ///
    /// # Examples
    ///
    /// ```
    /// # use solana_client::{
    /// #     client_error::ClientError,
    /// #     rpc_client::RpcClient,
    /// # };
    /// # let rpc_client = RpcClient::new_mock("succeeds".to_string());
    /// let limit = 10;
    /// let performance_samples = rpc_client.get_recent_performance_samples(
    ///     Some(limit),
    /// )?;
    /// # Ok::<(), ClientError>(())
    /// ```
>>>>>>> 3ac7e043
    pub fn get_recent_performance_samples(
        &self,
        limit: Option<usize>,
    ) -> ClientResult<Vec<RpcPerfSample>> {
        self.send(RpcRequest::GetRecentPerformanceSamples, json!([limit]))
    }

<<<<<<< HEAD
=======
    /// Returns the identity pubkey for the current node.
    ///
    /// # RPC Reference
    ///
    /// This method corresponds directly to the [`getIdentity`] RPC method.
    ///
    /// [`getIdentity`]: https://docs.solana.com/developing/clients/jsonrpc-api#getidentity
    ///
    /// # Examples
    ///
    /// ```
    /// # use solana_client::{
    /// #     client_error::ClientError,
    /// #     rpc_client::RpcClient,
    /// # };
    /// # let rpc_client = RpcClient::new_mock("succeeds".to_string());
    /// let identity = rpc_client.get_identity()?;
    /// # Ok::<(), ClientError>(())
    /// ```
>>>>>>> 3ac7e043
    pub fn get_identity(&self) -> ClientResult<Pubkey> {
        let rpc_identity: RpcIdentity = self.send(RpcRequest::GetIdentity, Value::Null)?;

        rpc_identity.identity.parse::<Pubkey>().map_err(|_| {
            ClientError::new_with_request(
                RpcError::ParseError("Pubkey".to_string()).into(),
                RpcRequest::GetIdentity,
            )
        })
    }

    /// Returns the current inflation governor.
    ///
    /// This method uses the [`Finalized`] [commitment level][cl].
    ///
    /// [`Finalized`]: CommitmentLevel::Finalized
    /// [cl]: https://docs.solana.com/developing/clients/jsonrpc-api#configuring-state-commitment
    ///
    /// # RPC Reference
    ///
    /// This method corresponds directly to the [`getInflationGovernor`] RPC
    /// method.
    ///
    /// [`getInflationGovernor`]: https://docs.solana.com/developing/clients/jsonrpc-api#getinflationgovernor
    ///
    /// # Examples
    ///
    /// ```
    /// # use solana_client::{
    /// #     client_error::ClientError,
    /// #     rpc_client::RpcClient,
    /// # };
    /// # let rpc_client = RpcClient::new_mock("succeeds".to_string());
    /// let inflation_governor = rpc_client.get_inflation_governor()?;
    /// # Ok::<(), ClientError>(())
    /// ```
    pub fn get_inflation_governor(&self) -> ClientResult<RpcInflationGovernor> {
        self.send(RpcRequest::GetInflationGovernor, Value::Null)
    }

    /// Returns the specific inflation values for the current epoch.
    ///
    /// # RPC Reference
    ///
    /// This method corresponds directly to the [`getInflationRate`] RPC method.
    ///
    /// [`getInflationRate`]: https://docs.solana.com/developing/clients/jsonrpc-api#getinflationrate
    ///
    /// # Examples
    ///
    /// ```
    /// # use solana_client::{
    /// #     client_error::ClientError,
    /// #     rpc_client::RpcClient,
    /// # };
    /// # let rpc_client = RpcClient::new_mock("succeeds".to_string());
    /// let inflation_rate = rpc_client.get_inflation_rate()?;
    /// # Ok::<(), ClientError>(())
    /// ```
    pub fn get_inflation_rate(&self) -> ClientResult<RpcInflationRate> {
        self.send(RpcRequest::GetInflationRate, Value::Null)
    }

<<<<<<< HEAD
=======
    /// Returns the inflation reward for a list of addresses for an epoch.
    ///
    /// This method uses the configured [commitment level][cl].
    ///
    /// [cl]: https://docs.solana.com/developing/clients/jsonrpc-api#configuring-state-commitment
    ///
    /// # RPC Reference
    ///
    /// This method corresponds directly to the [`getInflationReward`] RPC method.
    ///
    /// [`getInflationReward`]: https://docs.solana.com/developing/clients/jsonrpc-api#getinflationreward
    ///
    /// # Examples
    ///
    /// ```
    /// # use solana_client::{
    /// #     client_error::ClientError,
    /// #     rpc_client::RpcClient,
    /// # };
    /// # use solana_sdk::signature::{Keypair, Signer};
    /// # let rpc_client = RpcClient::new_mock("succeeds".to_string());
    /// # let epoch_info = rpc_client.get_epoch_info()?;
    /// # let epoch = epoch_info.epoch;
    /// # let alice = Keypair::new();
    /// # let bob = Keypair::new();
    /// let addresses = vec![alice.pubkey(), bob.pubkey()];
    /// let inflation_reward = rpc_client.get_inflation_reward(
    ///     &addresses,
    ///     Some(epoch),
    /// )?;
    /// # Ok::<(), ClientError>(())
    /// ```
>>>>>>> 3ac7e043
    pub fn get_inflation_reward(
        &self,
        addresses: &[Pubkey],
        epoch: Option<Epoch>,
    ) -> ClientResult<Vec<Option<RpcInflationReward>>> {
        let addresses: Vec<_> = addresses
            .iter()
            .map(|address| address.to_string())
            .collect();
        self.send(
            RpcRequest::GetInflationReward,
            json!([
                addresses,
                RpcEpochConfig {
                    epoch,
<<<<<<< HEAD
                    commitment: Some(self.commitment_config),
                }
            ]),
        )
    }

=======
                    commitment: Some(self.commitment()),
                }
            ]),
        )
    }

    /// Returns the current solana version running on the node.
    ///
    /// # RPC Reference
    ///
    /// This method corresponds directly to the [`getVersion`] RPC method.
    ///
    /// [`getVersion`]: https://docs.solana.com/developing/clients/jsonrpc-api#getversion
    ///
    /// # Examples
    ///
    /// ```
    /// # use solana_client::{
    /// #     client_error::ClientError,
    /// #     rpc_client::RpcClient,
    /// # };
    /// # use solana_sdk::signature::{Keypair, Signer};
    /// # let rpc_client = RpcClient::new_mock("succeeds".to_string());
    /// let expected_version = semver::Version::new(1, 7, 0);
    /// let version = rpc_client.get_version()?;
    /// let version = semver::Version::parse(&version.solana_core)?;
    /// assert!(version >= expected_version);
    /// # Ok::<(), Box<dyn std::error::Error>>(())
    /// ```
>>>>>>> 3ac7e043
    pub fn get_version(&self) -> ClientResult<RpcVersionInfo> {
        self.send(RpcRequest::GetVersion, Value::Null)
    }

    /// Returns the lowest slot that the node has information about in its ledger.
    ///
    /// This value may increase over time if the node is configured to purge
    /// older ledger data.
    ///
    /// # RPC Reference
    ///
    /// This method corresponds directly to the [`minimumLedgerSlot`] RPC
    /// method.
    ///
    /// [`minimumLedgerSlot`]: https://docs.solana.com/developing/clients/jsonrpc-api#minimumledgerslot
    ///
    /// # Examples
    ///
    /// ```
    /// # use solana_client::{
    /// #     client_error::ClientError,
    /// #     rpc_client::RpcClient,
    /// # };
    /// # let rpc_client = RpcClient::new_mock("succeeds".to_string());
    /// let slot = rpc_client.minimum_ledger_slot()?;
    /// # Ok::<(), ClientError>(())
    /// ```
    pub fn minimum_ledger_slot(&self) -> ClientResult<Slot> {
        self.send(RpcRequest::MinimumLedgerSlot, Value::Null)
    }

<<<<<<< HEAD
    pub fn send_and_confirm_transaction_with_config(
        &self,
        transaction: &Transaction,
        config: RpcSendTransactionConfig,
    ) -> ClientResult<Signature> {
        const SEND_RETRIES: usize = 20;
        const GET_STATUS_RETRIES: usize = 40;

        'sending: for _ in 0..SEND_RETRIES {
            let signature = self.send_transaction_with_config(transaction, config)?;

            let recent_blockhash = if uses_durable_nonce(transaction).is_some() {
                let (recent_blockhash, ..) = self
                    .get_recent_blockhash_with_commitment(CommitmentConfig::processed())?
                    .value;
                recent_blockhash
            } else {
                transaction.message.recent_blockhash
            };

            for status_retry in 0..GET_STATUS_RETRIES {
                match self.get_signature_status(&signature)? {
                    Some(Ok(_)) => return Ok(signature),
                    Some(Err(e)) => return Err(e.into()),
                    None => {
                        let fee_calculator = self
                            .get_fee_calculator_for_blockhash_with_commitment(
                                &recent_blockhash,
                                CommitmentConfig::processed(),
                            )?
                            .value;
                        if fee_calculator.is_none() {
                            // Block hash is not found by some reason
                            break 'sending;
                        } else if cfg!(not(test))
                            // Ignore sleep at last step.
                            && status_retry < GET_STATUS_RETRIES
                        {
                            // Retry twice a second
                            sleep(Duration::from_millis(500));
                            continue;
                        }
                    }
                }
            }
        }

        Err(RpcError::ForUser(
            "unable to confirm transaction. \
             This can happen in situations such as transaction expiration \
             and insufficient fee-payer funds"
                .to_string(),
        )
        .into())
    }

    pub fn send_and_confirm_transaction(
        &self,
        transaction: &Transaction,
    ) -> ClientResult<Signature> {
        self.send_and_confirm_transaction_with_config(
            transaction,
            RpcSendTransactionConfig {
                preflight_commitment: Some(
                    self.maybe_map_commitment(self.commitment_config)?
                        .commitment,
                ),
                ..RpcSendTransactionConfig::default()
            },
        )
    }

    /// Note that `get_account` returns `Err(..)` if the account does not exist whereas
    /// `get_account_with_commitment` returns `Ok(None)` if the account does not exist.
=======
    /// Returns all information associated with the account of the provided pubkey.
    ///
    /// This method uses the configured [commitment level][cl].
    ///
    /// [cl]: https://docs.solana.com/developing/clients/jsonrpc-api#configuring-state-commitment
    ///
    /// To get multiple accounts at once, use the [`get_multiple_accounts`] method.
    ///
    /// [`get_multiple_accounts`]: RpcClient::get_multiple_accounts
    ///
    /// # Errors
    ///
    /// If the account does not exist, this method returns
    /// [`RpcError::ForUser`]. This is unlike [`get_account_with_commitment`],
    /// which returns `Ok(None)` if the account does not exist.
    ///
    /// [`get_account_with_commitment`]: RpcClient::get_account_with_commitment
    ///
    /// # RPC Reference
    ///
    /// This method is built on the [`getAccountInfo`] RPC method.
    ///
    /// [`getAccountInfo`]: https://docs.solana.com/developing/clients/jsonrpc-api#getaccountinfo
    ///
    /// # Examples
    ///
    /// ```
    /// # use solana_client::{
    /// #     rpc_client::{self, RpcClient},
    /// #     client_error::ClientError,
    /// # };
    /// # use solana_sdk::{
    /// #     signature::Signer,
    /// #     signer::keypair::Keypair,
    /// #     pubkey::Pubkey,
    /// # };
    /// # use std::str::FromStr;
    /// # let mocks = rpc_client::create_rpc_client_mocks();
    /// # let rpc_client = RpcClient::new_mock_with_mocks("succeeds".to_string(), mocks);
    /// let alice_pubkey = Pubkey::from_str("BgvYtJEfmZYdVKiptmMjxGzv8iQoo4MWjsP3QsTkhhxa").unwrap();
    /// let account = rpc_client.get_account(&alice_pubkey)?;
    /// # Ok::<(), ClientError>(())
    /// ```
>>>>>>> 3ac7e043
    pub fn get_account(&self, pubkey: &Pubkey) -> ClientResult<Account> {
        self.get_account_with_commitment(pubkey, self.commitment())?
            .value
            .ok_or_else(|| RpcError::ForUser(format!("AccountNotFound: pubkey={}", pubkey)).into())
    }

    /// Returns all information associated with the account of the provided pubkey.
    ///
    /// If the account does not exist, this method returns `Ok(None)`.
    ///
    /// To get multiple accounts at once, use the [`get_multiple_accounts_with_commitment`] method.
    ///
    /// [`get_multiple_accounts_with_commitment`]: RpcClient::get_multiple_accounts_with_commitment
    ///
    /// # RPC Reference
    ///
    /// This method is built on the [`getAccountInfo`] RPC method.
    ///
    /// [`getAccountInfo`]: https://docs.solana.com/developing/clients/jsonrpc-api#getaccountinfo
    ///
    /// # Examples
    ///
    /// ```
    /// # use solana_client::{
    /// #     rpc_client::{self, RpcClient},
    /// #     client_error::ClientError,
    /// # };
    /// # use solana_sdk::{
    /// #     signature::Signer,
    /// #     signer::keypair::Keypair,
    /// #     pubkey::Pubkey,
    /// #     commitment_config::CommitmentConfig,
    /// # };
    /// # use std::str::FromStr;
    /// # let mocks = rpc_client::create_rpc_client_mocks();
    /// # let rpc_client = RpcClient::new_mock_with_mocks("succeeds".to_string(), mocks);
    /// let alice_pubkey = Pubkey::from_str("BgvYtJEfmZYdVKiptmMjxGzv8iQoo4MWjsP3QsTkhhxa").unwrap();
    /// let commitment_config = CommitmentConfig::processed();
    /// let account = rpc_client.get_account_with_commitment(
    ///     &alice_pubkey,
    ///     commitment_config,
    /// )?;
    /// assert!(account.value.is_some());
    /// # Ok::<(), ClientError>(())
    /// ```
    pub fn get_account_with_commitment(
        &self,
        pubkey: &Pubkey,
        commitment_config: CommitmentConfig,
    ) -> RpcResult<Option<Account>> {
        let config = RpcAccountInfoConfig {
            encoding: Some(UiAccountEncoding::Base64Zstd),
            commitment: Some(self.maybe_map_commitment(commitment_config)?),
            data_slice: None,
        };
        let response = self.sender.send(
            RpcRequest::GetAccountInfo,
            json!([pubkey.to_string(), config]),
        );

        response
            .map(|result_json| {
                if result_json.is_null() {
                    return Err(
                        RpcError::ForUser(format!("AccountNotFound: pubkey={}", pubkey)).into(),
                    );
                }
                let Response {
                    context,
                    value: rpc_account,
                } = serde_json::from_value::<Response<Option<UiAccount>>>(result_json)?;
                trace!("Response account {:?} {:?}", pubkey, rpc_account);
                let account = rpc_account.and_then(|rpc_account| rpc_account.decode());

                Ok(Response {
                    context,
                    value: account,
                })
            })
            .map_err(|err| {
                Into::<ClientError>::into(RpcError::ForUser(format!(
                    "AccountNotFound: pubkey={}: {}",
                    pubkey, err
                )))
            })?
    }

<<<<<<< HEAD
=======
    /// Get the max slot seen from retransmit stage.
    ///
    /// # RPC Reference
    ///
    /// This method corresponds directly to the [`getMaxRetransmitSlot`] RPC
    /// method.
    ///
    /// [`getMaxRetransmitSlot`]: https://docs.solana.com/developing/clients/jsonrpc-api#getmaxretransmitslot
    ///
    /// # Examples
    ///
    /// ```
    /// # use solana_client::{
    /// #     rpc_client::RpcClient,
    /// #     client_error::ClientError,
    /// # };
    /// # let rpc_client = RpcClient::new_mock("succeeds".to_string());
    /// let slot = rpc_client.get_max_retransmit_slot()?;
    /// # Ok::<(), ClientError>(())
>>>>>>> 3ac7e043
    pub fn get_max_retransmit_slot(&self) -> ClientResult<Slot> {
        self.send(RpcRequest::GetMaxRetransmitSlot, Value::Null)
    }

<<<<<<< HEAD
=======
    /// Get the max slot seen from after [shred](https://docs.solana.com/terminology#shred) insert.
    ///
    /// # RPC Reference
    ///
    /// This method corresponds directly to the
    /// [`getMaxShredInsertSlot`] RPC method.
    ///
    /// [`getMaxShredInsertSlot`]: https://docs.solana.com/developing/clients/jsonrpc-api#getmaxshredinsertslot
    ///
    /// # Examples
    ///
    /// ```
    /// # use solana_client::{
    /// #     rpc_client::RpcClient,
    /// #     client_error::ClientError,
    /// # };
    /// # let rpc_client = RpcClient::new_mock("succeeds".to_string());
    /// let slot = rpc_client.get_max_shred_insert_slot()?;
    /// # Ok::<(), ClientError>(())
>>>>>>> 3ac7e043
    pub fn get_max_shred_insert_slot(&self) -> ClientResult<Slot> {
        self.send(RpcRequest::GetMaxShredInsertSlot, Value::Null)
    }

<<<<<<< HEAD
=======
    /// Returns the account information for a list of pubkeys.
    ///
    /// This method uses the configured [commitment level][cl].
    ///
    /// [cl]: https://docs.solana.com/developing/clients/jsonrpc-api#configuring-state-commitment
    ///
    /// # RPC Reference
    ///
    /// This method is built on the [`getMultipleAccounts`] RPC method.
    ///
    /// [`getMultipleAccounts`]: https://docs.solana.com/developing/clients/jsonrpc-api#getmultipleaccounts
    ///
    /// # Examples
    ///
    /// ```
    /// # use solana_client::{
    /// #     rpc_client::RpcClient,
    /// #     client_error::ClientError,
    /// # };
    /// # use solana_sdk::{
    /// #     signature::Signer,
    /// #     signer::keypair::Keypair,
    /// # };
    /// # let rpc_client = RpcClient::new_mock("succeeds".to_string());
    /// # let alice = Keypair::new();
    /// # let bob = Keypair::new();
    /// let pubkeys = vec![alice.pubkey(), bob.pubkey()];
    /// let accounts = rpc_client.get_multiple_accounts(&pubkeys)?;
    /// # Ok::<(), ClientError>(())
    /// ```
>>>>>>> 3ac7e043
    pub fn get_multiple_accounts(&self, pubkeys: &[Pubkey]) -> ClientResult<Vec<Option<Account>>> {
        Ok(self
            .get_multiple_accounts_with_commitment(pubkeys, self.commitment())?
            .value)
    }

    /// Returns the account information for a list of pubkeys.
    ///
    /// # RPC Reference
    ///
    /// This method is built on the [`getMultipleAccounts`] RPC method.
    ///
    /// [`getMultipleAccounts`]: https://docs.solana.com/developing/clients/jsonrpc-api#getmultipleaccounts
    ///
    /// # Examples
    ///
    /// ```
    /// # use solana_client::{
    /// #     rpc_client::RpcClient,
    /// #     client_error::ClientError,
    /// # };
    /// # use solana_sdk::{
    /// #     signature::Signer,
    /// #     signer::keypair::Keypair,
    /// #     commitment_config::CommitmentConfig,
    /// # };
    /// # let rpc_client = RpcClient::new_mock("succeeds".to_string());
    /// # let alice = Keypair::new();
    /// # let bob = Keypair::new();
    /// let pubkeys = vec![alice.pubkey(), bob.pubkey()];
    /// let commitment_config = CommitmentConfig::processed();
    /// let accounts = rpc_client.get_multiple_accounts_with_commitment(
    ///     &pubkeys,
    ///     commitment_config,
    /// )?;
    /// # Ok::<(), ClientError>(())
    /// ```
    pub fn get_multiple_accounts_with_commitment(
        &self,
        pubkeys: &[Pubkey],
        commitment_config: CommitmentConfig,
    ) -> RpcResult<Vec<Option<Account>>> {
        self.get_multiple_accounts_with_config(
            pubkeys,
            RpcAccountInfoConfig {
                encoding: Some(UiAccountEncoding::Base64Zstd),
                commitment: Some(self.maybe_map_commitment(commitment_config)?),
                data_slice: None,
            },
        )
    }

    /// Returns the account information for a list of pubkeys.
    ///
    /// # RPC Reference
    ///
    /// This method is built on the [`getMultipleAccounts`] RPC method.
    ///
    /// [`getMultipleAccounts`]: https://docs.solana.com/developing/clients/jsonrpc-api#getmultipleaccounts
    ///
    /// # Examples
    ///
    /// ```
    /// # use solana_client::{
    /// #     rpc_client::RpcClient,
    /// #     rpc_config::RpcAccountInfoConfig,
    /// #     client_error::ClientError,
    /// # };
    /// # use solana_sdk::{
    /// #     signature::Signer,
    /// #     signer::keypair::Keypair,
    /// #     commitment_config::CommitmentConfig,
    /// # };
    /// # use solana_account_decoder::UiAccountEncoding;
    /// # let rpc_client = RpcClient::new_mock("succeeds".to_string());
    /// # let alice = Keypair::new();
    /// # let bob = Keypair::new();
    /// let pubkeys = vec![alice.pubkey(), bob.pubkey()];
    /// let commitment_config = CommitmentConfig::processed();
    /// let config = RpcAccountInfoConfig {
    ///     encoding: Some(UiAccountEncoding::Base64),
    ///     commitment: Some(commitment_config),
    ///     .. RpcAccountInfoConfig::default()
    /// };
    /// let accounts = rpc_client.get_multiple_accounts_with_config(
    ///     &pubkeys,
    ///     config,
    /// )?;
    /// # Ok::<(), ClientError>(())
    /// ```
    pub fn get_multiple_accounts_with_config(
        &self,
        pubkeys: &[Pubkey],
        config: RpcAccountInfoConfig,
    ) -> RpcResult<Vec<Option<Account>>> {
        let config = RpcAccountInfoConfig {
            commitment: config.commitment.or_else(|| Some(self.commitment())),
            ..config
        };
        let pubkeys: Vec<_> = pubkeys.iter().map(|pubkey| pubkey.to_string()).collect();
        let response = self.send(RpcRequest::GetMultipleAccounts, json!([pubkeys, config]))?;
        let Response {
            context,
            value: accounts,
        } = serde_json::from_value::<Response<Vec<Option<UiAccount>>>>(response)?;
        let accounts: Vec<Option<Account>> = accounts
            .into_iter()
            .map(|rpc_account| rpc_account.and_then(|a| a.decode()))
            .collect();
        Ok(Response {
            context,
            value: accounts,
        })
    }

    /// Gets the raw data associated with an account.
    ///
    /// This is equivalent to calling [`get_account`] and then accessing the
    /// [`data`] field of the returned [`Account`].
    ///
    /// [`get_account`]: RpcClient::get_account
    /// [`data`]: Account::data
    ///
    /// # RPC Reference
    ///
    /// This method is built on the [`getAccountInfo`] RPC method.
    ///
    /// [`getAccountInfo`]: https://docs.solana.com/developing/clients/jsonrpc-api#getaccountinfo
    ///
    /// # Examples
    ///
    /// ```
    /// # use solana_client::{
    /// #     rpc_client::{self, RpcClient},
    /// #     client_error::ClientError,
    /// # };
    /// # use solana_sdk::{
    /// #     signature::Signer,
    /// #     signer::keypair::Keypair,
    /// #     pubkey::Pubkey,
    /// # };
    /// # use std::str::FromStr;
    /// # let mocks = rpc_client::create_rpc_client_mocks();
    /// # let rpc_client = RpcClient::new_mock_with_mocks("succeeds".to_string(), mocks);
    /// let alice_pubkey = Pubkey::from_str("BgvYtJEfmZYdVKiptmMjxGzv8iQoo4MWjsP3QsTkhhxa").unwrap();
    /// let account_data = rpc_client.get_account_data(&alice_pubkey)?;
    /// # Ok::<(), ClientError>(())
    /// ```
    pub fn get_account_data(&self, pubkey: &Pubkey) -> ClientResult<Vec<u8>> {
        Ok(self.get_account(pubkey)?.data)
    }

    /// Returns minimum balance required to make an account with specified data length rent exempt.
    ///
    /// # RPC Reference
    ///
    /// This method corresponds directly to the
    /// [`getMinimumBalanceForRentExemption`] RPC method.
    ///
    /// [`getMinimumBalanceForRentExemption`]: https://docs.solana.com/developing/clients/jsonrpc-api#getminimumbalanceforrentexemption
    ///
    /// # Examples
    ///
    /// ```
    /// # use solana_client::{
    /// #     rpc_client::RpcClient,
    /// #     client_error::ClientError,
    /// # };
    /// # let rpc_client = RpcClient::new_mock("succeeds".to_string());
    /// let data_len = 300;
    /// let balance = rpc_client.get_minimum_balance_for_rent_exemption(data_len)?;
    /// # Ok::<(), ClientError>(())
    /// ```
    pub fn get_minimum_balance_for_rent_exemption(&self, data_len: usize) -> ClientResult<u64> {
        let request = RpcRequest::GetMinimumBalanceForRentExemption;
        let minimum_balance_json = self
            .sender
            .send(request, json!([data_len]))
            .map_err(|err| err.into_with_request(request))?;

        let minimum_balance: u64 = serde_json::from_value(minimum_balance_json)
            .map_err(|err| ClientError::new_with_request(err.into(), request))?;
        trace!(
            "Response minimum balance {:?} {:?}",
            data_len,
            minimum_balance
        );
        Ok(minimum_balance)
    }

    /// Request the balance of the provided account pubkey.
    ///
    /// This method uses the configured [commitment level][cl].
    ///
    /// [cl]: https://docs.solana.com/developing/clients/jsonrpc-api#configuring-state-commitment
    ///
    /// # RPC Reference
    ///
    /// This method corresponds directly to the [`getBalance`] RPC method.
    ///
    /// [`getBalance`]: https://docs.solana.com/developing/clients/jsonrpc-api#getbalance
    ///
    /// # Examples
    ///
    /// ```
    /// # use solana_client::{
    /// #     rpc_client::RpcClient,
    /// #     client_error::ClientError,
    /// # };
    /// # use solana_sdk::{
    /// #     signature::Signer,
    /// #     signer::keypair::Keypair,
    /// # };
    /// # let rpc_client = RpcClient::new_mock("succeeds".to_string());
    /// # let alice = Keypair::new();
    /// let balance = rpc_client.get_balance(&alice.pubkey())?;
    /// # Ok::<(), ClientError>(())
    /// ```
    pub fn get_balance(&self, pubkey: &Pubkey) -> ClientResult<u64> {
        Ok(self
            .get_balance_with_commitment(pubkey, self.commitment())?
            .value)
    }

    /// Request the balance of the provided account pubkey.
    ///
    /// # RPC Reference
    ///
    /// This method corresponds directly to the [`getBalance`] RPC method.
    ///
    /// [`getBalance`]: https://docs.solana.com/developing/clients/jsonrpc-api#getbalance
    ///
    /// # Examples
    ///
    /// ```
    /// # use solana_client::{
    /// #     rpc_client::RpcClient,
    /// #     client_error::ClientError,
    /// # };
    /// # use solana_sdk::{
    /// #     signature::Signer,
    /// #     signer::keypair::Keypair,
    /// #     commitment_config::CommitmentConfig,
    /// # };
    /// # let rpc_client = RpcClient::new_mock("succeeds".to_string());
    /// # let alice = Keypair::new();
    /// let commitment_config = CommitmentConfig::processed();
    /// let balance = rpc_client.get_balance_with_commitment(
    ///     &alice.pubkey(),
    ///     commitment_config,
    /// )?;
    /// # Ok::<(), ClientError>(())
    /// ```
    pub fn get_balance_with_commitment(
        &self,
        pubkey: &Pubkey,
        commitment_config: CommitmentConfig,
    ) -> RpcResult<u64> {
        self.send(
            RpcRequest::GetBalance,
            json!([
                pubkey.to_string(),
                self.maybe_map_commitment(commitment_config)?
            ]),
        )
    }

    /// Returns all accounts owned by the provided program pubkey.
    ///
    /// This method uses the configured [commitment level][cl].
    ///
    /// [cl]: https://docs.solana.com/developing/clients/jsonrpc-api#configuring-state-commitment
    ///
    /// # RPC Reference
    ///
    /// This method corresponds directly to the [`getProgramAccounts`] RPC
    /// method.
    ///
    /// [`getProgramAccounts`]: https://docs.solana.com/developing/clients/jsonrpc-api#getprogramaccounts
    ///
    /// # Examples
    ///
    /// ```
    /// # use solana_client::{
    /// #     rpc_client::RpcClient,
    /// #     client_error::ClientError,
    /// # };
    /// # use solana_sdk::{
    /// #     signature::Signer,
    /// #     signer::keypair::Keypair,
    /// # };
    /// # let rpc_client = RpcClient::new_mock("succeeds".to_string());
    /// # let alice = Keypair::new();
    /// let accounts = rpc_client.get_program_accounts(&alice.pubkey())?;
    /// # Ok::<(), ClientError>(())
    /// ```
    pub fn get_program_accounts(&self, pubkey: &Pubkey) -> ClientResult<Vec<(Pubkey, Account)>> {
        self.get_program_accounts_with_config(
            pubkey,
            RpcProgramAccountsConfig {
                account_config: RpcAccountInfoConfig {
                    encoding: Some(UiAccountEncoding::Base64Zstd),
                    ..RpcAccountInfoConfig::default()
                },
                ..RpcProgramAccountsConfig::default()
            },
        )
    }

    /// Returns all accounts owned by the provided program pubkey.
    ///
    /// # RPC Reference
    ///
    /// This method is built on the [`getProgramAccounts`] RPC method.
    ///
    /// [`getProgramAccounts`]: https://docs.solana.com/developing/clients/jsonrpc-api#getprogramaccounts
    ///
    /// # Examples
    ///
    /// ```
    /// # use solana_client::{
    /// #     rpc_client::RpcClient,
    /// #     client_error::ClientError,
    /// #     rpc_config::{RpcAccountInfoConfig, RpcProgramAccountsConfig},
    /// #     rpc_filter::{MemcmpEncodedBytes, RpcFilterType, Memcmp},
    /// # };
    /// # use solana_sdk::{
    /// #     signature::Signer,
    /// #     signer::keypair::Keypair,
    /// #     commitment_config::CommitmentConfig,
    /// # };
    /// # use solana_account_decoder::{UiDataSliceConfig, UiAccountEncoding};
    /// # let rpc_client = RpcClient::new_mock("succeeds".to_string());
    /// # let alice = Keypair::new();
    /// # let base64_bytes = "\
    /// #     AAAAAAAAAAAAAAAAAAAAAAAAAAAAAAAAAAAAAAAAAAAAAAAAAAAAAAAAAAAAAAAAA\
    /// #     AAAAAAAAAAAAAAAAAAAAAAAAAAAAAAAAAAAAAAAAAAAAAAAAAAAAAAAAAAAAAAAAA\
    /// #     AAAAAAAAAAAAAAAAAAAAAAAAAAAAAAAAAAAAAAAAA=";
    /// let memcmp = RpcFilterType::Memcmp(Memcmp {
    ///     offset: 0,
    ///     bytes: MemcmpEncodedBytes::Base64(base64_bytes.to_string()),
    ///     encoding: None,
    /// });
    /// let config = RpcProgramAccountsConfig {
    ///     filters: Some(vec![
    ///         RpcFilterType::DataSize(128),
    ///         memcmp,
    ///     ]),
    ///     account_config: RpcAccountInfoConfig {
    ///         encoding: Some(UiAccountEncoding::Base64),
    ///         data_slice: Some(UiDataSliceConfig {
    ///             offset: 0,
    ///             length: 5,
    ///         }),
    ///         commitment: Some(CommitmentConfig::processed()),
    ///     },
    ///     with_context: Some(false),
    /// };
    /// let accounts = rpc_client.get_program_accounts_with_config(
    ///     &alice.pubkey(),
    ///     config,
    /// )?;
    /// # Ok::<(), ClientError>(())
    /// ```
    pub fn get_program_accounts_with_config(
        &self,
        pubkey: &Pubkey,
        config: RpcProgramAccountsConfig,
    ) -> ClientResult<Vec<(Pubkey, Account)>> {
        let commitment = config
            .account_config
            .commitment
            .unwrap_or_else(|| self.commitment());
        let commitment = self.maybe_map_commitment(commitment)?;
        let account_config = RpcAccountInfoConfig {
            commitment: Some(commitment),
            ..config.account_config
        };
        let config = RpcProgramAccountsConfig {
            account_config,
            ..config
        };
        let accounts: Vec<RpcKeyedAccount> = self.send(
            RpcRequest::GetProgramAccounts,
            json!([pubkey.to_string(), config]),
        )?;
        parse_keyed_accounts(accounts, RpcRequest::GetProgramAccounts)
    }

    /// Request the transaction count.
    pub fn get_transaction_count(&self) -> ClientResult<u64> {
        self.get_transaction_count_with_commitment(self.commitment())
    }

    pub fn get_transaction_count_with_commitment(
        &self,
        commitment_config: CommitmentConfig,
    ) -> ClientResult<u64> {
        self.send(
            RpcRequest::GetTransactionCount,
            json!([self.maybe_map_commitment(commitment_config)?]),
        )
    }

    #[deprecated(
        since = "1.9.0",
        note = "Please use `get_latest_blockhash` and `get_fee_for_message` instead"
    )]
    #[allow(deprecated)]
    pub fn get_fees(&self) -> ClientResult<Fees> {
        #[allow(deprecated)]
        Ok(self.get_fees_with_commitment(self.commitment())?.value)
    }

    #[deprecated(
        since = "1.9.0",
        note = "Please use `get_latest_blockhash_with_commitment` and `get_fee_for_message` instead"
    )]
    #[allow(deprecated)]
    pub fn get_fees_with_commitment(&self, commitment_config: CommitmentConfig) -> RpcResult<Fees> {
        let Response {
            context,
            value: fees,
        } = self.send::<Response<RpcFees>>(
            RpcRequest::GetFees,
            json!([self.maybe_map_commitment(commitment_config)?]),
        )?;
        let blockhash = fees.blockhash.parse().map_err(|_| {
            ClientError::new_with_request(
                RpcError::ParseError("Hash".to_string()).into(),
                RpcRequest::GetFees,
            )
        })?;
        Ok(Response {
            context,
            value: Fees {
                blockhash,
                fee_calculator: fees.fee_calculator,
                last_valid_block_height: fees.last_valid_block_height,
            },
        })
    }

    #[deprecated(since = "1.9.0", note = "Please use `get_latest_blockhash` instead")]
    #[allow(deprecated)]
    pub fn get_recent_blockhash(&self) -> ClientResult<(Hash, FeeCalculator)> {
        #[allow(deprecated)]
        let (blockhash, fee_calculator, _last_valid_slot) = self
            .get_recent_blockhash_with_commitment(self.commitment())?
            .value;
        Ok((blockhash, fee_calculator))
    }

    #[deprecated(
        since = "1.9.0",
        note = "Please use `get_latest_blockhash_with_commitment` instead"
    )]
    #[allow(deprecated)]
    pub fn get_recent_blockhash_with_commitment(
        &self,
        commitment_config: CommitmentConfig,
    ) -> RpcResult<(Hash, FeeCalculator, Slot)> {
        let (context, blockhash, fee_calculator, last_valid_slot) = if let Ok(Response {
            context,
            value:
                RpcFees {
                    blockhash,
                    fee_calculator,
                    last_valid_slot,
                    ..
                },
        }) = self
            .send::<Response<RpcFees>>(
                RpcRequest::GetFees,
                json!([self.maybe_map_commitment(commitment_config)?]),
            ) {
            (context, blockhash, fee_calculator, last_valid_slot)
        } else if let Ok(Response {
            context,
            value:
                DeprecatedRpcFees {
                    blockhash,
                    fee_calculator,
                    last_valid_slot,
                },
        }) = self.send::<Response<DeprecatedRpcFees>>(
            RpcRequest::GetFees,
            json!([self.maybe_map_commitment(commitment_config)?]),
        ) {
            (context, blockhash, fee_calculator, last_valid_slot)
        } else if let Ok(Response {
            context,
            value:
                RpcBlockhashFeeCalculator {
                    blockhash,
                    fee_calculator,
                },
        }) = self.send::<Response<RpcBlockhashFeeCalculator>>(
            RpcRequest::GetRecentBlockhash,
            json!([self.maybe_map_commitment(commitment_config)?]),
        ) {
            (context, blockhash, fee_calculator, 0)
        } else {
            return Err(ClientError::new_with_request(
                RpcError::ParseError("RpcBlockhashFeeCalculator or RpcFees".to_string()).into(),
                RpcRequest::GetRecentBlockhash,
            ));
        };

        let blockhash = blockhash.parse().map_err(|_| {
            ClientError::new_with_request(
                RpcError::ParseError("Hash".to_string()).into(),
                RpcRequest::GetRecentBlockhash,
            )
        })?;
        Ok(Response {
            context,
            value: (blockhash, fee_calculator, last_valid_slot),
        })
    }

    #[deprecated(since = "1.9.0", note = "Please `get_fee_for_message` instead")]
    #[allow(deprecated)]
    pub fn get_fee_calculator_for_blockhash(
        &self,
        blockhash: &Hash,
    ) -> ClientResult<Option<FeeCalculator>> {
        #[allow(deprecated)]
        Ok(self
            .get_fee_calculator_for_blockhash_with_commitment(blockhash, self.commitment())?
            .value)
    }

    #[deprecated(
        since = "1.9.0",
        note = "Please `get_latest_blockhash_with_commitment` and `get_fee_for_message` instead"
    )]
    #[allow(deprecated)]
    pub fn get_fee_calculator_for_blockhash_with_commitment(
        &self,
        blockhash: &Hash,
        commitment_config: CommitmentConfig,
    ) -> RpcResult<Option<FeeCalculator>> {
        let Response { context, value } = self.send::<Response<Option<RpcFeeCalculator>>>(
            RpcRequest::GetFeeCalculatorForBlockhash,
            json!([
                blockhash.to_string(),
                self.maybe_map_commitment(commitment_config)?
            ]),
        )?;

        Ok(Response {
            context,
            value: value.map(|rf| rf.fee_calculator),
        })
    }

    #[deprecated(
        since = "1.9.0",
        note = "Please do not use, will no longer be available in the future"
    )]
    #[allow(deprecated)]
    pub fn get_fee_rate_governor(&self) -> RpcResult<FeeRateGovernor> {
        let Response {
            context,
            value: RpcFeeRateGovernor { fee_rate_governor },
        } =
            self.send::<Response<RpcFeeRateGovernor>>(RpcRequest::GetFeeRateGovernor, Value::Null)?;

        Ok(Response {
            context,
            value: fee_rate_governor,
        })
    }

    #[deprecated(
        since = "1.9.0",
        note = "Please do not use, will no longer be available in the future"
    )]
    #[allow(deprecated)]
    pub fn get_new_blockhash(&self, blockhash: &Hash) -> ClientResult<(Hash, FeeCalculator)> {
        let mut num_retries = 0;
        let start = Instant::now();
        while start.elapsed().as_secs() < 5 {
            #[allow(deprecated)]
            if let Ok((new_blockhash, fee_calculator)) = self.get_recent_blockhash() {
                if new_blockhash != *blockhash {
                    return Ok((new_blockhash, fee_calculator));
                }
            }
            debug!("Got same blockhash ({:?}), will retry...", blockhash);

            // Retry ~twice during a slot
            sleep(Duration::from_millis(DEFAULT_MS_PER_SLOT / 2));
            num_retries += 1;
        }
        Err(RpcError::ForUser(format!(
            "Unable to get new blockhash after {}ms (retried {} times), stuck at {}",
            start.elapsed().as_millis(),
            num_retries,
            blockhash
        ))
        .into())
    }

    pub fn get_first_available_block(&self) -> ClientResult<Slot> {
        self.send(RpcRequest::GetFirstAvailableBlock, Value::Null)
    }

    pub fn get_genesis_hash(&self) -> ClientResult<Hash> {
        let hash_str: String = self.send(RpcRequest::GetGenesisHash, Value::Null)?;
        let hash = hash_str.parse().map_err(|_| {
            ClientError::new_with_request(
                RpcError::ParseError("Hash".to_string()).into(),
                RpcRequest::GetGenesisHash,
            )
        })?;
        Ok(hash)
    }

    pub fn get_health(&self) -> ClientResult<()> {
        self.send::<String>(RpcRequest::GetHealth, Value::Null)
            .map(|_| ())
    }

    pub fn get_token_account(&self, pubkey: &Pubkey) -> ClientResult<Option<UiTokenAccount>> {
        Ok(self
            .get_token_account_with_commitment(pubkey, self.commitment())?
            .value)
    }

    pub fn get_token_account_with_commitment(
        &self,
        pubkey: &Pubkey,
        commitment_config: CommitmentConfig,
    ) -> RpcResult<Option<UiTokenAccount>> {
        let config = RpcAccountInfoConfig {
            encoding: Some(UiAccountEncoding::JsonParsed),
            commitment: Some(self.maybe_map_commitment(commitment_config)?),
            data_slice: None,
        };
        let response = self.sender.send(
            RpcRequest::GetAccountInfo,
            json!([pubkey.to_string(), config]),
        );

        response
            .map(|result_json| {
                if result_json.is_null() {
                    return Err(
                        RpcError::ForUser(format!("AccountNotFound: pubkey={}", pubkey)).into(),
                    );
                }
                let Response {
                    context,
                    value: rpc_account,
                } = serde_json::from_value::<Response<Option<UiAccount>>>(result_json)?;
                trace!("Response account {:?} {:?}", pubkey, rpc_account);
                let response = {
                    if let Some(rpc_account) = rpc_account {
                        if let UiAccountData::Json(account_data) = rpc_account.data {
                            let token_account_type: TokenAccountType =
                                serde_json::from_value(account_data.parsed)?;
                            if let TokenAccountType::Account(token_account) = token_account_type {
                                return Ok(Response {
                                    context,
                                    value: Some(token_account),
                                });
                            }
                        }
                    }
                    Err(Into::<ClientError>::into(RpcError::ForUser(format!(
                        "Account could not be parsed as token account: pubkey={}",
                        pubkey
                    ))))
                };
                response?
            })
            .map_err(|err| {
                Into::<ClientError>::into(RpcError::ForUser(format!(
                    "AccountNotFound: pubkey={}: {}",
                    pubkey, err
                )))
            })?
    }

    pub fn get_token_account_balance(&self, pubkey: &Pubkey) -> ClientResult<UiTokenAmount> {
        Ok(self
            .get_token_account_balance_with_commitment(pubkey, self.commitment())?
            .value)
    }

    pub fn get_token_account_balance_with_commitment(
        &self,
        pubkey: &Pubkey,
        commitment_config: CommitmentConfig,
    ) -> RpcResult<UiTokenAmount> {
        self.send(
            RpcRequest::GetTokenAccountBalance,
            json!([
                pubkey.to_string(),
                self.maybe_map_commitment(commitment_config)?
            ]),
        )
    }

    pub fn get_token_accounts_by_delegate(
        &self,
        delegate: &Pubkey,
        token_account_filter: TokenAccountsFilter,
    ) -> ClientResult<Vec<RpcKeyedAccount>> {
        Ok(self
            .get_token_accounts_by_delegate_with_commitment(
                delegate,
                token_account_filter,
                self.commitment(),
            )?
            .value)
    }

    pub fn get_token_accounts_by_delegate_with_commitment(
        &self,
        delegate: &Pubkey,
        token_account_filter: TokenAccountsFilter,
        commitment_config: CommitmentConfig,
    ) -> RpcResult<Vec<RpcKeyedAccount>> {
        let token_account_filter = match token_account_filter {
            TokenAccountsFilter::Mint(mint) => RpcTokenAccountsFilter::Mint(mint.to_string()),
            TokenAccountsFilter::ProgramId(program_id) => {
                RpcTokenAccountsFilter::ProgramId(program_id.to_string())
            }
        };

        let config = RpcAccountInfoConfig {
            encoding: Some(UiAccountEncoding::JsonParsed),
            commitment: Some(self.maybe_map_commitment(commitment_config)?),
            data_slice: None,
        };

        self.send(
            RpcRequest::GetTokenAccountsByOwner,
            json!([delegate.to_string(), token_account_filter, config]),
        )
    }

    pub fn get_token_accounts_by_owner(
        &self,
        owner: &Pubkey,
        token_account_filter: TokenAccountsFilter,
    ) -> ClientResult<Vec<RpcKeyedAccount>> {
        Ok(self
            .get_token_accounts_by_owner_with_commitment(
                owner,
                token_account_filter,
                self.commitment(),
            )?
            .value)
    }

    pub fn get_token_accounts_by_owner_with_commitment(
        &self,
        owner: &Pubkey,
        token_account_filter: TokenAccountsFilter,
        commitment_config: CommitmentConfig,
    ) -> RpcResult<Vec<RpcKeyedAccount>> {
        let token_account_filter = match token_account_filter {
            TokenAccountsFilter::Mint(mint) => RpcTokenAccountsFilter::Mint(mint.to_string()),
            TokenAccountsFilter::ProgramId(program_id) => {
                RpcTokenAccountsFilter::ProgramId(program_id.to_string())
            }
        };

        let config = RpcAccountInfoConfig {
            encoding: Some(UiAccountEncoding::JsonParsed),
            commitment: Some(self.maybe_map_commitment(commitment_config)?),
            data_slice: None,
        };

        self.send(
            RpcRequest::GetTokenAccountsByOwner,
            json!([owner.to_string(), token_account_filter, config]),
        )
    }

    pub fn get_token_supply(&self, mint: &Pubkey) -> ClientResult<UiTokenAmount> {
        Ok(self
            .get_token_supply_with_commitment(mint, self.commitment())?
            .value)
    }

    pub fn get_token_supply_with_commitment(
        &self,
        mint: &Pubkey,
        commitment_config: CommitmentConfig,
    ) -> RpcResult<UiTokenAmount> {
        self.send(
            RpcRequest::GetTokenSupply,
            json!([
                mint.to_string(),
                self.maybe_map_commitment(commitment_config)?
            ]),
        )
    }

    pub fn request_airdrop(&self, pubkey: &Pubkey, lamports: u64) -> ClientResult<Signature> {
        self.request_airdrop_with_config(
            pubkey,
            lamports,
            RpcRequestAirdropConfig {
<<<<<<< HEAD
                commitment: Some(self.commitment_config),
=======
                commitment: Some(self.commitment()),
>>>>>>> 3ac7e043
                ..RpcRequestAirdropConfig::default()
            },
        )
    }

    pub fn request_airdrop_with_blockhash(
        &self,
        pubkey: &Pubkey,
        lamports: u64,
        recent_blockhash: &Hash,
    ) -> ClientResult<Signature> {
        self.request_airdrop_with_config(
            pubkey,
            lamports,
            RpcRequestAirdropConfig {
<<<<<<< HEAD
                commitment: Some(self.commitment_config),
=======
                commitment: Some(self.commitment()),
>>>>>>> 3ac7e043
                recent_blockhash: Some(recent_blockhash.to_string()),
            },
        )
    }

    pub fn request_airdrop_with_config(
        &self,
        pubkey: &Pubkey,
        lamports: u64,
        config: RpcRequestAirdropConfig,
    ) -> ClientResult<Signature> {
        let commitment = config.commitment.unwrap_or_default();
        let commitment = self.maybe_map_commitment(commitment)?;
        let config = RpcRequestAirdropConfig {
            commitment: Some(commitment),
            ..config
        };
        self.send(
            RpcRequest::RequestAirdrop,
            json!([pubkey.to_string(), lamports, config]),
        )
        .and_then(|signature: String| {
            Signature::from_str(&signature).map_err(|err| {
                ClientErrorKind::Custom(format!("signature deserialization failed: {}", err)).into()
            })
        })
        .map_err(|_| {
            RpcError::ForUser(
                "airdrop request failed. \
                This can happen when the rate limit is reached."
                    .to_string(),
            )
            .into()
        })
    }

    fn poll_balance_with_timeout_and_commitment(
        &self,
        pubkey: &Pubkey,
        polling_frequency: &Duration,
        timeout: &Duration,
        commitment_config: CommitmentConfig,
    ) -> ClientResult<u64> {
        let now = Instant::now();
        loop {
            match self.get_balance_with_commitment(pubkey, commitment_config) {
                Ok(bal) => {
                    return Ok(bal.value);
                }
                Err(e) => {
                    sleep(*polling_frequency);
                    if now.elapsed() > *timeout {
                        return Err(e);
                    }
                }
            };
        }
    }

    pub fn poll_get_balance_with_commitment(
        &self,
        pubkey: &Pubkey,
        commitment_config: CommitmentConfig,
    ) -> ClientResult<u64> {
        self.poll_balance_with_timeout_and_commitment(
            pubkey,
            &Duration::from_millis(100),
            &Duration::from_secs(1),
            commitment_config,
        )
    }

    pub fn wait_for_balance_with_commitment(
        &self,
        pubkey: &Pubkey,
        expected_balance: Option<u64>,
        commitment_config: CommitmentConfig,
    ) -> Option<u64> {
        const LAST: usize = 30;
        for run in 0..LAST {
            let balance_result = self.poll_get_balance_with_commitment(pubkey, commitment_config);
            if expected_balance.is_none() {
                return balance_result.ok();
            }
            trace!(
                "wait_for_balance_with_commitment [{}] {:?} {:?}",
                run,
                balance_result,
                expected_balance
            );
            if let (Some(expected_balance), Ok(balance_result)) = (expected_balance, balance_result)
            {
                if expected_balance == balance_result {
                    return Some(balance_result);
                }
            }
        }
        None
    }

    /// Poll the server to confirm a transaction.
    pub fn poll_for_signature(&self, signature: &Signature) -> ClientResult<()> {
        self.poll_for_signature_with_commitment(signature, self.commitment())
    }

    /// Poll the server to confirm a transaction.
    pub fn poll_for_signature_with_commitment(
        &self,
        signature: &Signature,
        commitment_config: CommitmentConfig,
    ) -> ClientResult<()> {
        let now = Instant::now();
        loop {
            if let Ok(Some(_)) =
                self.get_signature_status_with_commitment(signature, commitment_config)
            {
                break;
            }
            if now.elapsed().as_secs() > 15 {
                return Err(RpcError::ForUser(format!(
                    "signature not found after {} seconds",
                    now.elapsed().as_secs()
                ))
                .into());
            }
            sleep(Duration::from_millis(250));
        }
        Ok(())
    }

    /// Poll the server to confirm a transaction.
    pub fn poll_for_signature_confirmation(
        &self,
        signature: &Signature,
        min_confirmed_blocks: usize,
    ) -> ClientResult<usize> {
        let mut now = Instant::now();
        let mut confirmed_blocks = 0;
        loop {
            let response = self.get_num_blocks_since_signature_confirmation(signature);
            match response {
                Ok(count) => {
                    if confirmed_blocks != count {
                        info!(
                            "signature {} confirmed {} out of {} after {} ms",
                            signature,
                            count,
                            min_confirmed_blocks,
                            now.elapsed().as_millis()
                        );
                        now = Instant::now();
                        confirmed_blocks = count;
                    }
                    if count >= min_confirmed_blocks {
                        break;
                    }
                }
                Err(err) => {
                    debug!("check_confirmations request failed: {:?}", err);
                }
            };
            if now.elapsed().as_secs() > 20 {
                info!(
                    "signature {} confirmed {} out of {} failed after {} ms",
                    signature,
                    confirmed_blocks,
                    min_confirmed_blocks,
                    now.elapsed().as_millis()
                );
                if confirmed_blocks > 0 {
                    return Ok(confirmed_blocks);
                } else {
                    return Err(RpcError::ForUser(format!(
                        "signature not found after {} seconds",
                        now.elapsed().as_secs()
                    ))
                    .into());
                }
            }
            sleep(Duration::from_millis(250));
        }
        Ok(confirmed_blocks)
    }

    pub fn get_num_blocks_since_signature_confirmation(
        &self,
        signature: &Signature,
    ) -> ClientResult<usize> {
        let result: Response<Vec<Option<TransactionStatus>>> = self.send(
            RpcRequest::GetSignatureStatuses,
            json!([[signature.to_string()]]),
        )?;

        let confirmations = result.value[0]
            .clone()
            .ok_or_else(|| {
                ClientError::new_with_request(
                    ClientErrorKind::Custom("signature not found".to_string()),
                    RpcRequest::GetSignatureStatuses,
                )
            })?
            .confirmations
            .unwrap_or(MAX_LOCKOUT_HISTORY + 1);
        Ok(confirmations)
    }

    pub fn get_latest_blockhash(&self) -> ClientResult<Hash> {
        let (blockhash, _) = self.get_latest_blockhash_with_commitment(self.commitment())?;
        Ok(blockhash)
    }

    #[allow(deprecated)]
    pub fn get_latest_blockhash_with_commitment(
        &self,
        commitment: CommitmentConfig,
    ) -> ClientResult<(Hash, u64)> {
        let (blockhash, last_valid_block_height) =
            if self.get_node_version()? < semver::Version::new(1, 9, 0) {
                let Fees {
                    blockhash,
                    last_valid_block_height,
                    ..
                } = self.get_fees_with_commitment(commitment)?.value;
                (blockhash, last_valid_block_height)
            } else {
                let RpcBlockhash {
                    blockhash,
                    last_valid_block_height,
                } = self
                    .send::<Response<RpcBlockhash>>(
                        RpcRequest::GetLatestBlockhash,
                        json!([self.maybe_map_commitment(commitment)?]),
                    )?
                    .value;
                let blockhash = blockhash.parse().map_err(|_| {
                    ClientError::new_with_request(
                        RpcError::ParseError("Hash".to_string()).into(),
                        RpcRequest::GetLatestBlockhash,
                    )
                })?;
                (blockhash, last_valid_block_height)
            };
        Ok((blockhash, last_valid_block_height))
    }

    #[allow(deprecated)]
    pub fn is_blockhash_valid(
        &self,
        blockhash: &Hash,
        commitment: CommitmentConfig,
<<<<<<< HEAD
        config: RpcSendTransactionConfig,
    ) -> ClientResult<Signature> {
        let recent_blockhash = if uses_durable_nonce(transaction).is_some() {
            self.get_recent_blockhash_with_commitment(CommitmentConfig::processed())?
                .value
                .0
        } else {
            transaction.message.recent_blockhash
        };
        let signature = self.send_transaction_with_config(transaction, config)?;
        self.confirm_transaction_with_spinner(&signature, &recent_blockhash, commitment)?;
        Ok(signature)
    }

    pub fn confirm_transaction_with_spinner(
        &self,
        signature: &Signature,
        recent_blockhash: &Hash,
        commitment: CommitmentConfig,
    ) -> ClientResult<()> {
        let desired_confirmations = if commitment.is_finalized() {
            MAX_LOCKOUT_HISTORY + 1
        } else {
            1
        };
        let mut confirmations = 0;

        let progress_bar = new_spinner_progress_bar();

        progress_bar.set_message(&format!(
            "[{}/{}] Finalizing transaction {}",
            confirmations, desired_confirmations, signature,
        ));
        let (signature, status) = loop {
            // Get recent commitment in order to count confirmations for successful transactions
            let status = self
                .get_signature_status_with_commitment(signature, CommitmentConfig::processed())?;
            if status.is_none() {
                if self
                    .get_fee_calculator_for_blockhash_with_commitment(
                        recent_blockhash,
                        CommitmentConfig::processed(),
                    )?
                    .value
                    .is_none()
                {
                    break (signature, status);
                }
            } else {
                break (signature, status);
            }

            if cfg!(not(test)) {
                sleep(Duration::from_millis(500));
            }
        };
        match status {
            Some(Err(err)) => {
                return Err(err.into());
            }
            None => {
                return Err(RpcError::ForUser(
                    "unable to confirm transaction. \
                                        This can happen in situations such as transaction expiration \
                                        and insufficient fee-payer funds"
                        .to_string(),
                )
                .into());
            }
            Some(Ok(_)) => {}
        }
        let now = Instant::now();
        loop {
            // Return when specified commitment is reached
            // Failed transactions have already been eliminated, `is_some` check is sufficient
            if self
                .get_signature_status_with_commitment(signature, commitment)?
                .is_some()
            {
                progress_bar.set_message("Transaction confirmed");
                progress_bar.finish_and_clear();
                return Ok(());
            }

            progress_bar.set_message(&format!(
                "[{}/{}] Finalizing transaction {}",
                min(confirmations + 1, desired_confirmations),
                desired_confirmations,
                signature,
            ));
            sleep(Duration::from_millis(500));
            confirmations = self
                .get_num_blocks_since_signature_confirmation(signature)
                .unwrap_or(confirmations);
            if now.elapsed().as_secs() >= MAX_HASH_AGE_IN_SECONDS as u64 {
                return Err(
                    RpcError::ForUser("transaction not finalized. \
                                      This can happen when a transaction lands in an abandoned fork. \
                                      Please retry.".to_string()).into(),
                );
=======
    ) -> ClientResult<bool> {
        let result = if self.get_node_version()? < semver::Version::new(1, 9, 0) {
            self.get_fee_calculator_for_blockhash_with_commitment(blockhash, commitment)?
                .value
                .is_some()
        } else {
            self.send::<Response<bool>>(
                RpcRequest::IsBlockhashValid,
                json!([blockhash.to_string(), commitment,]),
            )?
            .value
        };
        Ok(result)
    }

    #[allow(deprecated)]
    pub fn get_fee_for_message(&self, message: &Message) -> ClientResult<u64> {
        if self.get_node_version()? < semver::Version::new(1, 9, 0) {
            let fee_calculator = self
                .get_fee_calculator_for_blockhash(&message.recent_blockhash)?
                .ok_or_else(|| ClientErrorKind::Custom("Invalid blockhash".to_string()))?;
            Ok(fee_calculator
                .lamports_per_signature
                .saturating_mul(message.header.num_required_signatures as u64))
        } else {
            let serialized_encoded =
                serialize_and_encode::<Message>(message, UiTransactionEncoding::Base64)?;
            let result = self.send::<Response<Option<u64>>>(
                RpcRequest::GetFeeForMessage,
                json!([serialized_encoded, self.commitment()]),
            )?;
            result
                .value
                .ok_or_else(|| ClientErrorKind::Custom("Invalid blockhash".to_string()).into())
        }
    }

    pub fn get_new_latest_blockhash(&self, blockhash: &Hash) -> ClientResult<Hash> {
        let mut num_retries = 0;
        let start = Instant::now();
        while start.elapsed().as_secs() < 5 {
            if let Ok(new_blockhash) = self.get_latest_blockhash() {
                if new_blockhash != *blockhash {
                    return Ok(new_blockhash);
                }
>>>>>>> 3ac7e043
            }
            debug!("Got same blockhash ({:?}), will retry...", blockhash);

            // Retry ~twice during a slot
            sleep(Duration::from_millis(DEFAULT_MS_PER_SLOT / 2));
            num_retries += 1;
        }
        Err(RpcError::ForUser(format!(
            "Unable to get new blockhash after {}ms (retried {} times), stuck at {}",
            start.elapsed().as_millis(),
            num_retries,
            blockhash
        ))
        .into())
    }

<<<<<<< HEAD
    // EVM scope.
    pub fn get_evm_transaction_count(
        &self,
        address: &evm_state::Address,
    ) -> ClientResult<evm_state::U256> {
        self.send::<evm_rpc::Hex<_>>(
            RpcRequest::EthGetTransactionCount,
            json!([evm_rpc::Hex(*address)]),
        )
        .map(|h| h.0)
    }

    pub fn get_evm_balance(&self, address: &evm_state::Address) -> ClientResult<evm_state::U256> {
        self.send::<evm_rpc::Hex<_>>(
            RpcRequest::EthGetBalance,
            json!([evm_rpc::Hex(*address), "latest"]),
        )
        .map(|h| h.0)
    }

    pub fn get_evm_transaction_receipt(&self, hash: &evm_state::H256) -> ClientResult<Option<evm_rpc::RPCReceipt>> {
        self.send::<Option<evm_rpc::RPCReceipt>>(
            RpcRequest::EthGetTransactionReceipt,
            json!([evm_rpc::Hex(*hash)])
        )
    }

    pub fn send<T>(&self, request: RpcRequest, params: Value) -> ClientResult<T>
    where
        T: serde::de::DeserializeOwned,
    {
        assert!(params.is_array() || params.is_null());
        let response = self
            .sender
            .send(request, params)
            .map_err(|err| err.into_with_request(request))?;
        serde_json::from_value(response)
            .map_err(|err| ClientError::new_with_request(err.into(), request))
=======
    pub fn get_transport_stats(&self) -> RpcTransportStats {
        self.sender.get_transport_stats()
>>>>>>> 3ac7e043
    }
}

pub fn serialize_and_encode<T>(input: &T, encoding: UiTransactionEncoding) -> ClientResult<String>
where
    T: serde::ser::Serialize,
{
    let serialized = serialize(input)
        .map_err(|e| ClientErrorKind::Custom(format!("Serialization failed: {}", e)))?;
    let encoded = match encoding {
        UiTransactionEncoding::Base58 => bs58::encode(serialized).into_string(),
        UiTransactionEncoding::Base64 => base64::encode(serialized),
        _ => {
            return Err(ClientErrorKind::Custom(format!(
                "unsupported encoding: {}. Supported encodings: base58, base64",
                encoding
            ))
            .into())
        }
    };
    Ok(encoded)
}

#[derive(Debug, Default)]
pub struct GetConfirmedSignaturesForAddress2Config {
    pub before: Option<Signature>,
    pub until: Option<Signature>,
    pub limit: Option<usize>,
    pub commitment: Option<CommitmentConfig>,
<<<<<<< HEAD
}

fn new_spinner_progress_bar() -> ProgressBar {
    let progress_bar = ProgressBar::new(42);
    progress_bar
        .set_style(ProgressStyle::default_spinner().template("{spinner:.green} {wide_msg}"));
    progress_bar.enable_steady_tick(100);
    progress_bar
=======
>>>>>>> 3ac7e043
}

fn get_rpc_request_str(rpc_addr: SocketAddr, tls: bool) -> String {
    if tls {
        format!("https://{}", rpc_addr)
    } else {
        format!("http://{}", rpc_addr)
    }
}

fn parse_keyed_accounts(
    accounts: Vec<RpcKeyedAccount>,
    request: RpcRequest,
) -> ClientResult<Vec<(Pubkey, Account)>> {
    let mut pubkey_accounts: Vec<(Pubkey, Account)> = Vec::with_capacity(accounts.len());
    for RpcKeyedAccount { pubkey, account } in accounts.into_iter() {
        let pubkey = pubkey.parse().map_err(|_| {
            ClientError::new_with_request(
                RpcError::ParseError("Pubkey".to_string()).into(),
                request,
            )
        })?;
        pubkey_accounts.push((
            pubkey,
            account.decode().ok_or_else(|| {
                ClientError::new_with_request(
                    RpcError::ParseError("Account from rpc".to_string()).into(),
                    request,
                )
            })?,
        ));
    }
    Ok(pubkey_accounts)
}

/// Mocks for documentation examples
#[doc(hidden)]
pub fn create_rpc_client_mocks() -> crate::mock_sender::Mocks {
    let mut mocks = std::collections::HashMap::new();

    let get_account_request = RpcRequest::GetAccountInfo;
    let get_account_response = serde_json::to_value(Response {
        context: RpcResponseContext { slot: 1 },
        value: {
            let pubkey = Pubkey::from_str("BgvYtJEfmZYdVKiptmMjxGzv8iQoo4MWjsP3QsTkhhxa").unwrap();
            let account = Account {
                lamports: 1_000_000,
                data: vec![],
                owner: pubkey,
                executable: false,
                rent_epoch: 0,
            };
            UiAccount::encode(&pubkey, &account, UiAccountEncoding::Base64, None, None)
        },
    })
    .unwrap();

    mocks.insert(get_account_request, get_account_response);

    mocks
}

#[cfg(test)]
mod tests {
    use {
        super::*,
        crate::{client_error::ClientErrorKind, mock_sender::PUBKEY},
        assert_matches::assert_matches,
        jsonrpc_core::{futures::prelude::*, Error, IoHandler, Params},
        jsonrpc_http_server::{AccessControlAllowOrigin, DomainsValidation, ServerBuilder},
        serde_json::Number,
        solana_sdk::{
            instruction::InstructionError,
            signature::{Keypair, Signer},
            system_transaction,
            transaction::TransactionError,
        },
        std::{io, sync::mpsc::channel, thread},
    };

    #[test]
    #[allow(clippy::bool_assert_comparison)]
    fn test_send() {
        _test_send();
    }

    #[tokio::test(flavor = "current_thread")]
    #[should_panic(expected = "can call blocking only when running on the multi-threaded runtime")]
    async fn test_send_async_current_thread_should_panic() {
        _test_send();
    }

    #[tokio::test(flavor = "multi_thread")]
    async fn test_send_async_multi_thread() {
        _test_send();
    }

    fn _test_send() {
        let (sender, receiver) = channel();
        thread::spawn(move || {
            let rpc_addr = "0.0.0.0:0".parse().unwrap();
            let mut io = IoHandler::default();
            // Successful request
            io.add_method("getBalance", |_params: Params| {
                future::ok(Value::Number(Number::from(50)))
            });
            // Failed request
            io.add_method("getRecentBlockhash", |params: Params| {
                if params != Params::None {
                    future::err(Error::invalid_request())
                } else {
                    future::ok(Value::String(
                        "deadbeefXjn8o3yroDHxUtKsZZgoy4GPkPPXfouKNHhx".to_string(),
                    ))
                }
            });

            let server = ServerBuilder::new(io)
                .threads(1)
                .cors(DomainsValidation::AllowOnly(vec![
                    AccessControlAllowOrigin::Any,
                ]))
                .start_http(&rpc_addr)
                .expect("Unable to start RPC server");
            sender.send(*server.address()).unwrap();
            server.wait();
        });

        let rpc_addr = receiver.recv().unwrap();
        let rpc_client = RpcClient::new_socket(rpc_addr);

        let balance: u64 = rpc_client
            .send(
                RpcRequest::GetBalance,
                json!(["deadbeefXjn8o3yroDHxUtKsZZgoy4GPkPPXfouKNHhx"]),
            )
            .unwrap();
        assert_eq!(balance, 50);

        #[allow(deprecated)]
        let blockhash: String = rpc_client
            .send(RpcRequest::GetRecentBlockhash, Value::Null)
            .unwrap();
        assert_eq!(blockhash, "deadbeefXjn8o3yroDHxUtKsZZgoy4GPkPPXfouKNHhx");

        // Send erroneous parameter
        #[allow(deprecated)]
        let blockhash: ClientResult<String> =
            rpc_client.send(RpcRequest::GetRecentBlockhash, json!(["parameter"]));
        assert!(blockhash.is_err());
    }

    #[test]
    fn test_send_transaction() {
        let rpc_client = RpcClient::new_mock("succeeds".to_string());

        let key = Keypair::new();
        let to = solana_sdk::pubkey::new_rand();
        let blockhash = Hash::default();
        let tx = system_transaction::transfer(&key, &to, 50, blockhash);

        let signature = rpc_client.send_transaction(&tx);
        assert_eq!(signature.unwrap(), tx.signatures[0]);

        let rpc_client = RpcClient::new_mock("fails".to_string());

        let signature = rpc_client.send_transaction(&tx);
        assert!(signature.is_err());

        // Test bad signature returned from rpc node
        let rpc_client = RpcClient::new_mock("malicious".to_string());
        let signature = rpc_client.send_transaction(&tx);
        assert!(signature.is_err());
    }

    #[test]
    fn test_get_recent_blockhash() {
        let rpc_client = RpcClient::new_mock("succeeds".to_string());

        let expected_blockhash: Hash = PUBKEY.parse().unwrap();

        let blockhash = rpc_client.get_latest_blockhash().expect("blockhash ok");
        assert_eq!(blockhash, expected_blockhash);

        let rpc_client = RpcClient::new_mock("fails".to_string());

        #[allow(deprecated)]
        let result = rpc_client.get_recent_blockhash();
        assert!(result.is_err());
    }

    #[test]
    fn test_custom_request() {
        let rpc_client = RpcClient::new_mock("succeeds".to_string());

        let slot = rpc_client.get_slot().unwrap();
        assert_eq!(slot, 0);

        let custom_slot = rpc_client
            .send::<Slot>(RpcRequest::Custom { method: "getSlot" }, Value::Null)
            .unwrap();

        assert_eq!(slot, custom_slot);
    }

    #[test]
    fn test_get_signature_status() {
        let signature = Signature::default();

        let rpc_client = RpcClient::new_mock("succeeds".to_string());
        let status = rpc_client.get_signature_status(&signature).unwrap();
        assert_eq!(status, Some(Ok(())));

        let rpc_client = RpcClient::new_mock("sig_not_found".to_string());
        let status = rpc_client.get_signature_status(&signature).unwrap();
        assert_eq!(status, None);

        let rpc_client = RpcClient::new_mock("account_in_use".to_string());
        let status = rpc_client.get_signature_status(&signature).unwrap();
        assert_eq!(status, Some(Err(TransactionError::AccountInUse)));
    }

    #[test]
    fn test_send_and_confirm_transaction() {
        let rpc_client = RpcClient::new_mock("succeeds".to_string());

        let key = Keypair::new();
        let to = solana_sdk::pubkey::new_rand();
        let blockhash = Hash::default();
        let tx = system_transaction::transfer(&key, &to, 50, blockhash);
        let result = rpc_client.send_and_confirm_transaction(&tx);
        result.unwrap();

        let rpc_client = RpcClient::new_mock("account_in_use".to_string());
        let result = rpc_client.send_and_confirm_transaction(&tx);
        assert!(result.is_err());

        let rpc_client = RpcClient::new_mock("instruction_error".to_string());
        let result = rpc_client.send_and_confirm_transaction(&tx);
        assert_matches!(
            result.unwrap_err().kind(),
            ClientErrorKind::TransactionError(TransactionError::InstructionError(
                0,
                InstructionError::UninitializedAccount
            ))
        );

        let rpc_client = RpcClient::new_mock("sig_not_found".to_string());
        let result = rpc_client.send_and_confirm_transaction(&tx);
        if let ClientErrorKind::Io(err) = result.unwrap_err().kind() {
            assert_eq!(err.kind(), io::ErrorKind::Other);
        }
    }

    #[test]
    fn test_rpc_client_thread() {
        let rpc_client = RpcClient::new_mock("succeeds".to_string());
        thread::spawn(move || rpc_client);
    }

    // Regression test that the get_block_production_with_config
    // method internally creates the json params array correctly.
    #[test]
    fn get_block_production_with_config_no_error() -> ClientResult<()> {
        let rpc_client = RpcClient::new_mock("succeeds".to_string());

        let config = RpcBlockProductionConfig {
            identity: Some(Keypair::new().pubkey().to_string()),
            range: None,
            commitment: None,
        };

        let prod = rpc_client.get_block_production_with_config(config)?.value;

        assert!(!prod.by_identity.is_empty());

        Ok(())
    }

    #[test]
    fn test_get_latest_blockhash() {
        let rpc_client = RpcClient::new_mock("succeeds".to_string());

        let expected_blockhash: Hash = PUBKEY.parse().unwrap();

        let blockhash = rpc_client.get_latest_blockhash().expect("blockhash ok");
        assert_eq!(blockhash, expected_blockhash);

        let rpc_client = RpcClient::new_mock("fails".to_string());

        #[allow(deprecated)]
        let is_err = rpc_client.get_latest_blockhash().is_err();
        assert!(is_err);
    }
}<|MERGE_RESOLUTION|>--- conflicted
+++ resolved
@@ -1,5 +1,3 @@
-<<<<<<< HEAD
-=======
 //! Communication with a Solana node over RPC.
 //!
 //! Software that interacts with the Solana blockchain, whether querying its
@@ -13,22 +11,11 @@
     RpcConfirmedBlockConfig, RpcConfirmedTransactionConfig,
     RpcGetConfirmedSignaturesForAddress2Config,
 };
->>>>>>> 3ac7e043
 use {
     crate::{
         client_error::{ClientError, ClientErrorKind, Result as ClientResult},
         http_sender::HttpSender,
         mock_sender::{MockSender, Mocks},
-<<<<<<< HEAD
-        rpc_config::RpcAccountInfoConfig,
-        rpc_config::*,
-        rpc_request::{RpcError, RpcRequest, RpcResponseErrorData, TokenAccountsFilter},
-        rpc_response::*,
-        rpc_sender::RpcSender,
-    },
-    bincode::serialize,
-    indicatif::{ProgressBar, ProgressStyle},
-=======
         rpc_config::{RpcAccountInfoConfig, *},
         rpc_request::{RpcError, RpcRequest, RpcResponseErrorData, TokenAccountsFilter},
         rpc_response::*,
@@ -36,7 +23,6 @@
         spinner,
     },
     bincode::serialize,
->>>>>>> 3ac7e043
     log::*,
     serde_json::{json, Value},
     solana_account_decoder::{
@@ -51,10 +37,7 @@
         epoch_schedule::EpochSchedule,
         fee_calculator::{FeeCalculator, FeeRateGovernor},
         hash::Hash,
-<<<<<<< HEAD
-=======
         message::Message,
->>>>>>> 3ac7e043
         pubkey::Pubkey,
         signature::Signature,
         transaction::{self, uses_durable_nonce, Transaction},
@@ -77,12 +60,7 @@
 #[derive(Default)]
 pub struct RpcClientConfig {
     commitment_config: CommitmentConfig,
-<<<<<<< HEAD
-    #[allow(dead_code)] // NOTE(velas): single usage was removed, but keep this field
-    node_version: RwLock<Option<semver::Version>>,
-=======
     confirm_transaction_initial_timeout: Option<Duration>,
->>>>>>> 3ac7e043
 }
 
 impl RpcClientConfig {
@@ -612,15 +590,16 @@
     /// let signature = rpc_client.send_and_confirm_transaction(&tx)?;
     /// # Ok::<(), ClientError>(())
     /// ```
-    pub fn send_and_confirm_transaction(
+    pub fn send_and_confirm_transaction_with_config(
         &self,
         transaction: &Transaction,
+        config: RpcSendTransactionConfig,
     ) -> ClientResult<Signature> {
         const SEND_RETRIES: usize = 1;
         const GET_STATUS_RETRIES: usize = usize::MAX;
 
         'sending: for _ in 0..SEND_RETRIES {
-            let signature = self.send_transaction(transaction)?;
+            let signature = self.send_transaction_with_config(transaction, config)?;
 
             let recent_blockhash = if uses_durable_nonce(transaction).is_some() {
                 let (recent_blockhash, ..) =
@@ -645,7 +624,7 @@
                             && status_retry < GET_STATUS_RETRIES
                         {
                             // Retry twice a second
-                            sleep(Duration::from_millis(500));
+                            sleep(Duration::from_millis(200));
                             continue;
                         }
                     }
@@ -660,6 +639,21 @@
                 .to_string(),
         )
         .into())
+    }
+
+    pub fn send_and_confirm_transaction(
+        &self,
+        transaction: &Transaction,
+    ) -> ClientResult<Signature> {
+        self.send_and_confirm_transaction_with_config(
+            transaction,
+            RpcSendTransactionConfig {
+                preflight_commitment: Some(
+                    self.commitment().commitment
+                ),
+                ..RpcSendTransactionConfig::default()
+            },
+        )
     }
 
     pub fn send_and_confirm_transaction_with_spinner(
@@ -785,13 +779,6 @@
         )
     }
 
-<<<<<<< HEAD
-    #[allow(clippy::unnecessary_wraps)] // to keep interface compatible with solana
-    fn default_cluster_transaction_encoding(&self) -> Result<UiTransactionEncoding, RpcError> {
-        Ok(UiTransactionEncoding::Base64) // Velas only supports base64 encoding
-    }
-
-=======
     /// Submits a signed transaction to the network.
     ///
     /// Before a transaction is processed, the receiving node runs a "preflight
@@ -870,7 +857,6 @@
     /// )?;
     /// # Ok::<(), ClientError>(())
     /// ```
->>>>>>> 3ac7e043
     pub fn send_transaction_with_config(
         &self,
         transaction: &Transaction,
@@ -1802,11 +1788,56 @@
         )
     }
 
-<<<<<<< HEAD
+    /// Returns the block height that has reached the configured [commitment level][cl].
+    ///
+    /// [cl]: https://docs.solana.com/developing/clients/jsonrpc-api#configuring-state-commitment
+    ///
+    /// # RPC Reference
+    ///
+    /// This method is corresponds directly to the [`getBlockHeight`] RPC method.
+    ///
+    /// [`getBlockHeight`]: https://docs.solana.com/developing/clients/jsonrpc-api#getblockheight
+    ///
+    /// # Examples
+    ///
+    /// ```
+    /// # use solana_client::{
+    /// #     rpc_client::RpcClient,
+    /// #     client_error::ClientError,
+    /// # };
+    /// # let rpc_client = RpcClient::new_mock("succeeds".to_string());
+    /// let block_height = rpc_client.get_block_height()?;
+    /// # Ok::<(), ClientError>(())
+    /// ```
     pub fn get_block_height(&self) -> ClientResult<u64> {
-        self.get_block_height_with_commitment(self.commitment_config)
-    }
-
+        self.get_block_height_with_commitment(self.commitment())
+    }
+
+    /// Returns the block height that has reached the given [commitment level][cl].
+    ///
+    /// [cl]: https://docs.solana.com/developing/clients/jsonrpc-api#configuring-state-commitment
+    ///
+    /// # RPC Reference
+    ///
+    /// This method is corresponds directly to the [`getBlockHeight`] RPC method.
+    ///
+    /// [`getBlockHeight`]: https://docs.solana.com/developing/clients/jsonrpc-api#getblockheight
+    ///
+    /// # Examples
+    ///
+    /// ```
+    /// # use solana_client::{
+    /// #     rpc_client::RpcClient,
+    /// #     client_error::ClientError,
+    /// # };
+    /// # use solana_sdk::commitment_config::CommitmentConfig;
+    /// # let rpc_client = RpcClient::new_mock("succeeds".to_string());
+    /// let commitment_config = CommitmentConfig::processed();
+    /// let block_height = rpc_client.get_block_height_with_commitment(
+    ///     commitment_config,
+    /// )?;
+    /// # Ok::<(), ClientError>(())
+    /// ```
     pub fn get_block_height_with_commitment(
         &self,
         commitment_config: CommitmentConfig,
@@ -1817,6 +1848,28 @@
         )
     }
 
+    /// Returns the slot leaders for a given slot range.
+    ///
+    /// # RPC Reference
+    ///
+    /// This method corresponds directly to the [`getSlotLeaders`] RPC method.
+    ///
+    /// [`getSlotLeaders`]: https://docs.solana.com/developing/clients/jsonrpc-api#getslotleaders
+    ///
+    /// # Examples
+    ///
+    /// ```
+    /// # use solana_client::{
+    /// #     rpc_client::RpcClient,
+    /// #     client_error::ClientError,
+    /// # };
+    /// # use solana_sdk::slot_history::Slot;
+    /// # let rpc_client = RpcClient::new_mock("succeeds".to_string());
+    /// let start_slot = 1;
+    /// let limit = 3;
+    /// let leaders = rpc_client.get_slot_leaders(start_slot, limit)?;
+    /// # Ok::<(), ClientError>(())
+    /// ```
     pub fn get_slot_leaders(&self, start_slot: Slot, limit: u64) -> ClientResult<Vec<Pubkey>> {
         self.send(RpcRequest::GetSlotLeaders, json!([start_slot, limit]))
             .and_then(|slot_leaders: Vec<String>| {
@@ -1835,153 +1888,6 @@
             })
     }
 
-    /// Get block production for the current epoch
-    pub fn get_block_production(&self) -> RpcResult<RpcBlockProduction> {
-        self.send(RpcRequest::GetBlockProduction, Value::Null)
-    }
-
-    pub fn get_block_production_with_config(
-        &self,
-        config: RpcBlockProductionConfig,
-    ) -> RpcResult<RpcBlockProduction> {
-        self.send(RpcRequest::GetBlockProduction, json!(config))
-    }
-
-    pub fn get_stake_activation(
-        &self,
-        stake_account: Pubkey,
-        epoch: Option<Epoch>,
-    ) -> ClientResult<RpcStakeActivation> {
-        self.send(
-            RpcRequest::GetStakeActivation,
-            json!([
-                stake_account.to_string(),
-                RpcEpochConfig {
-                    epoch,
-                    commitment: Some(self.commitment_config),
-                }
-            ]),
-        )
-    }
-
-    pub fn supply(&self) -> RpcResult<RpcSupply> {
-        self.supply_with_commitment(self.commitment_config)
-=======
-    /// Returns the block height that has reached the configured [commitment level][cl].
-    ///
-    /// [cl]: https://docs.solana.com/developing/clients/jsonrpc-api#configuring-state-commitment
-    ///
-    /// # RPC Reference
-    ///
-    /// This method is corresponds directly to the [`getBlockHeight`] RPC method.
-    ///
-    /// [`getBlockHeight`]: https://docs.solana.com/developing/clients/jsonrpc-api#getblockheight
-    ///
-    /// # Examples
-    ///
-    /// ```
-    /// # use solana_client::{
-    /// #     rpc_client::RpcClient,
-    /// #     client_error::ClientError,
-    /// # };
-    /// # let rpc_client = RpcClient::new_mock("succeeds".to_string());
-    /// let block_height = rpc_client.get_block_height()?;
-    /// # Ok::<(), ClientError>(())
-    /// ```
-    pub fn get_block_height(&self) -> ClientResult<u64> {
-        self.get_block_height_with_commitment(self.commitment())
->>>>>>> 3ac7e043
-    }
-
-    /// Returns the block height that has reached the given [commitment level][cl].
-    ///
-    /// [cl]: https://docs.solana.com/developing/clients/jsonrpc-api#configuring-state-commitment
-    ///
-    /// # RPC Reference
-    ///
-    /// This method is corresponds directly to the [`getBlockHeight`] RPC method.
-    ///
-    /// [`getBlockHeight`]: https://docs.solana.com/developing/clients/jsonrpc-api#getblockheight
-    ///
-    /// # Examples
-    ///
-    /// ```
-    /// # use solana_client::{
-    /// #     rpc_client::RpcClient,
-    /// #     client_error::ClientError,
-    /// # };
-    /// # use solana_sdk::commitment_config::CommitmentConfig;
-    /// # let rpc_client = RpcClient::new_mock("succeeds".to_string());
-    /// let commitment_config = CommitmentConfig::processed();
-    /// let block_height = rpc_client.get_block_height_with_commitment(
-    ///     commitment_config,
-    /// )?;
-    /// # Ok::<(), ClientError>(())
-    /// ```
-    pub fn get_block_height_with_commitment(
-        &self,
-        commitment_config: CommitmentConfig,
-    ) -> ClientResult<u64> {
-        self.send(
-            RpcRequest::GetBlockHeight,
-            json!([self.maybe_map_commitment(commitment_config)?]),
-        )
-    }
-
-<<<<<<< HEAD
-    #[deprecated(since = "0.4.0", note = "Please use RpcClient::supply() instead")]
-    #[allow(deprecated)]
-    pub fn total_supply(&self) -> ClientResult<u64> {
-        self.total_supply_with_commitment(self.commitment_config)
-    }
-
-    #[deprecated(
-        since = "0.4.0",
-        note = "Please use RpcClient::supply_with_commitment() instead"
-    )]
-    #[allow(deprecated)]
-    pub fn total_supply_with_commitment(
-=======
-    /// Returns the slot leaders for a given slot range.
-    ///
-    /// # RPC Reference
-    ///
-    /// This method corresponds directly to the [`getSlotLeaders`] RPC method.
-    ///
-    /// [`getSlotLeaders`]: https://docs.solana.com/developing/clients/jsonrpc-api#getslotleaders
-    ///
-    /// # Examples
-    ///
-    /// ```
-    /// # use solana_client::{
-    /// #     rpc_client::RpcClient,
-    /// #     client_error::ClientError,
-    /// # };
-    /// # use solana_sdk::slot_history::Slot;
-    /// # let rpc_client = RpcClient::new_mock("succeeds".to_string());
-    /// let start_slot = 1;
-    /// let limit = 3;
-    /// let leaders = rpc_client.get_slot_leaders(start_slot, limit)?;
-    /// # Ok::<(), ClientError>(())
-    /// ```
-    pub fn get_slot_leaders(&self, start_slot: Slot, limit: u64) -> ClientResult<Vec<Pubkey>> {
-        self.send(RpcRequest::GetSlotLeaders, json!([start_slot, limit]))
-            .and_then(|slot_leaders: Vec<String>| {
-                slot_leaders
-                    .iter()
-                    .map(|slot_leader| {
-                        Pubkey::from_str(slot_leader).map_err(|err| {
-                            ClientErrorKind::Custom(format!(
-                                "pubkey deserialization failed: {}",
-                                err
-                            ))
-                            .into()
-                        })
-                    })
-                    .collect()
-            })
-    }
-
     /// Get block production for the current epoch.
     ///
     /// # RPC Reference
@@ -2192,7 +2098,6 @@
     /// # Ok::<(), ClientError>(())
     /// ```
     pub fn supply_with_commitment(
->>>>>>> 3ac7e043
         &self,
         commitment_config: CommitmentConfig,
     ) -> RpcResult<RpcSupply> {
@@ -2308,8 +2213,6 @@
         })
     }
 
-<<<<<<< HEAD
-=======
     /// Returns the account info and associated stake for all the voting accounts
     /// that have reached the given [commitment level][cl].
     ///
@@ -2349,7 +2252,6 @@
     /// )?;
     /// # Ok::<(), ClientError>(())
     /// ```
->>>>>>> 3ac7e043
     pub fn get_vote_accounts_with_config(
         &self,
         config: RpcGetVoteAccountsConfig,
@@ -2545,14 +2447,11 @@
         self.send(RpcRequest::GetConfirmedBlock, json!([slot, encoding]))
     }
 
-<<<<<<< HEAD
-=======
     #[deprecated(
         since = "1.7.0",
         note = "Please use RpcClient::get_block_with_config() instead"
     )]
     #[allow(deprecated)]
->>>>>>> 3ac7e043
     pub fn get_confirmed_block_with_config(
         &self,
         slot: Slot,
@@ -2561,8 +2460,6 @@
         self.send(RpcRequest::GetConfirmedBlock, json!([slot, config]))
     }
 
-<<<<<<< HEAD
-=======
     /// Returns a list of finalized blocks between two slots.
     ///
     /// The range is inclusive, with results including the block for both
@@ -2789,7 +2686,6 @@
 
     #[deprecated(since = "1.7.0", note = "Please use RpcClient::get_blocks() instead")]
     #[allow(deprecated)]
->>>>>>> 3ac7e043
     pub fn get_confirmed_blocks(
         &self,
         start_slot: Slot,
@@ -2801,14 +2697,11 @@
         )
     }
 
-<<<<<<< HEAD
-=======
     #[deprecated(
         since = "1.7.0",
         note = "Please use RpcClient::get_blocks_with_commitment() instead"
     )]
     #[allow(deprecated)]
->>>>>>> 3ac7e043
     pub fn get_confirmed_blocks_with_commitment(
         &self,
         start_slot: Slot,
@@ -2827,14 +2720,11 @@
         self.send(RpcRequest::GetConfirmedBlocks, json)
     }
 
-<<<<<<< HEAD
-=======
     #[deprecated(
         since = "1.7.0",
         note = "Please use RpcClient::get_blocks_with_limit() instead"
     )]
     #[allow(deprecated)]
->>>>>>> 3ac7e043
     pub fn get_confirmed_blocks_with_limit(
         &self,
         start_slot: Slot,
@@ -2846,37 +2736,12 @@
         )
     }
 
-<<<<<<< HEAD
-    pub fn get_confirmed_blocks_with_limit_and_commitment(
-        &self,
-        start_slot: Slot,
-        limit: usize,
-        commitment_config: CommitmentConfig,
-    ) -> ClientResult<Vec<Slot>> {
-        self.send(
-            RpcRequest::GetConfirmedBlocksWithLimit,
-            json!([
-                start_slot,
-                limit,
-                self.maybe_map_commitment(commitment_config)?
-            ]),
-        )
-    }
-
-    #[deprecated(
-        since = "0.4.0",
-        note = "Please use RpcClient::get_confirmed_signatures_for_address2() instead"
-    )]
-    #[allow(deprecated)]
-    pub fn get_confirmed_signatures_for_address(
-=======
     #[deprecated(
         since = "1.7.0",
         note = "Please use RpcClient::get_blocks_with_limit_and_commitment() instead"
     )]
     #[allow(deprecated)]
     pub fn get_confirmed_blocks_with_limit_and_commitment(
->>>>>>> 3ac7e043
         &self,
         start_slot: Slot,
         limit: usize,
@@ -3184,14 +3049,11 @@
         )
     }
 
-<<<<<<< HEAD
-=======
     #[deprecated(
         since = "1.7.0",
         note = "Please use RpcClient::get_transaction_with_config() instead"
     )]
     #[allow(deprecated)]
->>>>>>> 3ac7e043
     pub fn get_confirmed_transaction_with_config(
         &self,
         signature: &Signature,
@@ -3203,8 +3065,6 @@
         )
     }
 
-<<<<<<< HEAD
-=======
     /// Returns the estimated production time of a block.
     ///
     /// # RPC Reference
@@ -3226,7 +3086,6 @@
     /// let block_time = rpc_client.get_block_time(slot)?;
     /// # Ok::<(), ClientError>(())
     /// ```
->>>>>>> 3ac7e043
     pub fn get_block_time(&self, slot: Slot) -> ClientResult<UnixTimestamp> {
         let request = RpcRequest::GetBlockTime;
         let response = self.sender.send(request, json!([slot]));
@@ -3377,8 +3236,6 @@
         )
     }
 
-<<<<<<< HEAD
-=======
     /// Returns the leader schedule for an epoch.
     ///
     /// # RPC Reference
@@ -3409,7 +3266,6 @@
     /// )?;
     /// # Ok::<(), ClientError>(())
     /// ```
->>>>>>> 3ac7e043
     pub fn get_leader_schedule_with_config(
         &self,
         slot: Option<Slot>,
@@ -3418,8 +3274,6 @@
         self.send(RpcRequest::GetLeaderSchedule, json!([slot, config]))
     }
 
-<<<<<<< HEAD
-=======
     /// Returns epoch schedule information from this cluster's genesis config.
     ///
     /// # RPC Reference
@@ -3439,13 +3293,10 @@
     /// let epoch_schedule = rpc_client.get_epoch_schedule()?;
     /// # Ok::<(), ClientError>(())
     /// ```
->>>>>>> 3ac7e043
     pub fn get_epoch_schedule(&self) -> ClientResult<EpochSchedule> {
         self.send(RpcRequest::GetEpochSchedule, Value::Null)
     }
 
-<<<<<<< HEAD
-=======
     /// Returns a list of recent performance samples, in reverse slot order.
     ///
     /// Performance samples are taken every 60 seconds and include the number of
@@ -3471,7 +3322,6 @@
     /// )?;
     /// # Ok::<(), ClientError>(())
     /// ```
->>>>>>> 3ac7e043
     pub fn get_recent_performance_samples(
         &self,
         limit: Option<usize>,
@@ -3479,8 +3329,6 @@
         self.send(RpcRequest::GetRecentPerformanceSamples, json!([limit]))
     }
 
-<<<<<<< HEAD
-=======
     /// Returns the identity pubkey for the current node.
     ///
     /// # RPC Reference
@@ -3500,7 +3348,6 @@
     /// let identity = rpc_client.get_identity()?;
     /// # Ok::<(), ClientError>(())
     /// ```
->>>>>>> 3ac7e043
     pub fn get_identity(&self) -> ClientResult<Pubkey> {
         let rpc_identity: RpcIdentity = self.send(RpcRequest::GetIdentity, Value::Null)?;
 
@@ -3564,8 +3411,6 @@
         self.send(RpcRequest::GetInflationRate, Value::Null)
     }
 
-<<<<<<< HEAD
-=======
     /// Returns the inflation reward for a list of addresses for an epoch.
     ///
     /// This method uses the configured [commitment level][cl].
@@ -3598,7 +3443,6 @@
     /// )?;
     /// # Ok::<(), ClientError>(())
     /// ```
->>>>>>> 3ac7e043
     pub fn get_inflation_reward(
         &self,
         addresses: &[Pubkey],
@@ -3614,14 +3458,6 @@
                 addresses,
                 RpcEpochConfig {
                     epoch,
-<<<<<<< HEAD
-                    commitment: Some(self.commitment_config),
-                }
-            ]),
-        )
-    }
-
-=======
                     commitment: Some(self.commitment()),
                 }
             ]),
@@ -3651,7 +3487,6 @@
     /// assert!(version >= expected_version);
     /// # Ok::<(), Box<dyn std::error::Error>>(())
     /// ```
->>>>>>> 3ac7e043
     pub fn get_version(&self) -> ClientResult<RpcVersionInfo> {
         self.send(RpcRequest::GetVersion, Value::Null)
     }
@@ -3683,82 +3518,6 @@
         self.send(RpcRequest::MinimumLedgerSlot, Value::Null)
     }
 
-<<<<<<< HEAD
-    pub fn send_and_confirm_transaction_with_config(
-        &self,
-        transaction: &Transaction,
-        config: RpcSendTransactionConfig,
-    ) -> ClientResult<Signature> {
-        const SEND_RETRIES: usize = 20;
-        const GET_STATUS_RETRIES: usize = 40;
-
-        'sending: for _ in 0..SEND_RETRIES {
-            let signature = self.send_transaction_with_config(transaction, config)?;
-
-            let recent_blockhash = if uses_durable_nonce(transaction).is_some() {
-                let (recent_blockhash, ..) = self
-                    .get_recent_blockhash_with_commitment(CommitmentConfig::processed())?
-                    .value;
-                recent_blockhash
-            } else {
-                transaction.message.recent_blockhash
-            };
-
-            for status_retry in 0..GET_STATUS_RETRIES {
-                match self.get_signature_status(&signature)? {
-                    Some(Ok(_)) => return Ok(signature),
-                    Some(Err(e)) => return Err(e.into()),
-                    None => {
-                        let fee_calculator = self
-                            .get_fee_calculator_for_blockhash_with_commitment(
-                                &recent_blockhash,
-                                CommitmentConfig::processed(),
-                            )?
-                            .value;
-                        if fee_calculator.is_none() {
-                            // Block hash is not found by some reason
-                            break 'sending;
-                        } else if cfg!(not(test))
-                            // Ignore sleep at last step.
-                            && status_retry < GET_STATUS_RETRIES
-                        {
-                            // Retry twice a second
-                            sleep(Duration::from_millis(500));
-                            continue;
-                        }
-                    }
-                }
-            }
-        }
-
-        Err(RpcError::ForUser(
-            "unable to confirm transaction. \
-             This can happen in situations such as transaction expiration \
-             and insufficient fee-payer funds"
-                .to_string(),
-        )
-        .into())
-    }
-
-    pub fn send_and_confirm_transaction(
-        &self,
-        transaction: &Transaction,
-    ) -> ClientResult<Signature> {
-        self.send_and_confirm_transaction_with_config(
-            transaction,
-            RpcSendTransactionConfig {
-                preflight_commitment: Some(
-                    self.maybe_map_commitment(self.commitment_config)?
-                        .commitment,
-                ),
-                ..RpcSendTransactionConfig::default()
-            },
-        )
-    }
-
-    /// Note that `get_account` returns `Err(..)` if the account does not exist whereas
-    /// `get_account_with_commitment` returns `Ok(None)` if the account does not exist.
-=======
     /// Returns all information associated with the account of the provided pubkey.
     ///
     /// This method uses the configured [commitment level][cl].
@@ -3802,7 +3561,6 @@
     /// let account = rpc_client.get_account(&alice_pubkey)?;
     /// # Ok::<(), ClientError>(())
     /// ```
->>>>>>> 3ac7e043
     pub fn get_account(&self, pubkey: &Pubkey) -> ClientResult<Account> {
         self.get_account_with_commitment(pubkey, self.commitment())?
             .value
@@ -3890,8 +3648,6 @@
             })?
     }
 
-<<<<<<< HEAD
-=======
     /// Get the max slot seen from retransmit stage.
     ///
     /// # RPC Reference
@@ -3911,13 +3667,10 @@
     /// # let rpc_client = RpcClient::new_mock("succeeds".to_string());
     /// let slot = rpc_client.get_max_retransmit_slot()?;
     /// # Ok::<(), ClientError>(())
->>>>>>> 3ac7e043
     pub fn get_max_retransmit_slot(&self) -> ClientResult<Slot> {
         self.send(RpcRequest::GetMaxRetransmitSlot, Value::Null)
     }
 
-<<<<<<< HEAD
-=======
     /// Get the max slot seen from after [shred](https://docs.solana.com/terminology#shred) insert.
     ///
     /// # RPC Reference
@@ -3937,13 +3690,10 @@
     /// # let rpc_client = RpcClient::new_mock("succeeds".to_string());
     /// let slot = rpc_client.get_max_shred_insert_slot()?;
     /// # Ok::<(), ClientError>(())
->>>>>>> 3ac7e043
     pub fn get_max_shred_insert_slot(&self) -> ClientResult<Slot> {
         self.send(RpcRequest::GetMaxShredInsertSlot, Value::Null)
     }
 
-<<<<<<< HEAD
-=======
     /// Returns the account information for a list of pubkeys.
     ///
     /// This method uses the configured [commitment level][cl].
@@ -3974,7 +3724,6 @@
     /// let accounts = rpc_client.get_multiple_accounts(&pubkeys)?;
     /// # Ok::<(), ClientError>(())
     /// ```
->>>>>>> 3ac7e043
     pub fn get_multiple_accounts(&self, pubkeys: &[Pubkey]) -> ClientResult<Vec<Option<Account>>> {
         Ok(self
             .get_multiple_accounts_with_commitment(pubkeys, self.commitment())?
@@ -4784,11 +4533,7 @@
             pubkey,
             lamports,
             RpcRequestAirdropConfig {
-<<<<<<< HEAD
-                commitment: Some(self.commitment_config),
-=======
                 commitment: Some(self.commitment()),
->>>>>>> 3ac7e043
                 ..RpcRequestAirdropConfig::default()
             },
         )
@@ -4804,11 +4549,7 @@
             pubkey,
             lamports,
             RpcRequestAirdropConfig {
-<<<<<<< HEAD
-                commitment: Some(self.commitment_config),
-=======
                 commitment: Some(self.commitment()),
->>>>>>> 3ac7e043
                 recent_blockhash: Some(recent_blockhash.to_string()),
             },
         )
@@ -5059,108 +4800,6 @@
         &self,
         blockhash: &Hash,
         commitment: CommitmentConfig,
-<<<<<<< HEAD
-        config: RpcSendTransactionConfig,
-    ) -> ClientResult<Signature> {
-        let recent_blockhash = if uses_durable_nonce(transaction).is_some() {
-            self.get_recent_blockhash_with_commitment(CommitmentConfig::processed())?
-                .value
-                .0
-        } else {
-            transaction.message.recent_blockhash
-        };
-        let signature = self.send_transaction_with_config(transaction, config)?;
-        self.confirm_transaction_with_spinner(&signature, &recent_blockhash, commitment)?;
-        Ok(signature)
-    }
-
-    pub fn confirm_transaction_with_spinner(
-        &self,
-        signature: &Signature,
-        recent_blockhash: &Hash,
-        commitment: CommitmentConfig,
-    ) -> ClientResult<()> {
-        let desired_confirmations = if commitment.is_finalized() {
-            MAX_LOCKOUT_HISTORY + 1
-        } else {
-            1
-        };
-        let mut confirmations = 0;
-
-        let progress_bar = new_spinner_progress_bar();
-
-        progress_bar.set_message(&format!(
-            "[{}/{}] Finalizing transaction {}",
-            confirmations, desired_confirmations, signature,
-        ));
-        let (signature, status) = loop {
-            // Get recent commitment in order to count confirmations for successful transactions
-            let status = self
-                .get_signature_status_with_commitment(signature, CommitmentConfig::processed())?;
-            if status.is_none() {
-                if self
-                    .get_fee_calculator_for_blockhash_with_commitment(
-                        recent_blockhash,
-                        CommitmentConfig::processed(),
-                    )?
-                    .value
-                    .is_none()
-                {
-                    break (signature, status);
-                }
-            } else {
-                break (signature, status);
-            }
-
-            if cfg!(not(test)) {
-                sleep(Duration::from_millis(500));
-            }
-        };
-        match status {
-            Some(Err(err)) => {
-                return Err(err.into());
-            }
-            None => {
-                return Err(RpcError::ForUser(
-                    "unable to confirm transaction. \
-                                        This can happen in situations such as transaction expiration \
-                                        and insufficient fee-payer funds"
-                        .to_string(),
-                )
-                .into());
-            }
-            Some(Ok(_)) => {}
-        }
-        let now = Instant::now();
-        loop {
-            // Return when specified commitment is reached
-            // Failed transactions have already been eliminated, `is_some` check is sufficient
-            if self
-                .get_signature_status_with_commitment(signature, commitment)?
-                .is_some()
-            {
-                progress_bar.set_message("Transaction confirmed");
-                progress_bar.finish_and_clear();
-                return Ok(());
-            }
-
-            progress_bar.set_message(&format!(
-                "[{}/{}] Finalizing transaction {}",
-                min(confirmations + 1, desired_confirmations),
-                desired_confirmations,
-                signature,
-            ));
-            sleep(Duration::from_millis(500));
-            confirmations = self
-                .get_num_blocks_since_signature_confirmation(signature)
-                .unwrap_or(confirmations);
-            if now.elapsed().as_secs() >= MAX_HASH_AGE_IN_SECONDS as u64 {
-                return Err(
-                    RpcError::ForUser("transaction not finalized. \
-                                      This can happen when a transaction lands in an abandoned fork. \
-                                      Please retry.".to_string()).into(),
-                );
-=======
     ) -> ClientResult<bool> {
         let result = if self.get_node_version()? < semver::Version::new(1, 9, 0) {
             self.get_fee_calculator_for_blockhash_with_commitment(blockhash, commitment)?
@@ -5206,7 +4845,6 @@
                 if new_blockhash != *blockhash {
                     return Ok(new_blockhash);
                 }
->>>>>>> 3ac7e043
             }
             debug!("Got same blockhash ({:?}), will retry...", blockhash);
 
@@ -5223,8 +4861,15 @@
         .into())
     }
 
-<<<<<<< HEAD
-    // EVM scope.
+    pub fn get_transport_stats(&self) -> RpcTransportStats {
+        self.sender.get_transport_stats()
+    }
+
+
+    //
+    // Evm scope
+    // 
+    
     pub fn get_evm_transaction_count(
         &self,
         address: &evm_state::Address,
@@ -5249,23 +4894,6 @@
             RpcRequest::EthGetTransactionReceipt,
             json!([evm_rpc::Hex(*hash)])
         )
-    }
-
-    pub fn send<T>(&self, request: RpcRequest, params: Value) -> ClientResult<T>
-    where
-        T: serde::de::DeserializeOwned,
-    {
-        assert!(params.is_array() || params.is_null());
-        let response = self
-            .sender
-            .send(request, params)
-            .map_err(|err| err.into_with_request(request))?;
-        serde_json::from_value(response)
-            .map_err(|err| ClientError::new_with_request(err.into(), request))
-=======
-    pub fn get_transport_stats(&self) -> RpcTransportStats {
-        self.sender.get_transport_stats()
->>>>>>> 3ac7e043
     }
 }
 
@@ -5295,17 +4923,6 @@
     pub until: Option<Signature>,
     pub limit: Option<usize>,
     pub commitment: Option<CommitmentConfig>,
-<<<<<<< HEAD
-}
-
-fn new_spinner_progress_bar() -> ProgressBar {
-    let progress_bar = ProgressBar::new(42);
-    progress_bar
-        .set_style(ProgressStyle::default_spinner().template("{spinner:.green} {wide_msg}"));
-    progress_bar.enable_steady_tick(100);
-    progress_bar
-=======
->>>>>>> 3ac7e043
 }
 
 fn get_rpc_request_str(rpc_addr: SocketAddr, tls: bool) -> String {
@@ -5387,7 +5004,6 @@
     };
 
     #[test]
-    #[allow(clippy::bool_assert_comparison)]
     fn test_send() {
         _test_send();
     }
