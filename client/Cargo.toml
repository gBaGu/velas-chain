[package]
name = "solana-client"
version = "1.5.19"
description = "Solana Client"
authors = ["Solana Maintainers <maintainers@solana.foundation>"]
repository = "https://github.com/solana-labs/solana"
homepage = "https://solana.com/"
documentation = "https://docs.rs/solana-client"
license = "Apache-2.0"
edition = "2018"

[dependencies]
base64 = "0.13.0"
bincode = "1.3.1"
bs58 = "0.3.1"
clap = "2.33.0"
indicatif = "0.15.0"
jsonrpc-core = "15.0.0"
log = "0.4.11"
net2 = "0.2.37"
rayon = "1.4.0"
reqwest = { version = "0.10.8", default-features = false, features = ["blocking", "rustls-tls", "json"] }
semver = "0.11.0"
serde = "1.0.118"
serde_derive = "1.0.103"
serde_json = "1.0.56"
<<<<<<< HEAD
solana-account-decoder = { path = "../account-decoder", version = "=1.5.18" }
solana-clap-utils = { path = "../clap-utils", version = "=1.5.18" }
solana-net-utils = { path = "../net-utils", version = "=1.5.18" }
solana-sdk = { path = "../sdk", version = "=1.5.18" }
solana-transaction-status = { path = "../transaction-status", version = "=1.5.18" }
solana-version = { path = "../version" }
solana-vote-program = { path = "../programs/vote", version = "=1.5.18" }
solana-stake-program = { path = "../programs/stake" }
=======
solana-account-decoder = { path = "../account-decoder", version = "=1.5.19" }
solana-clap-utils = { path = "../clap-utils", version = "=1.5.19" }
solana-faucet = { path = "../faucet", version = "=1.5.19" }
solana-net-utils = { path = "../net-utils", version = "=1.5.19" }
solana-sdk = { path = "../sdk", version = "=1.5.19" }
solana-transaction-status = { path = "../transaction-status", version = "=1.5.19" }
solana-version = { path = "../version", version = "=1.5.19" }
solana-vote-program = { path = "../programs/vote", version = "=1.5.19" }
>>>>>>> 936ff742
thiserror = "1.0"
tungstenite = "0.10.1"
url = "2.1.1"
evm-state = { path = "../evm-utils/evm-state" }
evm-rpc = { path = "../evm-utils/evm-rpc" }
derivative = "2.2"

[dev-dependencies]
assert_matches = "1.3.0"
jsonrpc-core = "15.0.0"
jsonrpc-http-server = "15.0.0"
solana-logger = { path = "../logger", version = "=1.5.19" }

[package.metadata.docs.rs]
targets = ["x86_64-unknown-linux-gnu"]<|MERGE_RESOLUTION|>--- conflicted
+++ resolved
@@ -24,25 +24,15 @@
 serde = "1.0.118"
 serde_derive = "1.0.103"
 serde_json = "1.0.56"
-<<<<<<< HEAD
-solana-account-decoder = { path = "../account-decoder", version = "=1.5.18" }
-solana-clap-utils = { path = "../clap-utils", version = "=1.5.18" }
-solana-net-utils = { path = "../net-utils", version = "=1.5.18" }
-solana-sdk = { path = "../sdk", version = "=1.5.18" }
-solana-transaction-status = { path = "../transaction-status", version = "=1.5.18" }
-solana-version = { path = "../version" }
-solana-vote-program = { path = "../programs/vote", version = "=1.5.18" }
-solana-stake-program = { path = "../programs/stake" }
-=======
 solana-account-decoder = { path = "../account-decoder", version = "=1.5.19" }
 solana-clap-utils = { path = "../clap-utils", version = "=1.5.19" }
-solana-faucet = { path = "../faucet", version = "=1.5.19" }
 solana-net-utils = { path = "../net-utils", version = "=1.5.19" }
 solana-sdk = { path = "../sdk", version = "=1.5.19" }
 solana-transaction-status = { path = "../transaction-status", version = "=1.5.19" }
-solana-version = { path = "../version", version = "=1.5.19" }
+solana-version = { path = "../version" }
 solana-vote-program = { path = "../programs/vote", version = "=1.5.19" }
->>>>>>> 936ff742
+solana-stake-program = { path = "../programs/stake" }
+solana-faucet = { path = "../faucet", version = "=1.5.19" }
 thiserror = "1.0"
 tungstenite = "0.10.1"
 url = "2.1.1"
