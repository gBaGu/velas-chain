--- conflicted
+++ resolved
@@ -79,10 +79,6 @@
       cd "$project"
       _ "$cargo" nightly clippy -- --deny=warnings --allow=clippy::missing_safety_doc
       _ "$cargo" stable fmt -- --check
-<<<<<<< HEAD
-      _ "$cargo" nightly test
-=======
->>>>>>> 7759210f
     )
   done
 }
