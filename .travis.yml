branches:
  only:
    - master
    - /^v\d+\.\d+/

notifications:
  email: false
  slack:
    on_success: change
    if: NOT type = pull_request
    secure: F4IjOE05MyaMOdPRL+r8qhs7jBvv4yDM3RmFKE1zNXnfUOqV4X38oQM1EI+YVsgpMQLj/pxnEB7wcTE4Bf86N6moLssEULCpvAuMVoXj4QbWdomLX+01WbFa6fLVeNQIg45NHrz2XzVBhoKOrMNnl+QI5mbR2AlS5oqsudHsXDnyLzZtd4Y5SDMdYG1zVWM01+oNNjgNfjcCGmOE/K0CnOMl6GPi3X9C34tJ19P2XT7MTDsz1/IfEF7fro2Q8DHEYL9dchJMoisXSkem5z7IDQkGzXsWdWT4NnndUvmd1MlTCE9qgoXDqRf95Qh8sB1Dz08HtvgfaosP2XjtNTfDI9BBYS15Ibw9y7PchAJE1luteNjF35EOy6OgmCLw/YpnweqfuNViBZz+yOPWXVC0kxnPIXKZ1wyH9ibeH6E4hr7a8o9SV/6SiWIlbYF+IR9jPXyTCLP/cc3sYljPWxDnhWFwFdRVIi3PbVAhVu7uWtVUO17Oc9gtGPgs/GrhOMkJfwQPXaudRJDpVZowxTX4x9kefNotlMAMRgq+Drbmgt4eEBiCNp0ITWgh17BiE1U09WS3myuduhoct85+FoVeaUkp1sxzHVtGsNQH0hcz7WcpZyOM+AwistJA/qzeEDQao5zi1eKWPbO2xAhi2rV1bDH6bPf/4lDBwLRqSiwvlWU=

os: linux
dist: bionic
language: minimal

jobs:
  include:
    - &release-artifacts
      if: type IN (api, cron) OR tag IS present
      name: "macOS release artifacts"
      os: osx
      language: rust
      rust:
        - stable
      install:
        - source ci/rust-version.sh
        - PATH="/usr/local/opt/coreutils/libexec/gnubin:$PATH"
        - readlink -f .
      script:
        - source ci/env.sh
        - ci/publish-tarball.sh
      deploy:
        - provider: releases
          token: $GITHUB_TOKEN
          skip_cleanup: true
          file_glob: true
          file: travis-release-upload/*
          on:
            tags: true
    - <<: *release-artifacts
      name: "Windows release artifacts"
      os: windows
    #  Linux release artifacts are still built by ci/buildkite-secondary.yml
    - <<: *release-artifacts
      name: "Linux release artifacts"
      os: linux
      before_install:
<<<<<<< HEAD
        - source ci/env.sh
        - .travis/channel_restriction.sh edge beta || travis_terminate 0
        - .travis/affects.sh docs/ .travis || travis_terminate 0
        - cd docs/
        - source .travis/before_install.sh

      script:
        - source .travis/script.sh
=======
        - sudo apt-get install libssl-dev libudev-dev
>>>>>>> 1b629c1a
<|MERGE_RESOLUTION|>--- conflicted
+++ resolved
@@ -41,20 +41,14 @@
     - <<: *release-artifacts
       name: "Windows release artifacts"
       os: windows
+        - source ci/env.sh
+        - .travis/channel_restriction.sh edge beta || travis_terminate 0
+        - .travis/affects.sh docs/ .travis || travis_terminate 0
+        - cd docs/
+        - source .travis/before_install.sh
     #  Linux release artifacts are still built by ci/buildkite-secondary.yml
     - <<: *release-artifacts
       name: "Linux release artifacts"
       os: linux
       before_install:
-<<<<<<< HEAD
-        - source ci/env.sh
-        - .travis/channel_restriction.sh edge beta || travis_terminate 0
-        - .travis/affects.sh docs/ .travis || travis_terminate 0
-        - cd docs/
-        - source .travis/before_install.sh
-
-      script:
-        - source .travis/script.sh
-=======
         - sudo apt-get install libssl-dev libudev-dev
->>>>>>> 1b629c1a
