[package]
name = "solana-notifier"
<<<<<<< HEAD
version = "1.6.14"
=======
version = "1.9.13"
>>>>>>> 3ac7e043
description = "Solana Notifier"
authors = ["Solana Maintainers <maintainers@solana.foundation>"]
repository = "https://github.com/solana-labs/solana"
license = "Apache-2.0"
homepage = "https://solana.com/"
documentation = "https://docs.rs/solana-notifier"
edition = "2021"

[dependencies]
<<<<<<< HEAD
log = "0.4.11"
reqwest = { version = "0.11.2", default-features = false, features = ["blocking", "rustls-tls", "json"] }
=======
log = "0.4.14"
reqwest = { version = "0.11.6", default-features = false, features = ["blocking", "rustls-tls", "json"] }
>>>>>>> 3ac7e043
serde_json = "1.0"

[lib]
name = "solana_notifier"

[package.metadata.docs.rs]
targets = ["x86_64-unknown-linux-gnu"]<|MERGE_RESOLUTION|>--- conflicted
+++ resolved
@@ -1,10 +1,6 @@
 [package]
 name = "solana-notifier"
-<<<<<<< HEAD
-version = "1.6.14"
-=======
 version = "1.9.13"
->>>>>>> 3ac7e043
 description = "Solana Notifier"
 authors = ["Solana Maintainers <maintainers@solana.foundation>"]
 repository = "https://github.com/solana-labs/solana"
@@ -14,13 +10,8 @@
 edition = "2021"
 
 [dependencies]
-<<<<<<< HEAD
-log = "0.4.11"
-reqwest = { version = "0.11.2", default-features = false, features = ["blocking", "rustls-tls", "json"] }
-=======
 log = "0.4.14"
 reqwest = { version = "0.11.6", default-features = false, features = ["blocking", "rustls-tls", "json"] }
->>>>>>> 3ac7e043
 serde_json = "1.0"
 
 [lib]
