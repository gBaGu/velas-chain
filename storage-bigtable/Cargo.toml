--- conflicted
+++ resolved
@@ -1,10 +1,6 @@
 [package]
 name = "solana-storage-bigtable"
-<<<<<<< HEAD
-version = "1.5.19"
-=======
 version = "1.6.14"
->>>>>>> 7759210f
 description = "Solana Storage BigTable"
 authors = ["Solana Maintainers <maintainers@solana.com>"]
 repository = "https://github.com/solana-labs/solana"
@@ -15,32 +11,13 @@
 
 [dependencies]
 arc-swap = "0.4.8"
-<<<<<<< HEAD
-backoff = { version = "0.2.1", features = ["tokio"] }
-=======
 backoff = { version = "0.3.0", features = ["tokio"] }
->>>>>>> 7759210f
 bincode = "1.2.1"
 bzip2 = "0.3.3"
 enum-iterator = "0.6.0"
 flate2 = "1.0.14"
 goauth = "0.9.0"
 log = "0.4.11"
-<<<<<<< HEAD
-prost = "0.6.1"
-prost-types = "0.6.1"
-serde = "1.0.118"
-serde_derive = "1.0.103"
-smpl_jwt = "0.5.0"
-solana-sdk = { path = "../sdk", version = "=1.5.19" }
-solana-storage-proto = { path = "../storage-proto", version = "=1.5.19" }
-solana-transaction-status = { path = "../transaction-status", version = "=1.5.19" }
-evm-state = { path = "../evm-utils/evm-state" }
-evm-rpc = { path = "../evm-utils/evm-rpc" }
-thiserror = "1.0"
-futures = "0.3.8"
-tonic = { version = "0.3.0", features = ["tls", "transport"] }
-=======
 prost = "0.7.0"
 prost-types = "0.7.0"
 rand_core = "0.6.2"
@@ -53,8 +30,10 @@
 thiserror = "1.0"
 futures = "0.3.8"
 tonic = { version = "0.4.0", features = ["tls", "transport"] }
->>>>>>> 7759210f
 zstd = "0.5.1"
+
+evm-state = { path = "../evm-utils/evm-state" }
+evm-rpc = { path = "../evm-utils/evm-rpc" }
 
 [lib]
 crate-type = ["lib"]
