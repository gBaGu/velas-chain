--- conflicted
+++ resolved
@@ -3,11 +3,7 @@
 edition = "2018"
 name = "solana-remote-wallet"
 description = "Blockchain, Rebuilt for Scale"
-<<<<<<< HEAD
-version = "1.5.19"
-=======
 version = "1.6.14"
->>>>>>> 7759210f
 repository = "https://github.com/solana-labs/solana"
 license = "Apache-2.0"
 homepage = "https://solana.com/"
@@ -24,11 +20,7 @@
 parking_lot = "0.10"
 qstring = "0.7.2"
 semver = "0.9"
-<<<<<<< HEAD
-solana-sdk = { path = "../sdk", version = "=1.5.19" }
-=======
 solana-sdk = { path = "../sdk", version = "=1.6.14" }
->>>>>>> 7759210f
 thiserror = "1.0"
 uriparse = "0.6.3"
 
