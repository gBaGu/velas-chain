--- conflicted
+++ resolved
@@ -1,11 +1,7 @@
 [package]
 name = "solana-measure"
 description = "Blockchain, Rebuilt for Scale"
-<<<<<<< HEAD
-version = "1.6.14"
-=======
 version = "1.9.13"
->>>>>>> 3ac7e043
 homepage = "https://solana.com/"
 documentation = "https://docs.rs/solana-measure"
 readme = "../README.md"
@@ -15,25 +11,8 @@
 edition = "2021"
 
 [dependencies]
-<<<<<<< HEAD
-log = "0.4.11"
-solana-sdk = { path = "../sdk", version = "=1.6.14" }
-solana-metrics = { path = "../metrics", version = "=1.6.14" }
-
-[target."cfg(unix)".dependencies]
-jemallocator = "0.3.2"
-jemalloc-ctl = "0.3.2"
-
-[features]
-# mainly for heaptrack, which seems to be incompatible with jemalloc
-# opt-out ("no-" prefix) is chosen for convenience for the default case
-# (= with jemalloc), considering complexies of proper opt-in (default)
-# feature plumbing
-no-jemalloc = []
-=======
 log = "0.4.14"
 solana-sdk = { path = "../sdk", version = "=1.9.13" }
->>>>>>> 3ac7e043
 
 [package.metadata.docs.rs]
 targets = ["x86_64-unknown-linux-gnu"]