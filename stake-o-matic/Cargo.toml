--- conflicted
+++ resolved
@@ -7,11 +7,7 @@
 license = "Apache-2.0"
 name = "solana-stake-o-matic"
 repository = "https://github.com/solana-labs/stake-o-matic"
-<<<<<<< HEAD
-version = "1.5.19"
-=======
 version = "1.6.14"
->>>>>>> 7759210f
 
 [dependencies]
 clap = "2.33.0"
@@ -21,18 +17,6 @@
 serde = { version = "1.0.122", features = ["derive"] }
 serde_json = "1.0.62"
 serde_yaml = "0.8.13"
-<<<<<<< HEAD
-solana-clap-utils = { path = "../clap-utils", version = "=1.5.19" }
-solana-client = { path = "../client", version = "=1.5.19" }
-solana-cli-config = { path = "../cli-config", version = "=1.5.19" }
-solana-cli-output = { path = "../cli-output", version = "=1.5.19" }
-solana-logger = { path = "../logger", version = "=1.5.19" }
-solana-metrics = { path = "../metrics", version = "=1.5.19" }
-solana-notifier = { path = "../notifier", version = "=1.5.19" }
-solana-sdk = { path = "../sdk", version = "=1.5.19" }
-solana-stake-program = { path = "../programs/stake", version = "=1.5.19" }
-solana-transaction-status = { path = "../transaction-status", version = "=1.5.19" }
-=======
 solana-clap-utils = { path = "../clap-utils", version = "=1.6.14" }
 solana-client = { path = "../client", version = "=1.6.14" }
 solana-cli-config = { path = "../cli-config", version = "=1.6.14" }
@@ -44,7 +28,6 @@
 solana-stake-program = { path = "../programs/stake", version = "=1.6.14" }
 solana-transaction-status = { path = "../transaction-status", version = "=1.6.14" }
 thiserror = "1.0.21"
->>>>>>> 7759210f
 
 [package.metadata.docs.rs]
 targets = ["x86_64-unknown-linux-gnu"]