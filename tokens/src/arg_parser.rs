use {
    crate::args::{
        Args, BalancesArgs, Command, DistributeTokensArgs, SenderStakeArgs, SplTokenArgs,
        StakeArgs, TransactionLogArgs,
    },
    clap::{
        crate_description, crate_name, value_t, value_t_or_exit, App, Arg, ArgMatches, SubCommand,
    },
    solana_clap_utils::{
        input_parsers::{pubkey_of_signer, value_of},
        input_validators::{is_amount, is_valid_pubkey, is_valid_signer},
        keypair::{pubkey_from_path, signer_from_path},
    },
    solana_cli_config::CONFIG_FILE,
    solana_remote_wallet::remote_wallet::maybe_wallet_manager,
    solana_sdk::native_token::sol_to_lamports,
    std::{error::Error, ffi::OsString, process::exit},
};

fn get_matches<'a, I, T>(args: I) -> ArgMatches<'a>
where
    I: IntoIterator<Item = T>,
    T: Into<OsString> + Clone,
{
    let default_config_file = CONFIG_FILE.as_ref().unwrap();
    App::new(crate_name!())
        .about(crate_description!())
        .version(solana_version::version!())
        .arg(
            Arg::with_name("config_file")
                .long("config")
                .takes_value(true)
                .value_name("FILEPATH")
                .default_value(default_config_file)
                .help("Config file"),
        )
        .arg(
            Arg::with_name("url")
                .long("url")
                .global(true)
                .takes_value(true)
                .value_name("URL")
<<<<<<< HEAD
                .help("RPC entrypoint address. i.e. https://api.devnet.velas.com"),
=======
                .help("RPC entrypoint address. i.e. http://api.devnet.solana.com"),
>>>>>>> 3ac7e043
        )
        .subcommand(
            SubCommand::with_name("distribute-tokens")
                .about("Distribute VLX")
                .arg(
                    Arg::with_name("db_path")
                        .long("db-path")
                        .required(true)
                        .takes_value(true)
                        .value_name("FILE")
                        .help(
                            "Location for storing distribution database. \
                            The database is used for tracking transactions as they are finalized \
                            and preventing double spends.",
                        ),
                )
                .arg(
                    Arg::with_name("input_csv")
                        .long("input-csv")
                        .required(true)
                        .takes_value(true)
                        .value_name("FILE")
                        .help("Input CSV file"),
                )
                .arg(
                    Arg::with_name("transfer_amount")
                        .long("transfer-amount")
                        .takes_value(true)
                        .value_name("AMOUNT")
                        .validator(is_amount)
                        .help("The amount to send to each recipient, in VLX"),
                )
                .arg(
                    Arg::with_name("dry_run")
                        .long("dry-run")
                        .help("Do not execute any transfers"),
                )
                .arg(
                    Arg::with_name("output_path")
                        .long("output-path")
                        .short("o")
                        .value_name("FILE")
                        .takes_value(true)
                        .help("Write the transaction log to this file"),
                )
                .arg(
                    Arg::with_name("sender_keypair")
                        .long("from")
                        .required(true)
                        .takes_value(true)
                        .value_name("SENDING_KEYPAIR")
                        .validator(is_valid_signer)
                        .help("Keypair to fund accounts"),
                )
                .arg(
                    Arg::with_name("fee_payer")
                        .long("fee-payer")
                        .required(true)
                        .takes_value(true)
                        .value_name("KEYPAIR")
                        .validator(is_valid_signer)
                        .help("Fee payer"),
                ),
        )
        .subcommand(
            SubCommand::with_name("create-stake")
                .about("Create stake accounts")
                .arg(
                    Arg::with_name("db_path")
                        .long("db-path")
                        .required(true)
                        .takes_value(true)
                        .value_name("FILE")
                        .help(
                            "Location for storing distribution database. \
                            The database is used for tracking transactions as they are finalized \
                            and preventing double spends.",
                        ),
                )
                .arg(
                    Arg::with_name("input_csv")
                        .long("input-csv")
                        .required(true)
                        .takes_value(true)
                        .value_name("FILE")
                        .help("Allocations CSV file"),
                )
                .arg(
                    Arg::with_name("dry_run")
                        .long("dry-run")
                        .help("Do not execute any transfers"),
                )
                .arg(
                    Arg::with_name("output_path")
                        .long("output-path")
                        .short("o")
                        .value_name("FILE")
                        .takes_value(true)
                        .help("Write the transaction log to this file"),
                )
                .arg(
                    Arg::with_name("sender_keypair")
                        .long("from")
                        .required(true)
                        .takes_value(true)
                        .value_name("SENDING_KEYPAIR")
                        .validator(is_valid_signer)
                        .help("Keypair to fund accounts"),
                )
                .arg(
                    Arg::with_name("unlocked_sol")
                        .default_value("1.0")
                        .long("unlocked-sol")
                        .takes_value(true)
                        .value_name("SOL_AMOUNT")
                        .help("Amount of SOL to put in system account to pay for fees"),
                )
                .arg(
                    Arg::with_name("lockup_authority")
                        .long("lockup-authority")
                        .takes_value(true)
                        .value_name("PUBKEY")
                        .validator(is_valid_pubkey)
                        .help("Lockup Authority Address"),
                )
                .arg(
                    Arg::with_name("fee_payer")
                        .long("fee-payer")
                        .required(true)
                        .takes_value(true)
                        .value_name("KEYPAIR")
                        .validator(is_valid_signer)
                        .help("Fee payer"),
                ),
        )
        .subcommand(
            SubCommand::with_name("distribute-stake")
                .about("Split to stake accounts")
                .arg(
                    Arg::with_name("db_path")
                        .long("db-path")
                        .required(true)
                        .takes_value(true)
                        .value_name("FILE")
                        .help(
                            "Location for storing distribution database. \
                            The database is used for tracking transactions as they are finalized \
                            and preventing double spends.",
                        ),
                )
                .arg(
                    Arg::with_name("input_csv")
                        .long("input-csv")
                        .required(true)
                        .takes_value(true)
                        .value_name("FILE")
                        .help("Allocations CSV file"),
                )
                .arg(
                    Arg::with_name("dry_run")
                        .long("dry-run")
                        .help("Do not execute any transfers"),
                )
                .arg(
                    Arg::with_name("output_path")
                        .long("output-path")
                        .short("o")
                        .value_name("FILE")
                        .takes_value(true)
                        .help("Write the transaction log to this file"),
                )
                .arg(
                    Arg::with_name("sender_keypair")
                        .long("from")
                        .required(true)
                        .takes_value(true)
                        .value_name("SENDING_KEYPAIR")
                        .validator(is_valid_signer)
                        .help("Keypair to fund accounts"),
                )
                .arg(
                    Arg::with_name("stake_account_address")
                        .required(true)
                        .long("stake-account-address")
                        .takes_value(true)
                        .value_name("ACCOUNT_ADDRESS")
                        .validator(is_valid_pubkey)
                        .help("Stake Account Address"),
                )
                .arg(
                    Arg::with_name("unlocked_vlx")
                        .default_value("1.0")
                        .long("unlocked-vlx")
                        .takes_value(true)
                        .value_name("VLX_AMOUNT")
                        .help("Amount of VLX to put in system account to pay for fees"),
                )
                .arg(
                    Arg::with_name("stake_authority")
                        .long("stake-authority")
                        .required(true)
                        .takes_value(true)
                        .value_name("KEYPAIR")
                        .validator(is_valid_signer)
                        .help("Stake Authority Keypair"),
                )
                .arg(
                    Arg::with_name("withdraw_authority")
                        .long("withdraw-authority")
                        .required(true)
                        .takes_value(true)
                        .value_name("KEYPAIR")
                        .validator(is_valid_signer)
                        .help("Withdraw Authority Keypair"),
                )
                .arg(
                    Arg::with_name("lockup_authority")
                        .long("lockup-authority")
                        .takes_value(true)
                        .value_name("KEYPAIR")
                        .validator(is_valid_signer)
                        .help("Lockup Authority Keypair"),
                )
                .arg(
                    Arg::with_name("fee_payer")
                        .long("fee-payer")
                        .required(true)
                        .takes_value(true)
                        .value_name("KEYPAIR")
                        .validator(is_valid_signer)
                        .help("Fee payer"),
                ),
        )
        .subcommand(
            SubCommand::with_name("distribute-spl-tokens")
                .about("Distribute SPL tokens")
                .arg(
                    Arg::with_name("db_path")
                        .long("db-path")
                        .required(true)
                        .takes_value(true)
                        .value_name("FILE")
                        .help(
                            "Location for storing distribution database. \
                            The database is used for tracking transactions as they are finalized \
                            and preventing double spends.",
                        ),
                )
                .arg(
                    Arg::with_name("input_csv")
                        .long("input-csv")
                        .required(true)
                        .takes_value(true)
                        .value_name("FILE")
                        .help("Allocations CSV file"),
                )
                .arg(
                    Arg::with_name("dry_run")
                        .long("dry-run")
                        .help("Do not execute any transfers"),
                )
                .arg(
                    Arg::with_name("transfer_amount")
                        .long("transfer-amount")
                        .takes_value(true)
                        .value_name("AMOUNT")
                        .validator(is_amount)
                        .help("The amount of SPL tokens to send to each recipient"),
                )
                .arg(
                    Arg::with_name("output_path")
                        .long("output-path")
                        .short("o")
                        .value_name("FILE")
                        .takes_value(true)
                        .help("Write the transaction log to this file"),
                )
                .arg(
                    Arg::with_name("token_account_address")
                        .long("from")
                        .required(true)
                        .takes_value(true)
                        .value_name("TOKEN_ACCOUNT_ADDRESS")
                        .validator(is_valid_pubkey)
                        .help("SPL token account to send from"),
                )
                .arg(
                    Arg::with_name("token_owner")
                        .long("owner")
                        .required(true)
                        .takes_value(true)
                        .value_name("TOKEN_ACCOUNT_OWNER_KEYPAIR")
                        .validator(is_valid_signer)
                        .help("SPL token account owner"),
                )
                .arg(
                    Arg::with_name("fee_payer")
                        .long("fee-payer")
                        .required(true)
                        .takes_value(true)
                        .value_name("KEYPAIR")
                        .validator(is_valid_signer)
                        .help("Fee payer"),
                ),
        )
        .subcommand(
            SubCommand::with_name("balances")
                .about("Balance of each account")
                .arg(
                    Arg::with_name("input_csv")
                        .long("input-csv")
                        .required(true)
                        .takes_value(true)
                        .value_name("FILE")
                        .help("Allocations CSV file"),
                ),
        )
        .subcommand(
            SubCommand::with_name("spl-token-balances")
                .about("Balance of SPL token associated accounts")
                .arg(
                    Arg::with_name("input_csv")
                        .long("input-csv")
                        .required(true)
                        .takes_value(true)
                        .value_name("FILE")
                        .help("Allocations CSV file"),
                )
                .arg(
                    Arg::with_name("mint_address")
                        .long("mint")
                        .required(true)
                        .takes_value(true)
                        .value_name("MINT_ADDRESS")
                        .validator(is_valid_pubkey)
                        .help("SPL token mint of distribution"),
                ),
        )
        .subcommand(
            SubCommand::with_name("transaction-log")
                .about("Print the database to a CSV file")
                .arg(
                    Arg::with_name("db_path")
                        .long("db-path")
                        .required(true)
                        .takes_value(true)
                        .value_name("FILE")
                        .help("Location of database to query"),
                )
                .arg(
                    Arg::with_name("output_path")
                        .long("output-path")
                        .required(true)
                        .takes_value(true)
                        .value_name("FILE")
                        .help("Output file"),
                ),
        )
        .get_matches_from(args)
}

fn parse_distribute_tokens_args(
    matches: &ArgMatches<'_>,
) -> Result<DistributeTokensArgs, Box<dyn Error>> {
    let mut wallet_manager = maybe_wallet_manager()?;
    let signer_matches = ArgMatches::default(); // No default signer

    let sender_keypair_str = value_t_or_exit!(matches, "sender_keypair", String);
    let sender_keypair = signer_from_path(
        &signer_matches,
        &sender_keypair_str,
        "sender",
        &mut wallet_manager,
    )?;

    let fee_payer_str = value_t_or_exit!(matches, "fee_payer", String);
    let fee_payer = signer_from_path(
        &signer_matches,
        &fee_payer_str,
        "fee-payer",
        &mut wallet_manager,
    )?;

    Ok(DistributeTokensArgs {
        input_csv: value_t_or_exit!(matches, "input_csv", String),
        transaction_db: value_t_or_exit!(matches, "db_path", String),
        output_path: matches.value_of("output_path").map(|path| path.to_string()),
        dry_run: matches.is_present("dry_run"),
        sender_keypair,
        fee_payer,
        stake_args: None,
        spl_token_args: None,
        transfer_amount: value_of(matches, "transfer_amount").map(sol_to_lamports),
    })
}

fn parse_create_stake_args(
    matches: &ArgMatches<'_>,
) -> Result<DistributeTokensArgs, Box<dyn Error>> {
    let mut wallet_manager = maybe_wallet_manager()?;
    let signer_matches = ArgMatches::default(); // No default signer

    let sender_keypair_str = value_t_or_exit!(matches, "sender_keypair", String);
    let sender_keypair = signer_from_path(
        &signer_matches,
        &sender_keypair_str,
        "sender",
        &mut wallet_manager,
    )?;

    let fee_payer_str = value_t_or_exit!(matches, "fee_payer", String);
    let fee_payer = signer_from_path(
        &signer_matches,
        &fee_payer_str,
        "fee-payer",
        &mut wallet_manager,
    )?;

    let lockup_authority_str = value_t!(matches, "lockup_authority", String).ok();
    let lockup_authority = lockup_authority_str
        .map(|path| {
            pubkey_from_path(
                &signer_matches,
                &path,
                "lockup authority",
                &mut wallet_manager,
            )
        })
        .transpose()?;

    let stake_args = StakeArgs {
        unlocked_sol: sol_to_lamports(value_t_or_exit!(matches, "unlocked_sol", f64)),
        lockup_authority,
        sender_stake_args: None,
    };
    Ok(DistributeTokensArgs {
        input_csv: value_t_or_exit!(matches, "input_csv", String),
        transaction_db: value_t_or_exit!(matches, "db_path", String),
        output_path: matches.value_of("output_path").map(|path| path.to_string()),
        dry_run: matches.is_present("dry_run"),
        sender_keypair,
        fee_payer,
        stake_args: Some(stake_args),
        spl_token_args: None,
        transfer_amount: None,
    })
}

fn parse_distribute_stake_args(
    matches: &ArgMatches<'_>,
) -> Result<DistributeTokensArgs, Box<dyn Error>> {
    let mut wallet_manager = maybe_wallet_manager()?;
    let signer_matches = ArgMatches::default(); // No default signer

    let sender_keypair_str = value_t_or_exit!(matches, "sender_keypair", String);
    let sender_keypair = signer_from_path(
        &signer_matches,
        &sender_keypair_str,
        "sender",
        &mut wallet_manager,
    )?;

    let fee_payer_str = value_t_or_exit!(matches, "fee_payer", String);
    let fee_payer = signer_from_path(
        &signer_matches,
        &fee_payer_str,
        "fee-payer",
        &mut wallet_manager,
    )?;

    let stake_account_address_str = value_t_or_exit!(matches, "stake_account_address", String);
    let stake_account_address = pubkey_from_path(
        &signer_matches,
        &stake_account_address_str,
        "stake account address",
        &mut wallet_manager,
    )?;

    let stake_authority_str = value_t_or_exit!(matches, "stake_authority", String);
    let stake_authority = signer_from_path(
        &signer_matches,
        &stake_authority_str,
        "stake authority",
        &mut wallet_manager,
    )?;

    let withdraw_authority_str = value_t_or_exit!(matches, "withdraw_authority", String);
    let withdraw_authority = signer_from_path(
        &signer_matches,
        &withdraw_authority_str,
        "withdraw authority",
        &mut wallet_manager,
    )?;

    let lockup_authority_str = value_t!(matches, "lockup_authority", String).ok();
    let lockup_authority = lockup_authority_str
        .map(|path| {
            signer_from_path(
                &signer_matches,
                &path,
                "lockup authority",
                &mut wallet_manager,
            )
        })
        .transpose()?;

    let lockup_authority_address = lockup_authority.as_ref().map(|keypair| keypair.pubkey());
    let sender_stake_args = SenderStakeArgs {
        stake_account_address,
        stake_authority,
        withdraw_authority,
        lockup_authority,
    };
    let stake_args = StakeArgs {
        unlocked_sol: sol_to_lamports(value_t_or_exit!(matches, "unlocked_sol", f64)),
        lockup_authority: lockup_authority_address,
        sender_stake_args: Some(sender_stake_args),
    };
    Ok(DistributeTokensArgs {
        input_csv: value_t_or_exit!(matches, "input_csv", String),
        transaction_db: value_t_or_exit!(matches, "db_path", String),
        output_path: matches.value_of("output_path").map(|path| path.to_string()),
        dry_run: matches.is_present("dry_run"),
        sender_keypair,
        fee_payer,
        stake_args: Some(stake_args),
        spl_token_args: None,
        transfer_amount: None,
    })
}

fn parse_distribute_spl_tokens_args(
    matches: &ArgMatches<'_>,
) -> Result<DistributeTokensArgs, Box<dyn Error>> {
    let mut wallet_manager = maybe_wallet_manager()?;
    let signer_matches = ArgMatches::default(); // No default signer

    let token_owner_str = value_t_or_exit!(matches, "token_owner", String);
    let token_owner = signer_from_path(
        &signer_matches,
        &token_owner_str,
        "owner",
        &mut wallet_manager,
    )?;

    let fee_payer_str = value_t_or_exit!(matches, "fee_payer", String);
    let fee_payer = signer_from_path(
        &signer_matches,
        &fee_payer_str,
        "fee-payer",
        &mut wallet_manager,
    )?;

    let token_account_address_str = value_t_or_exit!(matches, "token_account_address", String);
    let token_account_address = pubkey_from_path(
        &signer_matches,
        &token_account_address_str,
        "token account address",
        &mut wallet_manager,
    )?;

    Ok(DistributeTokensArgs {
        input_csv: value_t_or_exit!(matches, "input_csv", String),
        transaction_db: value_t_or_exit!(matches, "db_path", String),
        output_path: matches.value_of("output_path").map(|path| path.to_string()),
        dry_run: matches.is_present("dry_run"),
        sender_keypair: token_owner,
        fee_payer,
        stake_args: None,
        spl_token_args: Some(SplTokenArgs {
            token_account_address,
            ..SplTokenArgs::default()
        }),
        transfer_amount: value_of(matches, "transfer_amount"),
    })
}

fn parse_balances_args(matches: &ArgMatches<'_>) -> Result<BalancesArgs, Box<dyn Error>> {
    let mut wallet_manager = maybe_wallet_manager()?;
    let spl_token_args =
        pubkey_of_signer(matches, "mint_address", &mut wallet_manager)?.map(|mint| SplTokenArgs {
            mint,
            ..SplTokenArgs::default()
        });
    Ok(BalancesArgs {
        input_csv: value_t_or_exit!(matches, "input_csv", String),
        spl_token_args,
    })
}

fn parse_transaction_log_args(matches: &ArgMatches<'_>) -> TransactionLogArgs {
    TransactionLogArgs {
        transaction_db: value_t_or_exit!(matches, "db_path", String),
        output_path: value_t_or_exit!(matches, "output_path", String),
    }
}

pub fn parse_args<I, T>(args: I) -> Result<Args, Box<dyn Error>>
where
    I: IntoIterator<Item = T>,
    T: Into<OsString> + Clone,
{
    let matches = get_matches(args);
    let config_file = matches.value_of("config_file").unwrap().to_string();
    let url = matches.value_of("url").map(|x| x.to_string());

    let command = match matches.subcommand() {
        ("distribute-tokens", Some(matches)) => {
            Command::DistributeTokens(parse_distribute_tokens_args(matches)?)
        }
        ("create-stake", Some(matches)) => {
            Command::DistributeTokens(parse_create_stake_args(matches)?)
        }
        ("distribute-stake", Some(matches)) => {
            Command::DistributeTokens(parse_distribute_stake_args(matches)?)
        }
        ("distribute-spl-tokens", Some(matches)) => {
            Command::DistributeTokens(parse_distribute_spl_tokens_args(matches)?)
        }
        ("balances", Some(matches)) => Command::Balances(parse_balances_args(matches)?),
        ("spl-token-balances", Some(matches)) => Command::Balances(parse_balances_args(matches)?),
        ("transaction-log", Some(matches)) => {
            Command::TransactionLog(parse_transaction_log_args(matches))
        }
        _ => {
            eprintln!("{}", matches.usage());
            exit(1);
        }
    };
    let args = Args {
        config_file,
        url,
        command,
    };
    Ok(args)
}<|MERGE_RESOLUTION|>--- conflicted
+++ resolved
@@ -40,11 +40,7 @@
                 .global(true)
                 .takes_value(true)
                 .value_name("URL")
-<<<<<<< HEAD
                 .help("RPC entrypoint address. i.e. https://api.devnet.velas.com"),
-=======
-                .help("RPC entrypoint address. i.e. http://api.devnet.solana.com"),
->>>>>>> 3ac7e043
         )
         .subcommand(
             SubCommand::with_name("distribute-tokens")
