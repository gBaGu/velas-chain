use {
    serde::{Deserialize, Serialize},
    solana_measure::measure::Measure,
    solana_program_runtime::{
        compute_budget::ComputeBudget,
        instruction_recorder::InstructionRecorder,
        invoke_context::{
            BuiltinProgram, Executors, InvokeContext, ProcessInstructionResult,
            TransactionAccountRefCell,
        },
        log_collector::LogCollector,
        sysvar_cache::SysvarCache,
        timings::{ExecuteDetailsTimings, ExecuteTimings},
    },
    solana_sdk::{
        account::WritableAccount,
        feature_set::{prevent_calling_precompiles_as_programs, FeatureSet},
        hash::Hash,
        message::SanitizedMessage,
        precompiles::is_precompile,
        rent::Rent,
        saturating_add_assign,
        sysvar::instructions,
        transaction::TransactionError,
    },
    std::{borrow::Cow, cell::RefCell, rc::Rc, sync::Arc},
};

#[derive(Debug, Default, Clone, Deserialize, Serialize)]
pub struct MessageProcessor {}

#[cfg(RUSTC_WITH_SPECIALIZATION)]
impl ::solana_frozen_abi::abi_example::AbiExample for MessageProcessor {
    fn example() -> Self {
        // MessageProcessor's fields are #[serde(skip)]-ed and not Serialize
        // so, just rely on Default anyway.
        MessageProcessor::default()
    }
}

/// Trace of all instructions attempted
pub type InstructionTrace = Vec<InstructionRecorder>;

/// Resultant information gathered from calling process_message()
#[derive(Debug, Default, Clone, Copy, PartialEq, Eq)]
pub struct ProcessedMessageInfo {
    /// The change in accounts data len
    pub accounts_data_len_delta: i64,
}

impl MessageProcessor {
    /// Process a message.
    /// This method calls each instruction in the message over the set of loaded accounts.
    /// For each instruction it calls the program entrypoint method and verifies that the result of
    /// the call does not violate the bank's accounting rules.
    /// The accounts are committed back to the bank only if every instruction succeeds.
    #[allow(clippy::too_many_arguments)]
    pub fn process_message(
        builtin_programs: &[BuiltinProgram],
        message: &SanitizedMessage,
        program_indices: &[Vec<usize>],
        accounts: &[TransactionAccountRefCell],
        rent: Rent,
        log_collector: Option<Rc<RefCell<LogCollector>>>,
        executors: Rc<RefCell<Executors>>,
        instruction_trace: &mut InstructionTrace,
        feature_set: Arc<FeatureSet>,
        compute_budget: ComputeBudget,
        timings: &mut ExecuteTimings,
        sysvar_cache: &SysvarCache,
        blockhash: Hash,
        lamports_per_signature: u64,
        current_accounts_data_len: u64,
<<<<<<< HEAD
        evm_executor: Option<Rc<RefCell<evm_state::Executor>>>,
=======
        accumulated_consumed_units: &mut u64,
>>>>>>> 0c54340a
    ) -> Result<ProcessedMessageInfo, TransactionError> {
        let mut invoke_context = InvokeContext::new(
            rent,
            accounts,
            builtin_programs,
            Cow::Borrowed(sysvar_cache),
            log_collector,
            compute_budget,
            executors,
            feature_set,
            blockhash,
            lamports_per_signature,
            current_accounts_data_len,
            evm_executor,
        );

        debug_assert_eq!(program_indices.len(), message.instructions().len());
        for (instruction_index, ((program_id, instruction), program_indices)) in message
            .program_instructions_iter()
            .zip(program_indices.iter())
            .enumerate()
        {
            invoke_context.record_top_level_instruction(
                instruction.decompile(message).map_err(|err| {
                    TransactionError::InstructionError(instruction_index as u8, err)
                })?,
            );

            if invoke_context
                .feature_set
                .is_active(&prevent_calling_precompiles_as_programs::id())
                && is_precompile(program_id, |id| invoke_context.feature_set.is_active(id))
            {
                // Precompiled programs don't have an instruction processor
                continue;
            }

            // Fixup the special instructions key if present
            // before the account pre-values are taken care of
            for (pubkey, account) in accounts.iter().take(message.account_keys_len()) {
                if instructions::check_id(pubkey) {
                    let mut mut_account_ref = account.borrow_mut();
                    instructions::store_current_index(
                        mut_account_ref.data_as_mut_slice(),
                        instruction_index as u16,
                    );
                    break;
                }
            }

            let mut time = Measure::start("execute_instruction");
            let ProcessInstructionResult {
                compute_units_consumed,
                result,
            } = invoke_context.process_instruction(
                message,
                instruction,
                program_indices,
                &[],
                &[],
                timings,
            );
            time.stop();
            *accumulated_consumed_units =
                accumulated_consumed_units.saturating_add(compute_units_consumed);
            timings.details.accumulate_program(
                program_id,
                time.as_us(),
                compute_units_consumed,
                result.is_err(),
            );
            invoke_context.timings = {
                timings.details.accumulate(&invoke_context.timings);
                ExecuteDetailsTimings::default()
            };
            saturating_add_assign!(
                timings.execute_accessories.process_instructions.total_us,
                time.as_us()
            );

            result.map_err(|err| {
                instruction_trace.append(invoke_context.get_instruction_trace_mut());
                TransactionError::InstructionError(instruction_index as u8, err)
            })?;
        }
        instruction_trace.append(invoke_context.get_instruction_trace_mut());
        Ok(ProcessedMessageInfo {
            accounts_data_len_delta: invoke_context.get_accounts_data_meter().delta(),
        })
    }
}

#[cfg(test)]
mod tests {
    use {
        super::*,
        crate::rent_collector::RentCollector,
        solana_sdk::{
            account::{AccountSharedData, ReadableAccount},
            instruction::{AccountMeta, Instruction, InstructionError},
            keyed_account::keyed_account_at_index,
            message::Message,
            native_loader::{self, create_loadable_account_for_test},
            pubkey::Pubkey,
            secp256k1_instruction::new_secp256k1_instruction,
            secp256k1_program,
        },
    };

    #[derive(Debug, Serialize, Deserialize)]
    enum MockInstruction {
        NoopSuccess,
        NoopFail,
        ModifyOwned,
        ModifyNotOwned,
        ModifyReadonly,
    }

    #[test]
    fn test_process_message_readonly_handling() {
        #[derive(Serialize, Deserialize)]
        enum MockSystemInstruction {
            Correct,
            AttemptCredit { lamports: u64 },
            AttemptDataChange { data: u8 },
        }

        fn mock_system_process_instruction(
            first_instruction_account: usize,
            data: &[u8],
            invoke_context: &mut InvokeContext,
        ) -> Result<(), InstructionError> {
            let keyed_accounts = invoke_context.get_keyed_accounts()?;
            if let Ok(instruction) = bincode::deserialize(data) {
                match instruction {
                    MockSystemInstruction::Correct => Ok(()),
                    MockSystemInstruction::AttemptCredit { lamports } => {
                        keyed_account_at_index(keyed_accounts, first_instruction_account)?
                            .account
                            .borrow_mut()
                            .checked_sub_lamports(lamports)?;
                        keyed_account_at_index(keyed_accounts, first_instruction_account + 1)?
                            .account
                            .borrow_mut()
                            .checked_add_lamports(lamports)?;
                        Ok(())
                    }
                    // Change data in a read-only account
                    MockSystemInstruction::AttemptDataChange { data } => {
                        keyed_account_at_index(keyed_accounts, first_instruction_account + 1)?
                            .account
                            .borrow_mut()
                            .set_data(vec![data]);
                        Ok(())
                    }
                }
            } else {
                Err(InstructionError::InvalidInstructionData)
            }
        }

        let mock_system_program_id = Pubkey::new(&[2u8; 32]);
        let rent_collector = RentCollector::default();
        let builtin_programs = &[BuiltinProgram {
            program_id: mock_system_program_id,
            process_instruction: mock_system_process_instruction,
        }];

        let program_account = Rc::new(RefCell::new(create_loadable_account_for_test(
            "mock_system_program",
        )));
        let accounts = vec![
            (
                solana_sdk::pubkey::new_rand(),
                AccountSharedData::new_ref(100, 1, &mock_system_program_id),
            ),
            (
                solana_sdk::pubkey::new_rand(),
                AccountSharedData::new_ref(0, 1, &mock_system_program_id),
            ),
            (mock_system_program_id, program_account),
        ];
        let program_indices = vec![vec![2]];

        let executors = Rc::new(RefCell::new(Executors::default()));

        let account_metas = vec![
            AccountMeta::new(accounts[0].0, true),
            AccountMeta::new_readonly(accounts[1].0, false),
        ];
        let message = SanitizedMessage::Legacy(Message::new(
            &[Instruction::new_with_bincode(
                mock_system_program_id,
                &MockSystemInstruction::Correct,
                account_metas.clone(),
            )],
            Some(&accounts[0].0),
        ));
        let sysvar_cache = SysvarCache::default();
        let result = MessageProcessor::process_message(
            builtin_programs,
            &message,
            &program_indices,
            &accounts,
            rent_collector.rent,
            None,
            executors.clone(),
            &mut Vec::new(),
            Arc::new(FeatureSet::all_enabled()),
            ComputeBudget::default(),
            &mut ExecuteTimings::default(),
            &sysvar_cache,
            Hash::default(),
            0,
            0,
<<<<<<< HEAD
            None,
=======
            &mut 0,
>>>>>>> 0c54340a
        );
        assert!(result.is_ok());
        assert_eq!(accounts[0].1.borrow().lamports(), 100);
        assert_eq!(accounts[1].1.borrow().lamports(), 0);

        let message = SanitizedMessage::Legacy(Message::new(
            &[Instruction::new_with_bincode(
                mock_system_program_id,
                &MockSystemInstruction::AttemptCredit { lamports: 50 },
                account_metas.clone(),
            )],
            Some(&accounts[0].0),
        ));

        let result = MessageProcessor::process_message(
            builtin_programs,
            &message,
            &program_indices,
            &accounts,
            rent_collector.rent,
            None,
            executors.clone(),
            &mut Vec::new(),
            Arc::new(FeatureSet::all_enabled()),
            ComputeBudget::default(),
            &mut ExecuteTimings::default(),
            &sysvar_cache,
            Hash::default(),
            0,
            0,
<<<<<<< HEAD
            None,
=======
            &mut 0,
>>>>>>> 0c54340a
        );
        assert_eq!(
            result,
            Err(TransactionError::InstructionError(
                0,
                InstructionError::ReadonlyLamportChange
            ))
        );

        let message = SanitizedMessage::Legacy(Message::new(
            &[Instruction::new_with_bincode(
                mock_system_program_id,
                &MockSystemInstruction::AttemptDataChange { data: 50 },
                account_metas,
            )],
            Some(&accounts[0].0),
        ));

        let result = MessageProcessor::process_message(
            builtin_programs,
            &message,
            &program_indices,
            &accounts,
            rent_collector.rent,
            None,
            executors,
            &mut Vec::new(),
            Arc::new(FeatureSet::all_enabled()),
            ComputeBudget::default(),
            &mut ExecuteTimings::default(),
            &sysvar_cache,
            Hash::default(),
            0,
            0,
<<<<<<< HEAD
            None,
=======
            &mut 0,
>>>>>>> 0c54340a
        );
        assert_eq!(
            result,
            Err(TransactionError::InstructionError(
                0,
                InstructionError::ReadonlyDataModified
            ))
        );
    }

    #[test]
    fn test_process_message_duplicate_accounts() {
        #[derive(Serialize, Deserialize)]
        enum MockSystemInstruction {
            BorrowFail,
            MultiBorrowMut,
            DoWork { lamports: u64, data: u8 },
        }

        fn mock_system_process_instruction(
            first_instruction_account: usize,
            data: &[u8],
            invoke_context: &mut InvokeContext,
        ) -> Result<(), InstructionError> {
            let keyed_accounts = invoke_context.get_keyed_accounts()?;
            if let Ok(instruction) = bincode::deserialize(data) {
                match instruction {
                    MockSystemInstruction::BorrowFail => {
                        let from_account =
                            keyed_account_at_index(keyed_accounts, first_instruction_account)?
                                .try_account_ref_mut()?;
                        let dup_account =
                            keyed_account_at_index(keyed_accounts, first_instruction_account + 2)?
                                .try_account_ref_mut()?;
                        if from_account.lamports() != dup_account.lamports() {
                            return Err(InstructionError::InvalidArgument);
                        }
                        Ok(())
                    }
                    MockSystemInstruction::MultiBorrowMut => {
                        let from_lamports = {
                            let from_account =
                                keyed_account_at_index(keyed_accounts, first_instruction_account)?
                                    .try_account_ref_mut()?;
                            from_account.lamports()
                        };
                        let dup_lamports = {
                            let dup_account = keyed_account_at_index(
                                keyed_accounts,
                                first_instruction_account + 2,
                            )?
                            .try_account_ref_mut()?;
                            dup_account.lamports()
                        };
                        if from_lamports != dup_lamports {
                            return Err(InstructionError::InvalidArgument);
                        }
                        Ok(())
                    }
                    MockSystemInstruction::DoWork { lamports, data } => {
                        {
                            let mut to_account = keyed_account_at_index(
                                keyed_accounts,
                                first_instruction_account + 1,
                            )?
                            .try_account_ref_mut()?;
                            let mut dup_account = keyed_account_at_index(
                                keyed_accounts,
                                first_instruction_account + 2,
                            )?
                            .try_account_ref_mut()?;
                            dup_account.checked_sub_lamports(lamports)?;
                            to_account.checked_add_lamports(lamports)?;
                            dup_account.set_data(vec![data]);
                        }
                        keyed_account_at_index(keyed_accounts, first_instruction_account)?
                            .try_account_ref_mut()?
                            .checked_sub_lamports(lamports)?;
                        keyed_account_at_index(keyed_accounts, first_instruction_account + 1)?
                            .try_account_ref_mut()?
                            .checked_add_lamports(lamports)?;
                        Ok(())
                    }
                }
            } else {
                Err(InstructionError::InvalidInstructionData)
            }
        }

        let mock_program_id = Pubkey::new(&[2u8; 32]);
        let rent_collector = RentCollector::default();
        let builtin_programs = &[BuiltinProgram {
            program_id: mock_program_id,
            process_instruction: mock_system_process_instruction,
        }];

        let program_account = Rc::new(RefCell::new(create_loadable_account_for_test(
            "mock_system_program",
        )));
        let accounts = vec![
            (
                solana_sdk::pubkey::new_rand(),
                AccountSharedData::new_ref(100, 1, &mock_program_id),
            ),
            (
                solana_sdk::pubkey::new_rand(),
                AccountSharedData::new_ref(0, 1, &mock_program_id),
            ),
            (mock_program_id, program_account),
        ];
        let program_indices = vec![vec![2]];

        let executors = Rc::new(RefCell::new(Executors::default()));

        let account_metas = vec![
            AccountMeta::new(accounts[0].0, true),
            AccountMeta::new(accounts[1].0, false),
            AccountMeta::new(accounts[0].0, false),
        ];

        // Try to borrow mut the same account
        let message = SanitizedMessage::Legacy(Message::new(
            &[Instruction::new_with_bincode(
                mock_program_id,
                &MockSystemInstruction::BorrowFail,
                account_metas.clone(),
            )],
            Some(&accounts[0].0),
        ));
        let sysvar_cache = SysvarCache::default();
        let result = MessageProcessor::process_message(
            builtin_programs,
            &message,
            &program_indices,
            &accounts,
            rent_collector.rent,
            None,
            executors.clone(),
            &mut Vec::new(),
            Arc::new(FeatureSet::all_enabled()),
            ComputeBudget::default(),
            &mut ExecuteTimings::default(),
            &sysvar_cache,
            Hash::default(),
            0,
            0,
<<<<<<< HEAD
            None,
=======
            &mut 0,
>>>>>>> 0c54340a
        );
        assert_eq!(
            result,
            Err(TransactionError::InstructionError(
                0,
                InstructionError::AccountBorrowFailed
            ))
        );

        // Try to borrow mut the same account in a safe way
        let message = SanitizedMessage::Legacy(Message::new(
            &[Instruction::new_with_bincode(
                mock_program_id,
                &MockSystemInstruction::MultiBorrowMut,
                account_metas.clone(),
            )],
            Some(&accounts[0].0),
        ));
        let result = MessageProcessor::process_message(
            builtin_programs,
            &message,
            &program_indices,
            &accounts,
            rent_collector.rent,
            None,
            executors.clone(),
            &mut Vec::new(),
            Arc::new(FeatureSet::all_enabled()),
            ComputeBudget::default(),
            &mut ExecuteTimings::default(),
            &sysvar_cache,
            Hash::default(),
            0,
            0,
<<<<<<< HEAD
            None,
=======
            &mut 0,
>>>>>>> 0c54340a
        );
        assert!(result.is_ok());

        // Do work on the same account but at different location in keyed_accounts[]
        let message = SanitizedMessage::Legacy(Message::new(
            &[Instruction::new_with_bincode(
                mock_program_id,
                &MockSystemInstruction::DoWork {
                    lamports: 10,
                    data: 42,
                },
                account_metas,
            )],
            Some(&accounts[0].0),
        ));
        let result = MessageProcessor::process_message(
            builtin_programs,
            &message,
            &program_indices,
            &accounts,
            rent_collector.rent,
            None,
            executors,
            &mut Vec::new(),
            Arc::new(FeatureSet::all_enabled()),
            ComputeBudget::default(),
            &mut ExecuteTimings::default(),
            &sysvar_cache,
            Hash::default(),
            0,
            0,
<<<<<<< HEAD
            None,
=======
            &mut 0,
>>>>>>> 0c54340a
        );
        assert!(result.is_ok());
        assert_eq!(accounts[0].1.borrow().lamports(), 80);
        assert_eq!(accounts[1].1.borrow().lamports(), 20);
        assert_eq!(accounts[0].1.borrow().data(), &vec![42]);
    }

    #[test]
    fn test_precompile() {
        let mock_program_id = Pubkey::new_unique();
        fn mock_process_instruction(
            _first_instruction_account: usize,
            _data: &[u8],
            _invoke_context: &mut InvokeContext,
        ) -> Result<(), InstructionError> {
            Err(InstructionError::Custom(0xbabb1e))
        }
        let builtin_programs = &[BuiltinProgram {
            program_id: mock_program_id,
            process_instruction: mock_process_instruction,
        }];

        let secp256k1_account = AccountSharedData::new_ref(1, 0, &native_loader::id());
        secp256k1_account.borrow_mut().set_executable(true);
        let mock_program_account = AccountSharedData::new_ref(1, 0, &native_loader::id());
        mock_program_account.borrow_mut().set_executable(true);
        let accounts = vec![
            (secp256k1_program::id(), secp256k1_account),
            (mock_program_id, mock_program_account),
        ];

        let message = SanitizedMessage::Legacy(Message::new(
            &[
                new_secp256k1_instruction(
                    &libsecp256k1::SecretKey::random(&mut rand::thread_rng()),
                    b"hello",
                ),
                Instruction::new_with_bytes(mock_program_id, &[], vec![]),
            ],
            None,
        ));
        let sysvar_cache = SysvarCache::default();
        let result = MessageProcessor::process_message(
            builtin_programs,
            &message,
            &[vec![0], vec![1]],
            &accounts,
            RentCollector::default().rent,
            None,
            Rc::new(RefCell::new(Executors::default())),
            &mut Vec::new(),
            Arc::new(FeatureSet::all_enabled()),
            ComputeBudget::default(),
            &mut ExecuteTimings::default(),
            &sysvar_cache,
            Hash::default(),
            0,
            0,
<<<<<<< HEAD
            None,
=======
            &mut 0,
>>>>>>> 0c54340a
        );

        assert_eq!(
            result,
            Err(TransactionError::InstructionError(
                1,
                InstructionError::Custom(0xbabb1e)
            ))
        );
    }
}<|MERGE_RESOLUTION|>--- conflicted
+++ resolved
@@ -71,11 +71,8 @@
         blockhash: Hash,
         lamports_per_signature: u64,
         current_accounts_data_len: u64,
-<<<<<<< HEAD
+        accumulated_consumed_units: &mut u64,
         evm_executor: Option<Rc<RefCell<evm_state::Executor>>>,
-=======
-        accumulated_consumed_units: &mut u64,
->>>>>>> 0c54340a
     ) -> Result<ProcessedMessageInfo, TransactionError> {
         let mut invoke_context = InvokeContext::new(
             rent,
@@ -291,11 +288,8 @@
             Hash::default(),
             0,
             0,
-<<<<<<< HEAD
-            None,
-=======
             &mut 0,
->>>>>>> 0c54340a
+            None,
         );
         assert!(result.is_ok());
         assert_eq!(accounts[0].1.borrow().lamports(), 100);
@@ -326,11 +320,8 @@
             Hash::default(),
             0,
             0,
-<<<<<<< HEAD
-            None,
-=======
             &mut 0,
->>>>>>> 0c54340a
+            None,
         );
         assert_eq!(
             result,
@@ -365,11 +356,8 @@
             Hash::default(),
             0,
             0,
-<<<<<<< HEAD
-            None,
-=======
             &mut 0,
->>>>>>> 0c54340a
+            None,
         );
         assert_eq!(
             result,
@@ -516,11 +504,8 @@
             Hash::default(),
             0,
             0,
-<<<<<<< HEAD
-            None,
-=======
             &mut 0,
->>>>>>> 0c54340a
+            None,
         );
         assert_eq!(
             result,
@@ -555,11 +540,8 @@
             Hash::default(),
             0,
             0,
-<<<<<<< HEAD
-            None,
-=======
             &mut 0,
->>>>>>> 0c54340a
+            None,
         );
         assert!(result.is_ok());
 
@@ -591,11 +573,8 @@
             Hash::default(),
             0,
             0,
-<<<<<<< HEAD
-            None,
-=======
             &mut 0,
->>>>>>> 0c54340a
+            None,
         );
         assert!(result.is_ok());
         assert_eq!(accounts[0].1.borrow().lamports(), 80);
@@ -654,11 +633,8 @@
             Hash::default(),
             0,
             0,
-<<<<<<< HEAD
-            None,
-=======
             &mut 0,
->>>>>>> 0c54340a
+            None,
         );
 
         assert_eq!(
