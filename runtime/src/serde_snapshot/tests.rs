--- conflicted
+++ resolved
@@ -74,10 +74,6 @@
         snapshot_accounts_db_fields,
         account_paths,
         unpacked_append_vec_map,
-<<<<<<< HEAD
-        &ClusterType::Development,
-        AccountSecondaryIndexes::default(),
-=======
         &GenesisConfig {
             cluster_type: ClusterType::Development,
             ..GenesisConfig::default()
@@ -86,7 +82,6 @@
         false,
         None,
         AccountShrinkThreshold::default(),
->>>>>>> 3ac7e043
         false,
         Some(crate::accounts_db::ACCOUNTS_DB_CONFIG_FOR_TESTING),
         None,
@@ -95,6 +90,7 @@
 }
 
 fn accountsdb_from_stream<R>(
+    serde_style: SerdeStyle,
     stream: &mut BufReader<R>,
     account_paths: &[PathBuf],
     unpacked_append_vec_map: UnpackedAppendVecMap,
@@ -102,13 +98,6 @@
 where
     R: Read,
 {
-<<<<<<< HEAD
-    context_accountsdb_from_stream::<TypeContextFuture, R>(
-        stream,
-        account_paths,
-        unpacked_append_vec_map,
-    )
-=======
     match serde_style {
         SerdeStyle::Newer => context_accountsdb_from_stream::<newer::Context, R>(
             stream,
@@ -116,10 +105,10 @@
             unpacked_append_vec_map,
         ),
     }
->>>>>>> 3ac7e043
 }
 
 fn accountsdb_to_stream<W>(
+    serde_style: SerdeStyle,
     stream: &mut W,
     accounts_db: &AccountsDb,
     slot: Slot,
@@ -128,24 +117,6 @@
 where
     W: Write,
 {
-<<<<<<< HEAD
-    serialize_into(
-        stream,
-        &SerializableAccountsDb::<TypeContextFuture> {
-            accounts_db,
-            slot,
-            account_storage_entries,
-            phantom: std::marker::PhantomData::default(),
-        },
-    )
-}
-
-#[cfg(test)]
-fn test_accounts_serialize_style() {
-    solana_logger::setup();
-    let (_accounts_dir, paths) = get_temp_accounts_paths(4).unwrap();
-    let accounts = Accounts::new_with_config(
-=======
     match serde_style {
         SerdeStyle::Newer => serialize_into(
             stream,
@@ -163,15 +134,11 @@
     solana_logger::setup();
     let (_accounts_dir, paths) = get_temp_accounts_paths(4).unwrap();
     let accounts = Accounts::new_with_config_for_tests(
->>>>>>> 3ac7e043
         paths,
         &ClusterType::Development,
         AccountSecondaryIndexes::default(),
         false,
-<<<<<<< HEAD
-=======
         AccountShrinkThreshold::default(),
->>>>>>> 3ac7e043
     );
 
     let mut pubkeys: Vec<Pubkey> = vec![];
@@ -181,6 +148,7 @@
 
     let mut writer = Cursor::new(vec![]);
     accountsdb_to_stream(
+        serde_style,
         &mut writer,
         &*accounts.accounts_db,
         0,
@@ -198,20 +166,20 @@
     let mut reader = BufReader::new(&buf[..]);
     let (_accounts_dir, daccounts_paths) = get_temp_accounts_paths(2).unwrap();
     let daccounts = Accounts::new_empty(
-        accountsdb_from_stream(&mut reader, &daccounts_paths, unpacked_append_vec_map).unwrap(),
+        accountsdb_from_stream(
+            serde_style,
+            &mut reader,
+            &daccounts_paths,
+            unpacked_append_vec_map,
+        )
+        .unwrap(),
     );
     check_accounts(&daccounts, &pubkeys, 100);
     assert_eq!(accounts.bank_hash_at(0), daccounts.bank_hash_at(0));
 }
 
-<<<<<<< HEAD
-#[cfg(test)]
-fn test_bank_serialize_style(evm_version: EvmStateVersion) {
-    solana_logger::setup_with_default("trace");
-=======
 fn test_bank_serialize_style(serde_style: SerdeStyle) {
     solana_logger::setup();
->>>>>>> 3ac7e043
     let (genesis_config, _) = create_genesis_config(500);
     let bank0 = Arc::new(Bank::new_for_tests(&genesis_config));
     let bank1 = Bank::new_from_parent(&bank0, &Pubkey::default(), 1);
@@ -239,7 +207,7 @@
     let mut buf = vec![];
     let mut writer = Cursor::new(&mut buf);
     crate::serde_snapshot::bank_to_stream(
-        evm_version,
+        serde_style,
         &mut std::io::BufWriter::new(&mut writer),
         &bank2,
         &snapshot_storages,
@@ -249,15 +217,6 @@
     let rdr = Cursor::new(&buf[..]);
     let mut reader = std::io::BufReader::new(&buf[rdr.position() as usize..]);
 
-    let evm_state_dir = TempDir::new().unwrap();
-    let evm_backup_state_path = TempDir::new().unwrap();
-    bank2
-        .evm_state
-        .read()
-        .unwrap()
-        .kvs()
-        .backup(Some(evm_backup_state_path.as_ref().to_path_buf()))
-        .unwrap();
     // Create a new set of directories for this bank's accounts
     let (_accounts_dir, dbank_paths) = get_temp_accounts_paths(4).unwrap();
     let ref_sc = StatusCacheRc::default();
@@ -266,12 +225,6 @@
     let copied_accounts = TempDir::new().unwrap();
     let unpacked_append_vec_map =
         copy_append_vecs(&bank2.rc.accounts.accounts_db, copied_accounts.path()).unwrap();
-<<<<<<< HEAD
-    let mut dbank = crate::serde_snapshot::bank_from_stream(
-        evm_state_dir.path(),
-        evm_version,
-        &mut reader,
-=======
     let mut snapshot_streams = SnapshotStreams {
         full_snapshot_stream: &mut reader,
         incremental_snapshot_stream: None,
@@ -279,7 +232,6 @@
     let mut dbank = crate::serde_snapshot::bank_from_streams(
         serde_style,
         &mut snapshot_streams,
->>>>>>> 3ac7e043
         &dbank_paths,
         unpacked_append_vec_map,
         &genesis_config,
@@ -287,15 +239,10 @@
         None,
         AccountSecondaryIndexes::default(),
         false,
-<<<<<<< HEAD
-        evm_backup_state_path.path(),
-        true,
-=======
         None,
         AccountShrinkThreshold::default(),
         false,
         Some(crate::accounts_db::ACCOUNTS_DB_CONFIG_FOR_TESTING),
->>>>>>> 3ac7e043
         None,
     )
     .unwrap();
@@ -311,10 +258,6 @@
     slot: Slot,
 ) -> AccountsDb {
     let mut writer = Cursor::new(vec![]);
-<<<<<<< HEAD
-    let snapshot_storages = accounts.get_snapshot_storages(slot);
-    accountsdb_to_stream(&mut writer, accounts, slot, &snapshot_storages).unwrap();
-=======
     let snapshot_storages = accounts.get_snapshot_storages(slot, None, None).0;
     accountsdb_to_stream(
         SerdeStyle::Newer,
@@ -324,7 +267,6 @@
         &snapshot_storages,
     )
     .unwrap();
->>>>>>> 3ac7e043
 
     let buf = writer.into_inner();
     let mut reader = BufReader::new(&buf[..]);
@@ -333,7 +275,8 @@
     // Simulate obtaining a copy of the AppendVecs from a tarball
     let unpacked_append_vec_map = copy_append_vecs(accounts, copied_accounts.path()).unwrap();
     let mut accounts_db =
-        accountsdb_from_stream(&mut reader, &[], unpacked_append_vec_map).unwrap();
+        accountsdb_from_stream(SerdeStyle::Newer, &mut reader, &[], unpacked_append_vec_map)
+            .unwrap();
 
     // The append vecs will be used from `copied_accounts` directly by the new AccountsDb so keep
     // its TempDir alive
@@ -348,19 +291,15 @@
 
 #[test]
 fn test_accounts_serialize_newer() {
-    test_accounts_serialize_style()
+    test_accounts_serialize_style(SerdeStyle::Newer)
 }
 
 #[test]
 fn test_bank_serialize_newer() {
-    test_bank_serialize_style(EvmStateVersion::V1_5_0)
-}
-<<<<<<< HEAD
-#[cfg(all(test, RUSTC_WITH_SPECIALIZATION))]
-=======
+    test_bank_serialize_style(SerdeStyle::Newer)
+}
 
 #[cfg(RUSTC_WITH_SPECIALIZATION)]
->>>>>>> 3ac7e043
 mod test_bank_serialize {
     use super::*;
 
