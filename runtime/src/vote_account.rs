--- conflicted
+++ resolved
@@ -1,12 +1,8 @@
 use serde::de::{Deserialize, Deserializer};
 use serde::ser::{Serialize, Serializer};
-<<<<<<< HEAD
-use solana_sdk::{account::Account, instruction::InstructionError, pubkey::Pubkey};
-=======
 use solana_sdk::{
     account::Account, account::AccountSharedData, instruction::InstructionError, pubkey::Pubkey,
 };
->>>>>>> 7759210f
 use solana_vote_program::vote_state::VoteState;
 use std::{
     borrow::Borrow,
@@ -320,11 +316,7 @@
     fn new_rand_vote_account<R: Rng>(
         rng: &mut R,
         node_pubkey: Option<Pubkey>,
-<<<<<<< HEAD
-    ) -> (Account, VoteState) {
-=======
     ) -> (AccountSharedData, VoteState) {
->>>>>>> 7759210f
         let vote_init = VoteInit {
             node_pubkey: node_pubkey.unwrap_or_else(Pubkey::new_unique),
             authorized_voter: Pubkey::new_unique(),
