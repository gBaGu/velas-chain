--- conflicted
+++ resolved
@@ -11,15 +11,9 @@
 
 [dependencies]
 log = { version = "0.4.14" }
-<<<<<<< HEAD
-solana-logger = { path = "../../logger", version = "=1.9.13" }
+solana-logger = { path = "../../logger", version = "=1.9.29" }
 solana-version = { path = "../../version", version = "=0.6.0" }
-solana-runtime = { path = "..", version = "=1.9.13" }
-=======
-solana-logger = { path = "../../logger", version = "=1.9.29" }
-solana-version = { path = "../../version", version = "=1.9.29" }
 solana-runtime = { path = "..", version = "=1.9.29" }
->>>>>>> 0c54340a
 clap = "2.33.1"
 
 [package.metadata.docs.rs]
