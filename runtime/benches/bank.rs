#![feature(test)]
#![allow(clippy::integer_arithmetic)]

extern crate test;

use {
    log::*,
    solana_program_runtime::invoke_context::InvokeContext,
    solana_runtime::{bank::*, bank_client::BankClient, loader_utils::create_invoke_instruction},
    solana_sdk::{
        client::{AsyncClient, SyncClient},
        clock::MAX_RECENT_BLOCKHASHES,
        genesis_config::create_genesis_config,
        instruction::InstructionError,
        message::Message,
        pubkey::Pubkey,
        signature::{Keypair, Signer},
        transaction::Transaction,
    },
    solana_vote_program::{
        vote_instruction,
        vote_state::{Vote, VoteInit},
    },
    std::{sync::Arc, thread::sleep, time::Duration},
    test::Bencher,
};

const BUILTIN_PROGRAM_ID: [u8; 32] = [
    98, 117, 105, 108, 116, 105, 110, 95, 112, 114, 111, 103, 114, 97, 109, 95, 105, 100, 0, 0, 0,
    0, 0, 0, 0, 0, 0, 0, 0, 0, 0, 0,
];

const NOOP_PROGRAM_ID: [u8; 32] = [
    98, 117, 105, 108, 116, 105, 110, 95, 112, 114, 111, 103, 114, 97, 109, 95, 105, 100, 0, 0, 0,
    0, 0, 0, 0, 0, 0, 0, 0, 0, 0, 1,
];

#[allow(clippy::unnecessary_wraps)]
fn process_instruction(
    _first_instruction_account: usize,
    _data: &[u8],
    _invoke_context: &mut InvokeContext,
) -> Result<(), InstructionError> {
    Ok(())
}

pub fn create_builtin_transactions(
    bank_client: &BankClient,
    mint_keypair: &Keypair,
) -> Vec<Transaction> {
    let program_id = Pubkey::new(&BUILTIN_PROGRAM_ID);

    (0..4096)
        .map(|_| {
            // Seed the signer account
            let rando0 = Keypair::new();
            bank_client
                .transfer_and_confirm(10_000, mint_keypair, &rando0.pubkey())
                .unwrap_or_else(|_| panic!("{}:{}", line!(), file!()));

            let instruction = create_invoke_instruction(rando0.pubkey(), program_id, &1u8);
            let blockhash = bank_client.get_latest_blockhash().unwrap();
            let message = Message::new(&[instruction], Some(&mint_keypair.pubkey()));
            Transaction::new(&[&rando0], message, blockhash)
        })
        .collect()
}

pub fn create_vote_transactions(
    bank_client: &BankClient,
    mint_keypair: &Keypair,
) -> Vec<Transaction> {
    let blockhash = bank_client.get_latest_blockhash().unwrap();
    (0..4096)
        .map(|_| {
            // Seed the signer account
            let payer_keypair = Keypair::new();
            bank_client
                .transfer_and_confirm(27_000_000, mint_keypair, &payer_keypair.pubkey())
                .unwrap_or_else(|_| panic!("{}:{}", line!(), file!()));

            // Setup vote
            let vote_keypair = Keypair::new();
            let instructions = vote_instruction::create_account(
                &payer_keypair.pubkey(),
                &vote_keypair.pubkey(),
                &VoteInit {
                    node_pubkey: payer_keypair.pubkey(),
                    authorized_voter: payer_keypair.pubkey(),
                    authorized_withdrawer: payer_keypair.pubkey(),
                    commission: 100u8,
                },
                26_858_640,
            );
            let message = Message::new(&instructions, Some(&payer_keypair.pubkey()));
            bank_client
                .send_and_confirm_message(&[&payer_keypair, &vote_keypair], message)
                .unwrap();

            let vote_ix = vote_instruction::vote(
                &vote_keypair.pubkey(),
                &payer_keypair.pubkey(),
                Vote {
                    slots: vec![0],
                    hash: blockhash,
                    timestamp: None,
                },
            );
            let message = Message::new(&[vote_ix], Some(&payer_keypair.pubkey()));
            Transaction::new(&[&payer_keypair], message, blockhash)
        })
        .collect()
}

pub fn create_native_loader_transactions(
    bank_client: &BankClient,
    mint_keypair: &Keypair,
) -> Vec<Transaction> {
    let program_id = Pubkey::new(&NOOP_PROGRAM_ID);

    (0..4096)
        .map(|_| {
            // Seed the signer account©41
            let rando0 = Keypair::new();
            bank_client
                .transfer_and_confirm(10_000, mint_keypair, &rando0.pubkey())
                .unwrap_or_else(|_| panic!("{}:{}", line!(), file!()));

            let instruction = create_invoke_instruction(rando0.pubkey(), program_id, &1u8);
            let blockhash = bank_client.get_latest_blockhash().unwrap();
            let message = Message::new(&[instruction], Some(&mint_keypair.pubkey()));
            Transaction::new(&[&rando0], message, blockhash)
        })
        .collect()
}

fn sync_bencher(bank: &Arc<Bank>, _bank_client: &BankClient, transactions: &[Transaction]) {
<<<<<<< HEAD
    let results = bank.process_transactions(transactions);
=======
    let results = bank.process_transactions(transactions.iter());
>>>>>>> 3ac7e043
    assert!(results.iter().all(Result::is_ok));
}

fn async_bencher(bank: &Arc<Bank>, bank_client: &BankClient, transactions: &[Transaction]) {
    for transaction in transactions.to_owned() {
        bank_client.async_send_transaction(transaction).unwrap();
    }
    for _ in 0..1_000_000_000_u64 {
        if bank
            .get_signature_status(transactions.last().unwrap().signatures.get(0).unwrap())
            .is_some()
        {
            break;
        }
        sleep(Duration::from_nanos(1));
    }
    if bank
        .get_signature_status(transactions.last().unwrap().signatures.get(0).unwrap())
        .unwrap()
        .is_err()
    {
        error!(
            "transaction failed: {:?}",
            bank.get_signature_status(transactions.last().unwrap().signatures.get(0).unwrap())
                .unwrap()
        );
        panic!();
    }
}

fn do_bench_transactions(
    bencher: &mut Bencher,
    bench_work: &dyn Fn(&Arc<Bank>, &BankClient, &[Transaction]),
    create_transactions: &dyn Fn(&BankClient, &Keypair) -> Vec<Transaction>,
) {
    solana_logger::setup();
    let ns_per_s = 1_000_000_000;
    let (mut genesis_config, mint_keypair) = create_genesis_config(100_000_000_000_000);
    genesis_config.ticks_per_slot = 100;

    let bank = Bank::new_for_benches(&genesis_config);
    // freeze bank so that slot hashes is populated
    bank.freeze();

    let mut bank = Bank::new_from_parent(&Arc::new(bank), &Pubkey::default(), 1);
    bank.add_builtin(
        "builtin_program",
        &Pubkey::new(&BUILTIN_PROGRAM_ID),
        process_instruction,
    );
    bank.add_builtin_account("solana_noop_program", &Pubkey::new(&NOOP_PROGRAM_ID), false);
    let bank = Arc::new(bank);
    let bank_client = BankClient::new_shared(&bank);
    let transactions = create_transactions(&bank_client, &mint_keypair);

    // Do once to fund accounts, load modules, etc...
    let results = bank.process_transactions(transactions.iter());
    assert!(results.iter().all(Result::is_ok));

    bencher.iter(|| {
        // Since bencher runs this multiple times, we need to clear the signatures.
        bank.clear_signatures();
        bench_work(&bank, &bank_client, &transactions);
    });

    let summary = bencher.bench(|_bencher| {}).unwrap();
    info!("  {:?} transactions", transactions.len());
    info!("  {:?} ns/iter median", summary.median as u64);
    assert!(0f64 != summary.median);
    let tps = transactions.len() as u64 * (ns_per_s / summary.median as u64);
    info!("  {:?} TPS", tps);
}

#[bench]
#[ignore]
fn bench_bank_sync_process_builtin_transactions(bencher: &mut Bencher) {
    do_bench_transactions(bencher, &sync_bencher, &create_builtin_transactions);
}

#[bench]
#[ignore]
fn bench_bank_sync_process_native_loader_transactions(bencher: &mut Bencher) {
    do_bench_transactions(bencher, &sync_bencher, &create_native_loader_transactions);
}

#[bench]
#[ignore]
fn bench_bank_sync_process_vote_transactions(bencher: &mut Bencher) {
    do_bench_transactions(bencher, &sync_bencher, &create_vote_transactions);
}

#[bench]
#[ignore]
fn bench_bank_async_process_builtin_transactions(bencher: &mut Bencher) {
    do_bench_transactions(bencher, &async_bencher, &create_builtin_transactions);
}

#[bench]
#[ignore]
fn bench_bank_async_process_native_loader_transactions(bencher: &mut Bencher) {
    do_bench_transactions(bencher, &async_bencher, &create_native_loader_transactions);
}

#[bench]
#[ignore]
fn bench_bank_update_recent_blockhashes(bencher: &mut Bencher) {
    let (genesis_config, _mint_keypair) = create_genesis_config(100);
    let mut bank = Arc::new(Bank::new_for_benches(&genesis_config));
    goto_end_of_slot(Arc::get_mut(&mut bank).unwrap());
    let genesis_hash = bank.last_blockhash();
    // Prime blockhash_queue
    for i in 0..(MAX_RECENT_BLOCKHASHES + 1) {
        bank = Arc::new(Bank::new_from_parent(
            &bank,
            &Pubkey::default(),
            (i + 1) as u64,
        ));
        goto_end_of_slot(Arc::get_mut(&mut bank).unwrap());
    }
    // Verify blockhash_queue is full (genesis hash has been kicked out)
    assert_eq!(
        Some(false),
        bank.check_hash_age(&genesis_hash, MAX_RECENT_BLOCKHASHES)
    );
    bencher.iter(|| {
        bank.update_recent_blockhashes();
    });
}<|MERGE_RESOLUTION|>--- conflicted
+++ resolved
@@ -135,11 +135,7 @@
 }
 
 fn sync_bencher(bank: &Arc<Bank>, _bank_client: &BankClient, transactions: &[Transaction]) {
-<<<<<<< HEAD
-    let results = bank.process_transactions(transactions);
-=======
     let results = bank.process_transactions(transactions.iter());
->>>>>>> 3ac7e043
     assert!(results.iter().all(Result::is_ok));
 }
 
