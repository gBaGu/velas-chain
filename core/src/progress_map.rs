--- conflicted
+++ resolved
@@ -63,8 +63,6 @@
             ("load_us", self.execute_timings.load_us, i64),
             ("execute_us", self.execute_timings.execute_us, i64),
             ("store_us", self.execute_timings.store_us, i64),
-<<<<<<< HEAD
-=======
             (
                 "serialize_us",
                 self.execute_timings.details.serialize_us,
@@ -105,7 +103,6 @@
                 self.execute_timings.details.data_size_changed,
                 i64
             ),
->>>>>>> 7759210f
         );
     }
 }
