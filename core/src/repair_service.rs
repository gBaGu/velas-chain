//! The `repair_service` module implements the tools necessary to generate a thread which
//! regularly finds missing shreds in the ledger and sends repair requests for those shreds
use {
    crate::{
        ancestor_hashes_service::{AncestorHashesReplayUpdateReceiver, AncestorHashesService},
        cluster_info_vote_listener::VerifiedVoteReceiver,
        cluster_slots::ClusterSlots,
        duplicate_repair_status::DuplicateSlotRepairStatus,
        outstanding_requests::OutstandingRequests,
        repair_weight::RepairWeight,
        result::Result,
        serve_repair::{ServeRepair, ShredRepairType, REPAIR_PEERS_CACHE_CAPACITY},
    },
    crossbeam_channel::{Receiver as CrossbeamReceiver, Sender as CrossbeamSender},
    lru::LruCache,
    solana_gossip::cluster_info::ClusterInfo,
    solana_ledger::{
        blockstore::{Blockstore, SlotMeta},
        shred::Nonce,
    },
    solana_measure::measure::Measure,
    solana_runtime::{bank_forks::BankForks, contains::Contains},
    solana_sdk::{
        clock::Slot, epoch_schedule::EpochSchedule, hash::Hash, pubkey::Pubkey, timing::timestamp,
    },
    solana_streamer::sendmmsg::{batch_send, SendPktsError},
    std::{
        collections::{HashMap, HashSet},
        iter::Iterator,
        net::{SocketAddr, UdpSocket},
        sync::{
            atomic::{AtomicBool, Ordering},
            Arc, RwLock,
        },
        thread::{self, sleep, Builder, JoinHandle},
        time::{Duration, Instant},
    },
};

pub type DuplicateSlotsResetSender = CrossbeamSender<Vec<(Slot, Hash)>>;
pub type DuplicateSlotsResetReceiver = CrossbeamReceiver<Vec<(Slot, Hash)>>;
pub type ConfirmedSlotsSender = CrossbeamSender<Vec<Slot>>;
pub type ConfirmedSlotsReceiver = CrossbeamReceiver<Vec<Slot>>;
pub type OutstandingShredRepairs = OutstandingRequests<ShredRepairType>;

#[derive(Default, Debug)]
pub struct SlotRepairs {
    highest_shred_index: u64,
    // map from pubkey to total number of requests
    pubkey_repairs: HashMap<Pubkey, u64>,
}

impl SlotRepairs {
    pub fn pubkey_repairs(&self) -> &HashMap<Pubkey, u64> {
        &self.pubkey_repairs
    }
}

#[derive(Default, Debug)]
pub struct RepairStatsGroup {
    pub count: u64,
    pub min: u64,
    pub max: u64,
    pub slot_pubkeys: HashMap<Slot, SlotRepairs>,
}

impl RepairStatsGroup {
    pub fn update(&mut self, repair_peer_id: &Pubkey, slot: Slot, shred_index: u64) {
        self.count += 1;
        let slot_repairs = self.slot_pubkeys.entry(slot).or_default();
        // Increment total number of repairs of this type for this pubkey by 1
        *slot_repairs
            .pubkey_repairs
            .entry(*repair_peer_id)
            .or_default() += 1;
        // Update the max requested shred index for this slot
        slot_repairs.highest_shred_index =
            std::cmp::max(slot_repairs.highest_shred_index, shred_index);
        self.min = std::cmp::min(self.min, slot);
        self.max = std::cmp::max(self.max, slot);
    }
}

#[derive(Default, Debug)]
pub struct RepairStats {
    pub shred: RepairStatsGroup,
    pub highest_shred: RepairStatsGroup,
    pub orphan: RepairStatsGroup,
    pub get_best_orphans_us: u64,
    pub get_best_shreds_us: u64,
}

#[derive(Default, Debug)]
pub struct RepairTiming {
    pub set_root_elapsed: u64,
    pub get_votes_elapsed: u64,
    pub add_votes_elapsed: u64,
    pub get_best_orphans_elapsed: u64,
    pub get_best_shreds_elapsed: u64,
    pub get_unknown_last_index_elapsed: u64,
    pub get_closest_completion_elapsed: u64,
    pub send_repairs_elapsed: u64,
    pub build_repairs_batch_elapsed: u64,
    pub batch_send_repairs_elapsed: u64,
}

impl RepairTiming {
    fn update(
        &mut self,
        set_root_elapsed: u64,
        get_votes_elapsed: u64,
        add_votes_elapsed: u64,
        build_repairs_batch_elapsed: u64,
        batch_send_repairs_elapsed: u64,
    ) {
        self.set_root_elapsed += set_root_elapsed;
        self.get_votes_elapsed += get_votes_elapsed;
        self.add_votes_elapsed += add_votes_elapsed;
        self.build_repairs_batch_elapsed += build_repairs_batch_elapsed;
        self.batch_send_repairs_elapsed += batch_send_repairs_elapsed;
        self.send_repairs_elapsed += build_repairs_batch_elapsed + batch_send_repairs_elapsed;
    }
}

#[derive(Default, Debug)]
pub struct BestRepairsStats {
    pub call_count: u64,
    pub num_orphan_slots: u64,
    pub num_orphan_repairs: u64,
    pub num_best_shreds_slots: u64,
    pub num_best_shreds_repairs: u64,
    pub num_unknown_last_index_slots: u64,
    pub num_unknown_last_index_repairs: u64,
    pub num_closest_completion_slots: u64,
    pub num_closest_completion_repairs: u64,
}

impl BestRepairsStats {
    pub fn update(
        &mut self,
        num_orphan_slots: u64,
        num_orphan_repairs: u64,
        num_best_shreds_slots: u64,
        num_best_shreds_repairs: u64,
        num_unknown_last_index_slots: u64,
        num_unknown_last_index_repairs: u64,
        num_closest_completion_slots: u64,
        num_closest_completion_repairs: u64,
    ) {
        self.call_count += 1;
        self.num_orphan_slots += num_orphan_slots;
        self.num_orphan_repairs += num_orphan_repairs;
        self.num_best_shreds_slots += num_best_shreds_slots;
        self.num_best_shreds_repairs += num_best_shreds_repairs;
        self.num_unknown_last_index_slots += num_unknown_last_index_slots;
        self.num_unknown_last_index_repairs += num_unknown_last_index_repairs;
        self.num_closest_completion_slots += num_closest_completion_slots;
        self.num_closest_completion_repairs += num_closest_completion_repairs;
    }
}

pub const MAX_REPAIR_LENGTH: usize = 512;
pub const MAX_REPAIR_PER_DUPLICATE: usize = 20;
pub const MAX_DUPLICATE_WAIT_MS: usize = 10_000;
pub const REPAIR_MS: u64 = 100;
pub const MAX_ORPHANS: usize = 5;
pub const MAX_UNKNOWN_LAST_INDEX_REPAIRS: usize = 10;
pub const MAX_CLOSEST_COMPLETION_REPAIRS: usize = 100;

#[derive(Clone)]
pub struct RepairInfo {
    pub bank_forks: Arc<RwLock<BankForks>>,
    pub cluster_info: Arc<ClusterInfo>,
    pub cluster_slots: Arc<ClusterSlots>,
    pub epoch_schedule: EpochSchedule,
    pub duplicate_slots_reset_sender: DuplicateSlotsResetSender,
    pub repair_validators: Option<HashSet<Pubkey>>,
}

pub struct RepairSlotRange {
    pub start: Slot,
    pub end: Slot,
}

impl Default for RepairSlotRange {
    fn default() -> Self {
        RepairSlotRange {
            start: 0,
            end: std::u64::MAX,
        }
    }
}

pub struct RepairService {
    t_repair: JoinHandle<()>,
    ancestor_hashes_service: AncestorHashesService,
}

impl RepairService {
    pub fn new(
        blockstore: Arc<Blockstore>,
        exit: Arc<AtomicBool>,
        repair_socket: Arc<UdpSocket>,
        ancestor_hashes_socket: Arc<UdpSocket>,
        repair_info: RepairInfo,
        verified_vote_receiver: VerifiedVoteReceiver,
        outstanding_requests: Arc<RwLock<OutstandingShredRepairs>>,
        ancestor_hashes_replay_update_receiver: AncestorHashesReplayUpdateReceiver,
    ) -> Self {
        let t_repair = {
            let blockstore = blockstore.clone();
            let exit = exit.clone();
            let repair_info = repair_info.clone();
            Builder::new()
                .name("solana-repair-service".to_string())
                .spawn(move || {
                    Self::run(
                        &blockstore,
                        &exit,
                        &repair_socket,
                        repair_info,
                        verified_vote_receiver,
                        &outstanding_requests,
                    )
                })
                .unwrap()
        };

        let ancestor_hashes_service = AncestorHashesService::new(
            exit,
            blockstore,
            ancestor_hashes_socket,
            repair_info,
            ancestor_hashes_replay_update_receiver,
        );

        RepairService {
            t_repair,
            ancestor_hashes_service,
        }
    }

    fn run(
        blockstore: &Blockstore,
        exit: &AtomicBool,
        repair_socket: &UdpSocket,
        repair_info: RepairInfo,
        verified_vote_receiver: VerifiedVoteReceiver,
        outstanding_requests: &RwLock<OutstandingShredRepairs>,
    ) {
        let mut repair_weight = RepairWeight::new(repair_info.bank_forks.read().unwrap().root());
        let serve_repair = ServeRepair::new(repair_info.cluster_info.clone());
        let id = repair_info.cluster_info.id();
        let mut repair_stats = RepairStats::default();
        let mut repair_timing = RepairTiming::default();
        let mut best_repairs_stats = BestRepairsStats::default();
        let mut last_stats = Instant::now();
        let duplicate_slot_repair_statuses: HashMap<Slot, DuplicateSlotRepairStatus> =
            HashMap::new();
        let mut peers_cache = LruCache::new(REPAIR_PEERS_CACHE_CAPACITY);

        loop {
            if exit.load(Ordering::Relaxed) {
                break;
            }

            let mut set_root_elapsed;
            let mut get_votes_elapsed;
            let mut add_votes_elapsed;

            let repairs = {
                let root_bank = repair_info.bank_forks.read().unwrap().root_bank().clone();
                let new_root = root_bank.slot();

                // Purge outdated slots from the weighting heuristic
                set_root_elapsed = Measure::start("set_root_elapsed");
                repair_weight.set_root(new_root);
                set_root_elapsed.stop();

                // Add new votes to the weighting heuristic
                get_votes_elapsed = Measure::start("get_votes_elapsed");
                let mut slot_to_vote_pubkeys: HashMap<Slot, Vec<Pubkey>> = HashMap::new();
                verified_vote_receiver
                    .try_iter()
                    .for_each(|(vote_pubkey, vote_slots)| {
                        for slot in vote_slots {
                            slot_to_vote_pubkeys
                                .entry(slot)
                                .or_default()
                                .push(vote_pubkey);
                        }
                    });
                get_votes_elapsed.stop();

                add_votes_elapsed = Measure::start("add_votes");
                repair_weight.add_votes(
                    blockstore,
                    slot_to_vote_pubkeys.into_iter(),
                    root_bank.epoch_stakes_map(),
                    root_bank.epoch_schedule(),
                );
                add_votes_elapsed.stop();

                let repairs = repair_weight.get_best_weighted_repairs(
                    blockstore,
                    root_bank.epoch_stakes_map(),
                    root_bank.epoch_schedule(),
                    MAX_ORPHANS,
                    MAX_REPAIR_LENGTH,
                    MAX_UNKNOWN_LAST_INDEX_REPAIRS,
                    MAX_CLOSEST_COMPLETION_REPAIRS,
                    &duplicate_slot_repair_statuses,
                    Some(&mut repair_timing),
                    Some(&mut best_repairs_stats),
                );

                repairs
            };

<<<<<<< HEAD
            let mut cache = HashMap::new();
            let mut send_repairs_elapsed = Measure::start("send_repairs_elapsed");
            repairs.into_iter().for_each(|repair_request| {
                if let Ok((to, req)) = serve_repair.repair_request(
                    cluster_slots,
                    repair_request,
                    &mut cache,
                    &mut repair_stats,
                    &repair_info.repair_validators,
                ) {
                    repair_socket.send_to(&req, to).unwrap_or_else(|e| {
                        info!("{} repair req send_to({}) error {:?}", id, to, e);
                        0
                    });
=======
            let mut build_repairs_batch_elapsed = Measure::start("build_repairs_batch_elapsed");
            let batch: Vec<(Vec<u8>, SocketAddr)> = {
                let mut outstanding_requests = outstanding_requests.write().unwrap();
                repairs
                    .iter()
                    .filter_map(|repair_request| {
                        let (to, req) = serve_repair
                            .repair_request(
                                &repair_info.cluster_slots,
                                *repair_request,
                                &mut peers_cache,
                                &mut repair_stats,
                                &repair_info.repair_validators,
                                &mut outstanding_requests,
                            )
                            .ok()?;
                        Some((req, to))
                    })
                    .collect()
            };
            build_repairs_batch_elapsed.stop();

            let mut batch_send_repairs_elapsed = Measure::start("batch_send_repairs_elapsed");
            if !batch.is_empty() {
                if let Err(SendPktsError::IoError(err, num_failed)) =
                    batch_send(repair_socket, &batch)
                {
                    error!(
                        "{} batch_send failed to send {}/{} packets first error {:?}",
                        id,
                        num_failed,
                        batch.len(),
                        err
                    );
>>>>>>> 3ac7e043
                }
            }
            batch_send_repairs_elapsed.stop();

            repair_timing.update(
                set_root_elapsed.as_us(),
                get_votes_elapsed.as_us(),
                add_votes_elapsed.as_us(),
                build_repairs_batch_elapsed.as_us(),
                batch_send_repairs_elapsed.as_us(),
            );

            if last_stats.elapsed().as_secs() > 2 {
                let repair_total = repair_stats.shred.count
                    + repair_stats.highest_shred.count
                    + repair_stats.orphan.count;
                let slot_to_count: Vec<_> = repair_stats
                    .shred
                    .slot_pubkeys
                    .iter()
                    .chain(repair_stats.highest_shred.slot_pubkeys.iter())
                    .chain(repair_stats.orphan.slot_pubkeys.iter())
                    .map(|(slot, slot_repairs)| {
                        (
                            slot,
                            slot_repairs
                                .pubkey_repairs
                                .iter()
                                .map(|(_key, count)| count)
                                .sum::<u64>(),
                        )
                    })
                    .collect();
                info!("repair_stats: {:?}", slot_to_count);
                if repair_total > 0 {
                    datapoint_info!(
                        "serve_repair-repair",
                        ("repair-total", repair_total, i64),
                        ("shred-count", repair_stats.shred.count, i64),
                        ("highest-shred-count", repair_stats.highest_shred.count, i64),
                        ("orphan-count", repair_stats.orphan.count, i64),
                        ("repair-highest-slot", repair_stats.highest_shred.max, i64),
                        ("repair-orphan", repair_stats.orphan.max, i64),
                    );
                }
                datapoint_info!(
                    "serve_repair-repair-timing",
                    ("set-root-elapsed", repair_timing.set_root_elapsed, i64),
                    ("get-votes-elapsed", repair_timing.get_votes_elapsed, i64),
                    ("add-votes-elapsed", repair_timing.add_votes_elapsed, i64),
                    (
                        "get-best-orphans-elapsed",
                        repair_timing.get_best_orphans_elapsed,
                        i64
                    ),
                    (
                        "get-best-shreds-elapsed",
                        repair_timing.get_best_shreds_elapsed,
                        i64
                    ),
                    (
                        "get-unknown-last-index-elapsed",
                        repair_timing.get_unknown_last_index_elapsed,
                        i64
                    ),
                    (
                        "get-closest-completion-elapsed",
                        repair_timing.get_closest_completion_elapsed,
                        i64
                    ),
                    (
                        "send-repairs-elapsed",
                        repair_timing.send_repairs_elapsed,
                        i64
                    ),
                    (
                        "build-repairs-batch-elapsed",
                        repair_timing.build_repairs_batch_elapsed,
                        i64
                    ),
                    (
                        "batch-send-repairs-elapsed",
                        repair_timing.batch_send_repairs_elapsed,
                        i64
                    ),
                );
                datapoint_info!(
                    "serve_repair-best-repairs",
                    ("call-count", best_repairs_stats.call_count, i64),
                    ("orphan-slots", best_repairs_stats.num_orphan_slots, i64),
                    ("orphan-repairs", best_repairs_stats.num_orphan_repairs, i64),
                    (
                        "best-shreds-slots",
                        best_repairs_stats.num_best_shreds_slots,
                        i64
                    ),
                    (
                        "best-shreds-repairs",
                        best_repairs_stats.num_best_shreds_repairs,
                        i64
                    ),
                    (
                        "unknown-last-index-slots",
                        best_repairs_stats.num_unknown_last_index_slots,
                        i64
                    ),
                    (
                        "unknown-last-index-repairs",
                        best_repairs_stats.num_unknown_last_index_repairs,
                        i64
                    ),
                    (
                        "closest-completion-slots",
                        best_repairs_stats.num_closest_completion_slots,
                        i64
                    ),
                    (
                        "closest-completion-repairs",
                        best_repairs_stats.num_closest_completion_repairs,
                        i64
                    ),
                );
                repair_stats = RepairStats::default();
                repair_timing = RepairTiming::default();
                best_repairs_stats = BestRepairsStats::default();
                last_stats = Instant::now();
            }
            sleep(Duration::from_millis(REPAIR_MS));
        }
    }

    // Generate repairs for all slots `x` in the repair_range.start <= x <= repair_range.end
    pub fn generate_repairs_in_range(
        blockstore: &Blockstore,
        max_repairs: usize,
        repair_range: &RepairSlotRange,
    ) -> Result<Vec<ShredRepairType>> {
        // Slot height and shred indexes for shreds we want to repair
        let mut repairs: Vec<ShredRepairType> = vec![];
        for slot in repair_range.start..=repair_range.end {
            if repairs.len() >= max_repairs {
                break;
            }

            let meta = blockstore
                .meta(slot)
                .expect("Unable to lookup slot meta")
                .unwrap_or(SlotMeta {
                    slot,
                    ..SlotMeta::default()
                });

            let new_repairs = Self::generate_repairs_for_slot(
                blockstore,
                slot,
                &meta,
                max_repairs - repairs.len(),
            );
            repairs.extend(new_repairs);
        }

        Ok(repairs)
    }

    pub fn generate_repairs_for_slot(
        blockstore: &Blockstore,
        slot: Slot,
        slot_meta: &SlotMeta,
        max_repairs: usize,
    ) -> Vec<ShredRepairType> {
        if max_repairs == 0 || slot_meta.is_full() {
            vec![]
        } else if slot_meta.consumed == slot_meta.received {
            vec![ShredRepairType::HighestShred(slot, slot_meta.received)]
        } else {
            let reqs = blockstore.find_missing_data_indexes(
                slot,
                slot_meta.first_shred_timestamp,
                slot_meta.consumed,
                slot_meta.received,
                max_repairs,
            );
            reqs.into_iter()
                .map(|i| ShredRepairType::Shred(slot, i))
                .collect()
        }
    }

    /// Repairs any fork starting at the input slot
    pub fn generate_repairs_for_fork<'a>(
        blockstore: &Blockstore,
        repairs: &mut Vec<ShredRepairType>,
        max_repairs: usize,
        slot: Slot,
        duplicate_slot_repair_statuses: &impl Contains<'a, Slot>,
    ) {
        let mut pending_slots = vec![slot];
        while repairs.len() < max_repairs && !pending_slots.is_empty() {
            let slot = pending_slots.pop().unwrap();
            if duplicate_slot_repair_statuses.contains(&slot) {
                // These are repaired through a different path
                continue;
            }
            if let Some(slot_meta) = blockstore.meta(slot).unwrap() {
                let new_repairs = Self::generate_repairs_for_slot(
                    blockstore,
                    slot,
                    &slot_meta,
                    max_repairs - repairs.len(),
                );
                repairs.extend(new_repairs);
                let next_slots = slot_meta.next_slots;
                pending_slots.extend(next_slots);
            } else {
                break;
            }
        }
    }

    #[cfg_attr(not(test), allow(dead_code))]
    fn generate_duplicate_repairs_for_slot(
        blockstore: &Blockstore,
        slot: Slot,
    ) -> Option<Vec<ShredRepairType>> {
        if let Some(slot_meta) = blockstore.meta(slot).unwrap() {
            if slot_meta.is_full() {
                // If the slot is full, no further need to repair this slot
                None
            } else {
                Some(Self::generate_repairs_for_slot(
                    blockstore,
                    slot,
                    &slot_meta,
                    MAX_REPAIR_PER_DUPLICATE,
                ))
            }
        } else {
            error!("Slot meta for duplicate slot does not exist, cannot generate repairs");
            // Filter out this slot from the set of duplicates to be repaired as
            // the SlotMeta has to exist for duplicates to be generated
            None
        }
    }

    #[cfg_attr(not(test), allow(dead_code))]
    fn generate_and_send_duplicate_repairs(
        duplicate_slot_repair_statuses: &mut HashMap<Slot, DuplicateSlotRepairStatus>,
        cluster_slots: &ClusterSlots,
        blockstore: &Blockstore,
        serve_repair: &ServeRepair,
        repair_stats: &mut RepairStats,
        repair_socket: &UdpSocket,
        repair_validators: &Option<HashSet<Pubkey>>,
        outstanding_requests: &RwLock<OutstandingShredRepairs>,
    ) {
        duplicate_slot_repair_statuses.retain(|slot, status| {
            Self::update_duplicate_slot_repair_addr(
                *slot,
                status,
                cluster_slots,
                serve_repair,
                repair_validators,
            );
            if let Some((repair_pubkey, repair_addr)) = status.repair_pubkey_and_addr {
                let repairs = Self::generate_duplicate_repairs_for_slot(blockstore, *slot);

                if let Some(repairs) = repairs {
                    let mut outstanding_requests = outstanding_requests.write().unwrap();
                    for repair_type in repairs {
                        let nonce = outstanding_requests.add_request(repair_type, timestamp());
                        if let Err(e) = Self::serialize_and_send_request(
                            &repair_type,
                            repair_socket,
                            &repair_pubkey,
                            &repair_addr,
                            serve_repair,
                            repair_stats,
                            nonce,
                        ) {
                            info!(
                                "repair req send_to {} ({}) error {:?}",
                                repair_pubkey, repair_addr, e
                            );
                        }
                    }
                    true
                } else {
                    false
                }
            } else {
                true
            }
        })
    }

    #[cfg_attr(not(test), allow(dead_code))]
    fn serialize_and_send_request(
        repair_type: &ShredRepairType,
        repair_socket: &UdpSocket,
        repair_pubkey: &Pubkey,
        to: &SocketAddr,
        serve_repair: &ServeRepair,
        repair_stats: &mut RepairStats,
        nonce: Nonce,
    ) -> Result<()> {
        let req =
            serve_repair.map_repair_request(repair_type, repair_pubkey, repair_stats, nonce)?;
        repair_socket.send_to(&req, to)?;
        Ok(())
    }

    #[cfg_attr(not(test), allow(dead_code))]
    fn update_duplicate_slot_repair_addr(
        slot: Slot,
        status: &mut DuplicateSlotRepairStatus,
        cluster_slots: &ClusterSlots,
        serve_repair: &ServeRepair,
        repair_validators: &Option<HashSet<Pubkey>>,
    ) {
        let now = timestamp();
        if status.repair_pubkey_and_addr.is_none()
            || now.saturating_sub(status.start_ts) >= MAX_DUPLICATE_WAIT_MS as u64
        {
            let repair_pubkey_and_addr = serve_repair.repair_request_duplicate_compute_best_peer(
                slot,
                cluster_slots,
                repair_validators,
            );
            status.repair_pubkey_and_addr = repair_pubkey_and_addr.ok();
            status.start_ts = timestamp();
        }
    }

    #[allow(dead_code)]
    fn initiate_repair_for_duplicate_slot(
        slot: Slot,
        duplicate_slot_repair_statuses: &mut HashMap<Slot, DuplicateSlotRepairStatus>,
        cluster_slots: &ClusterSlots,
        serve_repair: &ServeRepair,
        repair_validators: &Option<HashSet<Pubkey>>,
    ) {
        // If we're already in the middle of repairing this, ignore the signal.
        if duplicate_slot_repair_statuses.contains_key(&slot) {
            return;
        }
        // Mark this slot as special repair, try to download from single
        // validator to avoid corruption
        let repair_pubkey_and_addr = serve_repair
            .repair_request_duplicate_compute_best_peer(slot, cluster_slots, repair_validators)
            .ok();
        let new_duplicate_slot_repair_status = DuplicateSlotRepairStatus {
            correct_ancestors_to_repair: vec![(slot, Hash::default())],
            repair_pubkey_and_addr,
            start_ts: timestamp(),
        };
        duplicate_slot_repair_statuses.insert(slot, new_duplicate_slot_repair_status);
    }

    pub fn join(self) -> thread::Result<()> {
        self.t_repair.join()?;
        self.ancestor_hashes_service.join()
    }
}

#[cfg(test)]
mod test {
    use {
        super::*,
        solana_gossip::{cluster_info::Node, contact_info::ContactInfo},
        solana_ledger::{
            blockstore::{
                make_chaining_slot_entries, make_many_slot_entries, make_slot_entries, Blockstore,
            },
            get_tmp_ledger_path,
            shred::max_ticks_per_n_shreds,
        },
        solana_sdk::signature::Keypair,
        solana_streamer::socket::SocketAddrSpace,
        std::collections::HashSet,
    };

    fn new_test_cluster_info(contact_info: ContactInfo) -> ClusterInfo {
        ClusterInfo::new(
            contact_info,
            Arc::new(Keypair::new()),
            SocketAddrSpace::Unspecified,
        )
    }

    #[test]
    pub fn test_repair_orphan() {
        let blockstore_path = get_tmp_ledger_path!();
        {
            let blockstore = Blockstore::open(&blockstore_path).unwrap();

            // Create some orphan slots
            let (mut shreds, _) = make_slot_entries(1, 0, 1);
            let (shreds2, _) = make_slot_entries(5, 2, 1);
            shreds.extend(shreds2);
            blockstore.insert_shreds(shreds, None, false).unwrap();
            let mut repair_weight = RepairWeight::new(0);
            assert_eq!(
                repair_weight.get_best_weighted_repairs(
                    &blockstore,
                    &HashMap::new(),
                    &EpochSchedule::default(),
                    MAX_ORPHANS,
                    MAX_REPAIR_LENGTH,
                    MAX_UNKNOWN_LAST_INDEX_REPAIRS,
                    MAX_CLOSEST_COMPLETION_REPAIRS,
                    &HashSet::default(),
                    None,
                    None,
                ),
                vec![
                    ShredRepairType::Orphan(2),
                    ShredRepairType::HighestShred(0, 0)
                ]
            );
        }

        Blockstore::destroy(&blockstore_path).expect("Expected successful database destruction");
    }

    #[test]
    pub fn test_repair_empty_slot() {
        let blockstore_path = get_tmp_ledger_path!();
        {
            let blockstore = Blockstore::open(&blockstore_path).unwrap();

            let (shreds, _) = make_slot_entries(2, 0, 1);

            // Write this shred to slot 2, should chain to slot 0, which we haven't received
            // any shreds for
            blockstore.insert_shreds(shreds, None, false).unwrap();
            let mut repair_weight = RepairWeight::new(0);

            // Check that repair tries to patch the empty slot
            assert_eq!(
                repair_weight.get_best_weighted_repairs(
                    &blockstore,
                    &HashMap::new(),
                    &EpochSchedule::default(),
                    MAX_ORPHANS,
                    MAX_REPAIR_LENGTH,
                    MAX_UNKNOWN_LAST_INDEX_REPAIRS,
                    MAX_CLOSEST_COMPLETION_REPAIRS,
                    &HashSet::default(),
                    None,
                    None,
                ),
                vec![ShredRepairType::HighestShred(0, 0)]
            );
        }
        Blockstore::destroy(&blockstore_path).expect("Expected successful database destruction");
    }

    #[test]
    pub fn test_generate_repairs() {
        let blockstore_path = get_tmp_ledger_path!();
        {
            let blockstore = Blockstore::open(&blockstore_path).unwrap();

            let nth = 3;
            let num_slots = 2;

            // Create some shreds
            let (mut shreds, _) = make_many_slot_entries(0, num_slots as u64, 150);
            let num_shreds = shreds.len() as u64;
            let num_shreds_per_slot = num_shreds / num_slots;

            // write every nth shred
            let mut shreds_to_write = vec![];
            let mut missing_indexes_per_slot = vec![];
            for i in (0..num_shreds).rev() {
                let index = i % num_shreds_per_slot;
                if index % nth == 0 {
                    shreds_to_write.insert(0, shreds.remove(i as usize));
                } else if i < num_shreds_per_slot {
                    missing_indexes_per_slot.insert(0, index);
                }
            }
            blockstore
                .insert_shreds(shreds_to_write, None, false)
                .unwrap();
            // sleep so that the holes are ready for repair
            sleep(Duration::from_secs(1));
            let expected: Vec<ShredRepairType> = (0..num_slots)
                .flat_map(|slot| {
                    missing_indexes_per_slot
                        .iter()
                        .map(move |shred_index| ShredRepairType::Shred(slot as u64, *shred_index))
                })
                .collect();

            let mut repair_weight = RepairWeight::new(0);
            assert_eq!(
                repair_weight.get_best_weighted_repairs(
                    &blockstore,
                    &HashMap::new(),
                    &EpochSchedule::default(),
                    MAX_ORPHANS,
                    MAX_REPAIR_LENGTH,
                    MAX_UNKNOWN_LAST_INDEX_REPAIRS,
                    MAX_CLOSEST_COMPLETION_REPAIRS,
                    &HashSet::default(),
                    None,
                    None,
                ),
                expected
            );

            assert_eq!(
                repair_weight.get_best_weighted_repairs(
                    &blockstore,
                    &HashMap::new(),
                    &EpochSchedule::default(),
                    MAX_ORPHANS,
                    expected.len() - 2,
                    MAX_UNKNOWN_LAST_INDEX_REPAIRS,
                    MAX_CLOSEST_COMPLETION_REPAIRS,
                    &HashSet::default(),
                    None,
                    None,
                )[..],
                expected[0..expected.len() - 2]
            );
        }
        Blockstore::destroy(&blockstore_path).expect("Expected successful database destruction");
    }

    #[test]
    pub fn test_generate_highest_repair() {
        let blockstore_path = get_tmp_ledger_path!();
        {
            let blockstore = Blockstore::open(&blockstore_path).unwrap();

            let num_entries_per_slot = 100;

            // Create some shreds
            let (mut shreds, _) = make_slot_entries(0, 0, num_entries_per_slot as u64);
            let num_shreds_per_slot = shreds.len() as u64;

            // Remove last shred (which is also last in slot) so that slot is not complete
            shreds.pop();

            blockstore.insert_shreds(shreds, None, false).unwrap();

            // We didn't get the last shred for this slot, so ask for the highest shred for that slot
            let expected: Vec<ShredRepairType> =
                vec![ShredRepairType::HighestShred(0, num_shreds_per_slot - 1)];

            let mut repair_weight = RepairWeight::new(0);
            assert_eq!(
                repair_weight.get_best_weighted_repairs(
                    &blockstore,
                    &HashMap::new(),
                    &EpochSchedule::default(),
                    MAX_ORPHANS,
                    MAX_REPAIR_LENGTH,
                    MAX_UNKNOWN_LAST_INDEX_REPAIRS,
                    MAX_CLOSEST_COMPLETION_REPAIRS,
                    &HashSet::default(),
                    None,
                    None,
                ),
                expected
            );
        }
        Blockstore::destroy(&blockstore_path).expect("Expected successful database destruction");
    }

    #[test]
    pub fn test_repair_range() {
        let blockstore_path = get_tmp_ledger_path!();
        {
            let blockstore = Blockstore::open(&blockstore_path).unwrap();

            let slots: Vec<u64> = vec![1, 3, 5, 7, 8];
            let num_entries_per_slot = max_ticks_per_n_shreds(1, None) + 1;

            let shreds = make_chaining_slot_entries(&slots, num_entries_per_slot);
            for (mut slot_shreds, _) in shreds.into_iter() {
                slot_shreds.remove(0);
                blockstore.insert_shreds(slot_shreds, None, false).unwrap();
            }
            // sleep to make slot eligible for repair
            sleep(Duration::from_secs(1));
            // Iterate through all possible combinations of start..end (inclusive on both
            // sides of the range)
            for start in 0..slots.len() {
                for end in start..slots.len() {
                    let repair_slot_range = RepairSlotRange {
                        start: slots[start],
                        end: slots[end],
                    };
                    let expected: Vec<ShredRepairType> = (repair_slot_range.start
                        ..=repair_slot_range.end)
                        .map(|slot_index| {
                            if slots.contains(&(slot_index as u64)) {
                                ShredRepairType::Shred(slot_index as u64, 0)
                            } else {
                                ShredRepairType::HighestShred(slot_index as u64, 0)
                            }
                        })
                        .collect();

                    assert_eq!(
                        RepairService::generate_repairs_in_range(
                            &blockstore,
                            std::usize::MAX,
                            &repair_slot_range,
                        )
                        .unwrap(),
                        expected
                    );
                }
            }
        }
        Blockstore::destroy(&blockstore_path).expect("Expected successful database destruction");
    }

    #[test]
    pub fn test_repair_range_highest() {
        let blockstore_path = get_tmp_ledger_path!();
        {
            let blockstore = Blockstore::open(&blockstore_path).unwrap();

            let num_entries_per_slot = 10;

            let num_slots = 1;
            let start = 5;

            // Create some shreds in slots 0..num_slots
            for i in start..start + num_slots {
                let parent = if i > 0 { i - 1 } else { 0 };
                let (shreds, _) = make_slot_entries(i, parent, num_entries_per_slot as u64);

                blockstore.insert_shreds(shreds, None, false).unwrap();
            }

            let end = 4;
            let expected: Vec<ShredRepairType> = vec![
                ShredRepairType::HighestShred(end - 2, 0),
                ShredRepairType::HighestShred(end - 1, 0),
                ShredRepairType::HighestShred(end, 0),
            ];

            let repair_slot_range = RepairSlotRange { start: 2, end };

            assert_eq!(
                RepairService::generate_repairs_in_range(
                    &blockstore,
                    std::usize::MAX,
                    &repair_slot_range,
                )
                .unwrap(),
                expected
            );
        }
        Blockstore::destroy(&blockstore_path).expect("Expected successful database destruction");
    }

    #[test]
    pub fn test_generate_duplicate_repairs_for_slot() {
        let blockstore_path = get_tmp_ledger_path!();
        let blockstore = Blockstore::open(&blockstore_path).unwrap();
        let dead_slot = 9;

        // SlotMeta doesn't exist, should make no repairs
        assert!(
            RepairService::generate_duplicate_repairs_for_slot(&blockstore, dead_slot,).is_none()
        );

        // Insert some shreds to create a SlotMeta, should make repairs
        let num_entries_per_slot = max_ticks_per_n_shreds(1, None) + 1;
        let (mut shreds, _) = make_slot_entries(dead_slot, dead_slot - 1, num_entries_per_slot);
        blockstore
            .insert_shreds(shreds[..shreds.len() - 1].to_vec(), None, false)
            .unwrap();
        assert!(
            RepairService::generate_duplicate_repairs_for_slot(&blockstore, dead_slot,).is_some()
        );

        // SlotMeta is full, should make no repairs
        blockstore
            .insert_shreds(vec![shreds.pop().unwrap()], None, false)
            .unwrap();
        assert!(
            RepairService::generate_duplicate_repairs_for_slot(&blockstore, dead_slot,).is_none()
        );
    }

    #[test]
    pub fn test_generate_and_send_duplicate_repairs() {
        let blockstore_path = get_tmp_ledger_path!();
        let blockstore = Blockstore::open(&blockstore_path).unwrap();
        let cluster_slots = ClusterSlots::default();
        let serve_repair =
            ServeRepair::new(Arc::new(new_test_cluster_info(Node::new_localhost().info)));
        let mut duplicate_slot_repair_statuses = HashMap::new();
        let dead_slot = 9;
        let receive_socket = &UdpSocket::bind("0.0.0.0:0").unwrap();
        let duplicate_status = DuplicateSlotRepairStatus {
            correct_ancestors_to_repair: vec![(dead_slot, Hash::default())],
            start_ts: std::u64::MAX,
            repair_pubkey_and_addr: None,
        };

        // Insert some shreds to create a SlotMeta,
        let num_entries_per_slot = max_ticks_per_n_shreds(1, None) + 1;
        let (mut shreds, _) = make_slot_entries(dead_slot, dead_slot - 1, num_entries_per_slot);
        blockstore
            .insert_shreds(shreds[..shreds.len() - 1].to_vec(), None, false)
            .unwrap();

        duplicate_slot_repair_statuses.insert(dead_slot, duplicate_status);

        // There is no repair_addr, so should not get filtered because the timeout
        // `std::u64::MAX` has not expired
        RepairService::generate_and_send_duplicate_repairs(
            &mut duplicate_slot_repair_statuses,
            &cluster_slots,
            &blockstore,
            &serve_repair,
            &mut RepairStats::default(),
            &UdpSocket::bind("0.0.0.0:0").unwrap(),
            &None,
            &RwLock::new(OutstandingRequests::default()),
        );
        assert!(duplicate_slot_repair_statuses
            .get(&dead_slot)
            .unwrap()
            .repair_pubkey_and_addr
            .is_none());
        assert!(duplicate_slot_repair_statuses.get(&dead_slot).is_some());

        // Give the slot a repair address
        duplicate_slot_repair_statuses
            .get_mut(&dead_slot)
            .unwrap()
            .repair_pubkey_and_addr =
            Some((Pubkey::default(), receive_socket.local_addr().unwrap()));

        // Slot is not yet full, should not get filtered from `duplicate_slot_repair_statuses`
        RepairService::generate_and_send_duplicate_repairs(
            &mut duplicate_slot_repair_statuses,
            &cluster_slots,
            &blockstore,
            &serve_repair,
            &mut RepairStats::default(),
            &UdpSocket::bind("0.0.0.0:0").unwrap(),
            &None,
            &RwLock::new(OutstandingRequests::default()),
        );
        assert_eq!(duplicate_slot_repair_statuses.len(), 1);
        assert!(duplicate_slot_repair_statuses.get(&dead_slot).is_some());

        // Insert rest of shreds. Slot is full, should get filtered from
        // `duplicate_slot_repair_statuses`
        blockstore
            .insert_shreds(vec![shreds.pop().unwrap()], None, false)
            .unwrap();
        RepairService::generate_and_send_duplicate_repairs(
            &mut duplicate_slot_repair_statuses,
            &cluster_slots,
            &blockstore,
            &serve_repair,
            &mut RepairStats::default(),
            &UdpSocket::bind("0.0.0.0:0").unwrap(),
            &None,
            &RwLock::new(OutstandingRequests::default()),
        );
        assert!(duplicate_slot_repair_statuses.is_empty());
    }

    #[test]
    pub fn test_update_duplicate_slot_repair_addr() {
        let dummy_addr = Some((
            Pubkey::default(),
            UdpSocket::bind("0.0.0.0:0").unwrap().local_addr().unwrap(),
        ));
        let cluster_info = Arc::new(new_test_cluster_info(Node::new_localhost().info));
        let serve_repair = ServeRepair::new(cluster_info.clone());
        let valid_repair_peer = Node::new_localhost().info;

        // Signal that this peer has confirmed the dead slot, and is thus
        // a valid target for repair
        let dead_slot = 9;
        let cluster_slots = ClusterSlots::default();
        cluster_slots.insert_node_id(dead_slot, valid_repair_peer.id);
        cluster_info.insert_info(valid_repair_peer);

        // Not enough time has passed, should not update the
        // address
        let mut duplicate_status = DuplicateSlotRepairStatus {
            correct_ancestors_to_repair: vec![(dead_slot, Hash::default())],
            start_ts: std::u64::MAX,
            repair_pubkey_and_addr: dummy_addr,
        };
        RepairService::update_duplicate_slot_repair_addr(
            dead_slot,
            &mut duplicate_status,
            &cluster_slots,
            &serve_repair,
            &None,
        );
        assert_eq!(duplicate_status.repair_pubkey_and_addr, dummy_addr);

        // If the repair address is None, should try to update
        let mut duplicate_status = DuplicateSlotRepairStatus {
            correct_ancestors_to_repair: vec![(dead_slot, Hash::default())],
            start_ts: std::u64::MAX,
            repair_pubkey_and_addr: None,
        };
        RepairService::update_duplicate_slot_repair_addr(
            dead_slot,
            &mut duplicate_status,
            &cluster_slots,
            &serve_repair,
            &None,
        );
        assert!(duplicate_status.repair_pubkey_and_addr.is_some());

        // If sufficient time has passed, should try to update
        let mut duplicate_status = DuplicateSlotRepairStatus {
            correct_ancestors_to_repair: vec![(dead_slot, Hash::default())],
            start_ts: timestamp() - MAX_DUPLICATE_WAIT_MS as u64,
            repair_pubkey_and_addr: dummy_addr,
        };
        RepairService::update_duplicate_slot_repair_addr(
            dead_slot,
            &mut duplicate_status,
            &cluster_slots,
            &serve_repair,
            &None,
        );
        assert_ne!(duplicate_status.repair_pubkey_and_addr, dummy_addr);
    }
}<|MERGE_RESOLUTION|>--- conflicted
+++ resolved
@@ -15,7 +15,8 @@
     lru::LruCache,
     solana_gossip::cluster_info::ClusterInfo,
     solana_ledger::{
-        blockstore::{Blockstore, SlotMeta},
+        blockstore::Blockstore,
+        blockstore_meta::SlotMeta,
         shred::Nonce,
     },
     solana_measure::measure::Measure,
@@ -317,22 +318,6 @@
                 repairs
             };
 
-<<<<<<< HEAD
-            let mut cache = HashMap::new();
-            let mut send_repairs_elapsed = Measure::start("send_repairs_elapsed");
-            repairs.into_iter().for_each(|repair_request| {
-                if let Ok((to, req)) = serve_repair.repair_request(
-                    cluster_slots,
-                    repair_request,
-                    &mut cache,
-                    &mut repair_stats,
-                    &repair_info.repair_validators,
-                ) {
-                    repair_socket.send_to(&req, to).unwrap_or_else(|e| {
-                        info!("{} repair req send_to({}) error {:?}", id, to, e);
-                        0
-                    });
-=======
             let mut build_repairs_batch_elapsed = Measure::start("build_repairs_batch_elapsed");
             let batch: Vec<(Vec<u8>, SocketAddr)> = {
                 let mut outstanding_requests = outstanding_requests.write().unwrap();
@@ -367,7 +352,6 @@
                         batch.len(),
                         err
                     );
->>>>>>> 3ac7e043
                 }
             }
             batch_send_repairs_elapsed.stop();
