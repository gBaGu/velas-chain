--- conflicted
+++ resolved
@@ -56,14 +56,11 @@
         let last_compact_slot = Arc::new(AtomicU64::new(0));
         let last_compact_slot2 = last_compact_slot.clone();
 
-<<<<<<< HEAD
-=======
         info!(
             "LedgerCleanupService active. max ledger shreds={}, compaction interval={}",
             max_ledger_shreds, compaction_interval,
         );
 
->>>>>>> 7759210f
         let exit_compact = exit.clone();
         let blockstore_compact = blockstore.clone();
 
