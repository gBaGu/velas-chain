#![allow(clippy::rc_buffer)]

use {
    super::{
        broadcast_utils::{self, ReceiveResults},
        *,
    },
    crate::{
        broadcast_stage::broadcast_utils::UnfinishedSlotInfo, cluster_nodes::ClusterNodesCache,
    },
    solana_entry::entry::Entry,
    solana_ledger::shred::{
        ProcessShredsStats, Shred, Shredder, MAX_DATA_SHREDS_PER_FEC_BLOCK,
        SHRED_TICK_REFERENCE_MASK,
    },
    solana_sdk::{
        signature::Keypair,
        timing::{duration_as_us, AtomicInterval},
    },
    std::{sync::RwLock, time::Duration},
};
<<<<<<< HEAD
use crate::broadcast_stage::broadcast_utils::UnfinishedSlotInfo;
use solana_ledger::{
    entry::Entry,
    shred::{
        ProcessShredsStats, Shred, Shredder, MAX_DATA_SHREDS_PER_FEC_BLOCK,
        SHRED_TICK_REFERENCE_MASK,
    },
};
use solana_sdk::{pubkey::Pubkey, signature::Keypair, timing::duration_as_us};
use std::{collections::HashMap, ops::Deref, sync::RwLock, time::Duration};
=======
>>>>>>> 3ac7e043

#[derive(Clone)]
pub struct StandardBroadcastRun {
    process_shreds_stats: ProcessShredsStats,
    transmit_shreds_stats: Arc<Mutex<SlotBroadcastStats<TransmitShredsStats>>>,
    insert_shreds_stats: Arc<Mutex<SlotBroadcastStats<InsertShredsStats>>>,
    unfinished_slot: Option<UnfinishedSlotInfo>,
    current_slot_and_parent: Option<(u64, u64)>,
    slot_broadcast_start: Option<Instant>,
    shred_version: u16,
    last_datapoint_submit: Arc<AtomicInterval>,
    num_batches: usize,
    cluster_nodes_cache: Arc<ClusterNodesCache<BroadcastStage>>,
}

impl StandardBroadcastRun {
    pub(super) fn new(shred_version: u16) -> Self {
        let cluster_nodes_cache = Arc::new(ClusterNodesCache::<BroadcastStage>::new(
            CLUSTER_NODES_CACHE_NUM_EPOCH_CAP,
            CLUSTER_NODES_CACHE_TTL,
        ));
        Self {
            process_shreds_stats: ProcessShredsStats::default(),
            transmit_shreds_stats: Arc::default(),
            insert_shreds_stats: Arc::default(),
            unfinished_slot: None,
            current_slot_and_parent: None,
            slot_broadcast_start: None,
            shred_version,
            last_datapoint_submit: Arc::default(),
            num_batches: 0,
<<<<<<< HEAD
            broadcast_peer_cache: Arc::default(),
            last_peer_update: Arc::default(),
=======
            cluster_nodes_cache,
>>>>>>> 3ac7e043
        }
    }

    // If the current slot has changed, generates an empty shred indicating
    // last shred in the previous slot, along with coding shreds for the data
    // shreds buffered.
    fn finish_prev_slot(
        &mut self,
<<<<<<< HEAD
=======
        keypair: &Keypair,
>>>>>>> 3ac7e043
        max_ticks_in_slot: u8,
        stats: &mut ProcessShredsStats,
    ) -> Vec<Shred> {
        let (current_slot, _) = self.current_slot_and_parent.unwrap();
        match self.unfinished_slot {
            None => Vec::default(),
            Some(ref state) if state.slot == current_slot => Vec::default(),
            Some(ref mut state) => {
                let parent_offset = state.slot - state.parent;
                let reference_tick = max_ticks_in_slot & SHRED_TICK_REFERENCE_MASK;
                let fec_set_index =
                    Shredder::fec_set_index(state.next_shred_index, state.fec_set_offset);
                let mut shred = Shred::new_from_data(
                    state.slot,
                    state.next_shred_index,
                    parent_offset as u16,
                    None, // data
                    true, // is_last_in_fec_set
                    true, // is_last_in_slot
                    reference_tick,
                    self.shred_version,
                    fec_set_index.unwrap(),
                );
<<<<<<< HEAD
                Shredder::sign_shred(self.keypair.deref(), &mut shred);
                state.data_shreds_buffer.push(shred.clone());
                let mut shreds = make_coding_shreds(
                    self.keypair.deref(),
=======
                Shredder::sign_shred(keypair, &mut shred);
                state.data_shreds_buffer.push(shred.clone());
                let mut shreds = make_coding_shreds(
                    keypair,
>>>>>>> 3ac7e043
                    &mut self.unfinished_slot,
                    true, // is_last_in_slot
                    stats,
                );
                shreds.insert(0, shred);
<<<<<<< HEAD
                self.report_and_reset_stats();
=======
                self.report_and_reset_stats(true);
>>>>>>> 3ac7e043
                self.unfinished_slot = None;
                shreds
            }
        }
    }

    fn entries_to_data_shreds(
        &mut self,
<<<<<<< HEAD
=======
        keypair: &Keypair,
>>>>>>> 3ac7e043
        entries: &[Entry],
        blockstore: &Blockstore,
        reference_tick: u8,
        is_slot_end: bool,
        process_stats: &mut ProcessShredsStats,
    ) -> Vec<Shred> {
        let (slot, parent_slot) = self.current_slot_and_parent.unwrap();
        let (next_shred_index, fec_set_offset) = match &self.unfinished_slot {
            Some(state) => (state.next_shred_index, state.fec_set_offset),
            None => match blockstore.meta(slot).unwrap() {
                Some(slot_meta) => {
                    let shreds_consumed = slot_meta.consumed as u32;
                    (shreds_consumed, shreds_consumed)
                }
                None => (0, 0),
            },
        };
<<<<<<< HEAD
        let (data_shreds, next_shred_index) = Shredder::new(
            slot,
            parent_slot,
            self.keypair.clone(),
            reference_tick,
            self.shred_version,
        )
        .unwrap()
        .entries_to_data_shreds(
            entries,
            is_slot_end,
            next_shred_index,
            fec_set_offset,
            process_stats,
        );
=======
        let data_shreds = Shredder::new(slot, parent_slot, reference_tick, self.shred_version)
            .unwrap()
            .entries_to_data_shreds(
                keypair,
                entries,
                is_slot_end,
                next_shred_index,
                fec_set_offset,
                process_stats,
            );
>>>>>>> 3ac7e043
        let mut data_shreds_buffer = match &mut self.unfinished_slot {
            Some(state) => {
                assert_eq!(state.slot, slot);
                std::mem::take(&mut state.data_shreds_buffer)
            }
            None => Vec::default(),
        };
        data_shreds_buffer.extend(data_shreds.clone());
<<<<<<< HEAD
        self.unfinished_slot = Some(UnfinishedSlotInfo {
            next_shred_index,
=======
        let next_shred_index = match data_shreds.iter().map(Shred::index).max() {
            Some(index) => index + 1,
            None => next_shred_index,
        };
        let next_code_index = match &self.unfinished_slot {
            Some(state) => state.next_code_index,
            None => 0,
        };
        self.unfinished_slot = Some(UnfinishedSlotInfo {
            next_shred_index,
            next_code_index,
>>>>>>> 3ac7e043
            slot,
            parent: parent_slot,
            data_shreds_buffer,
            fec_set_offset,
        });
        data_shreds
    }

    #[cfg(test)]
    fn test_process_receive_results(
        &mut self,
        keypair: &Keypair,
        cluster_info: &ClusterInfo,
        sock: &UdpSocket,
        blockstore: &Arc<Blockstore>,
        receive_results: ReceiveResults,
        bank_forks: &Arc<RwLock<BankForks>>,
    ) -> Result<()> {
        let (bsend, brecv) = channel();
        let (ssend, srecv) = channel();
<<<<<<< HEAD
        self.process_receive_results(blockstore, &ssend, &bsend, receive_results)?;
=======
        self.process_receive_results(keypair, blockstore, &ssend, &bsend, receive_results)?;
>>>>>>> 3ac7e043
        let srecv = Arc::new(Mutex::new(srecv));
        let brecv = Arc::new(Mutex::new(brecv));

        //data
        let _ = self.transmit(&srecv, cluster_info, sock, bank_forks);
        let _ = self.record(&brecv, blockstore);
        //coding
        let _ = self.transmit(&srecv, cluster_info, sock, bank_forks);
        let _ = self.record(&brecv, blockstore);
        Ok(())
    }

    #[allow(clippy::clone_on_copy)]
    fn process_receive_results(
        &mut self,
        keypair: &Keypair,
        blockstore: &Arc<Blockstore>,
        socket_sender: &Sender<(Arc<Vec<Shred>>, Option<BroadcastShredBatchInfo>)>,
        blockstore_sender: &Sender<(Arc<Vec<Shred>>, Option<BroadcastShredBatchInfo>)>,
        receive_results: ReceiveResults,
    ) -> Result<()> {
        let mut receive_elapsed = receive_results.time_elapsed;
        let num_entries = receive_results.entries.len();
        let bank = receive_results.bank.clone();
        let last_tick_height = receive_results.last_tick_height;
        inc_new_counter_info!("broadcast_service-entries_received", num_entries);
        let old_broadcast_start = self.slot_broadcast_start;
        let old_num_batches = self.num_batches;
        if self.current_slot_and_parent.is_none()
            || bank.slot() != self.current_slot_and_parent.unwrap().0
        {
            self.slot_broadcast_start = Some(Instant::now());
            self.num_batches = 0;
            let slot = bank.slot();
            let parent_slot = bank.parent_slot();

            self.current_slot_and_parent = Some((slot, parent_slot));
            receive_elapsed = Duration::new(0, 0);
        }

        let mut process_stats = ProcessShredsStats::default();

        let mut to_shreds_time = Measure::start("broadcast_to_shreds");

        // 1) Check if slot was interrupted
        let prev_slot_shreds =
<<<<<<< HEAD
            self.finish_prev_slot(bank.ticks_per_slot() as u8, &mut process_stats);
=======
            self.finish_prev_slot(keypair, bank.ticks_per_slot() as u8, &mut process_stats);
>>>>>>> 3ac7e043

        // 2) Convert entries to shreds and coding shreds
        let is_last_in_slot = last_tick_height == bank.max_tick_height();
        let reference_tick = bank.tick_height() % bank.ticks_per_slot();
        let data_shreds = self.entries_to_data_shreds(
<<<<<<< HEAD
=======
            keypair,
>>>>>>> 3ac7e043
            &receive_results.entries,
            blockstore,
            reference_tick as u8,
            is_last_in_slot,
            &mut process_stats,
        );
        // Insert the first shred so blockstore stores that the leader started this block
        // This must be done before the blocks are sent out over the wire.
        if !data_shreds.is_empty() && data_shreds[0].index() == 0 {
            let first = vec![data_shreds[0].clone()];
            blockstore
                .insert_shreds(first, None, true)
                .expect("Failed to insert shreds in blockstore");
        }
        to_shreds_time.stop();

        let mut get_leader_schedule_time = Measure::start("broadcast_get_leader_schedule");
<<<<<<< HEAD
        let bank_epoch = bank.get_leader_schedule_epoch(bank.slot());
        let stakes = bank.epoch_staked_nodes(bank_epoch).map(Arc::new);

        // Broadcast the last shred of the interrupted slot if necessary
        if !prev_slot_shreds.is_empty() {
            let batch_info = Some(BroadcastShredBatchInfo {
                slot: prev_slot_shreds[0].slot(),
=======
        // Broadcast the last shred of the interrupted slot if necessary
        if !prev_slot_shreds.is_empty() {
            let slot = prev_slot_shreds[0].slot();
            let batch_info = Some(BroadcastShredBatchInfo {
                slot,
>>>>>>> 3ac7e043
                num_expected_batches: Some(old_num_batches + 1),
                slot_start_ts: old_broadcast_start.expect(
                    "Old broadcast start time for previous slot must exist if the previous slot
                 was interrupted",
                ),
                was_interrupted: true,
            });
            let shreds = Arc::new(prev_slot_shreds);
<<<<<<< HEAD
            socket_sender.send(((stakes.clone(), shreds.clone()), batch_info.clone()))?;
=======
            debug_assert!(shreds.iter().all(|shred| shred.slot() == slot));
            socket_sender.send((shreds.clone(), batch_info.clone()))?;
>>>>>>> 3ac7e043
            blockstore_sender.send((shreds, batch_info))?;
        }

        // Increment by two batches, one for the data batch, one for the coding batch.
        self.num_batches += 2;
        let num_expected_batches = {
            if is_last_in_slot {
                Some(self.num_batches)
            } else {
                None
            }
        };
        let batch_info = Some(BroadcastShredBatchInfo {
            slot: bank.slot(),
            num_expected_batches,
            slot_start_ts: self
                .slot_broadcast_start
                .expect("Start timestamp must exist for a slot if we're broadcasting the slot"),
            was_interrupted: false,
        });
        get_leader_schedule_time.stop();

        let mut coding_send_time = Measure::start("broadcast_coding_send");

        // Send data shreds
        let data_shreds = Arc::new(data_shreds);
<<<<<<< HEAD
        socket_sender.send(((stakes.clone(), data_shreds.clone()), batch_info.clone()))?;
=======
        debug_assert!(data_shreds.iter().all(|shred| shred.slot() == bank.slot()));
        socket_sender.send((data_shreds.clone(), batch_info.clone()))?;
>>>>>>> 3ac7e043
        blockstore_sender.send((data_shreds, batch_info.clone()))?;

        // Create and send coding shreds
        let coding_shreds = make_coding_shreds(
<<<<<<< HEAD
            self.keypair.deref(),
=======
            keypair,
>>>>>>> 3ac7e043
            &mut self.unfinished_slot,
            is_last_in_slot,
            &mut process_stats,
        );
        let coding_shreds = Arc::new(coding_shreds);
        debug_assert!(coding_shreds
            .iter()
            .all(|shred| shred.slot() == bank.slot()));
        socket_sender.send((coding_shreds.clone(), batch_info.clone()))?;
        blockstore_sender.send((coding_shreds, batch_info))?;

        coding_send_time.stop();

        process_stats.shredding_elapsed = to_shreds_time.as_us();
        process_stats.get_leader_schedule_elapsed = get_leader_schedule_time.as_us();
        process_stats.receive_elapsed = duration_as_us(&receive_elapsed);
        process_stats.coding_send_elapsed = coding_send_time.as_us();

        self.process_shreds_stats.update(&process_stats);

        if last_tick_height == bank.max_tick_height() {
            self.report_and_reset_stats(false);
            self.unfinished_slot = None;
        }

        Ok(())
    }

    fn insert(
        &mut self,
        blockstore: &Arc<Blockstore>,
        shreds: Arc<Vec<Shred>>,
        broadcast_shred_batch_info: Option<BroadcastShredBatchInfo>,
    ) {
        // Insert shreds into blockstore
        let insert_shreds_start = Instant::now();
        // The first shred is inserted synchronously
        let data_shreds = if !shreds.is_empty() && shreds[0].index() == 0 {
            shreds[1..].to_vec()
        } else {
            shreds.to_vec()
        };
        blockstore
            .insert_shreds(data_shreds, None, true)
            .expect("Failed to insert shreds in blockstore");
        let insert_shreds_elapsed = insert_shreds_start.elapsed();
        let new_insert_shreds_stats = InsertShredsStats {
            insert_shreds_elapsed: duration_as_us(&insert_shreds_elapsed),
            num_shreds: shreds.len(),
        };
        self.update_insertion_metrics(&new_insert_shreds_stats, &broadcast_shred_batch_info);
    }

    fn update_insertion_metrics(
        &mut self,
        new_insertion_shreds_stats: &InsertShredsStats,
        broadcast_shred_batch_info: &Option<BroadcastShredBatchInfo>,
    ) {
        let mut insert_shreds_stats = self.insert_shreds_stats.lock().unwrap();
        insert_shreds_stats.update(new_insertion_shreds_stats, broadcast_shred_batch_info);
    }

    fn broadcast(
        &mut self,
        sock: &UdpSocket,
        cluster_info: &ClusterInfo,
        shreds: Arc<Vec<Shred>>,
        broadcast_shred_batch_info: Option<BroadcastShredBatchInfo>,
        bank_forks: &Arc<RwLock<BankForks>>,
    ) -> Result<()> {
        trace!("Broadcasting {:?} shreds", shreds.len());
        let mut transmit_stats = TransmitShredsStats::default();
        // Broadcast the shreds
        let mut transmit_time = Measure::start("broadcast_shreds");

        broadcast_shreds(
            sock,
            &shreds,
            &self.cluster_nodes_cache,
            &self.last_datapoint_submit,
            &mut transmit_stats,
            cluster_info,
            bank_forks,
            cluster_info.socket_addr_space(),
        )?;
        transmit_time.stop();

        transmit_stats.transmit_elapsed = transmit_time.as_us();
        transmit_stats.num_shreds = shreds.len();

        // Process metrics
        self.update_transmit_metrics(&transmit_stats, &broadcast_shred_batch_info);
        Ok(())
    }

    fn update_transmit_metrics(
        &mut self,
        new_transmit_shreds_stats: &TransmitShredsStats,
        broadcast_shred_batch_info: &Option<BroadcastShredBatchInfo>,
    ) {
        let mut transmit_shreds_stats = self.transmit_shreds_stats.lock().unwrap();
        transmit_shreds_stats.update(new_transmit_shreds_stats, broadcast_shred_batch_info);
    }

    fn report_and_reset_stats(&mut self, was_interrupted: bool) {
        let stats = &self.process_shreds_stats;
        let unfinished_slot = self.unfinished_slot.as_ref().unwrap();
<<<<<<< HEAD
        datapoint_info!(
            "broadcast-process-shreds-stats",
            ("slot", unfinished_slot.slot as i64, i64),
            ("shredding_time", stats.shredding_elapsed, i64),
            ("receive_time", stats.receive_elapsed, i64),
            (
                "num_data_shreds",
                unfinished_slot.next_shred_index as i64,
                i64
            ),
            (
                "slot_broadcast_time",
                self.slot_broadcast_start.unwrap().elapsed().as_micros() as i64,
                i64
            ),
            (
                "get_leader_schedule_time",
                stats.get_leader_schedule_elapsed,
                i64
            ),
            ("serialize_shreds_time", stats.serialize_elapsed, i64),
            ("gen_data_time", stats.gen_data_elapsed, i64),
            ("gen_coding_time", stats.gen_coding_elapsed, i64),
            ("sign_coding_time", stats.sign_coding_elapsed, i64),
            ("coding_send_time", stats.coding_send_elapsed, i64),
        );
=======
        if was_interrupted {
            datapoint_info!(
                "broadcast-process-shreds-interrupted-stats",
                ("slot", unfinished_slot.slot as i64, i64),
                ("shredding_time", stats.shredding_elapsed, i64),
                ("receive_time", stats.receive_elapsed, i64),
                (
                    "num_data_shreds",
                    unfinished_slot.next_shred_index as i64,
                    i64
                ),
                (
                    "get_leader_schedule_time",
                    stats.get_leader_schedule_elapsed,
                    i64
                ),
                ("serialize_shreds_time", stats.serialize_elapsed, i64),
                ("gen_data_time", stats.gen_data_elapsed, i64),
                ("gen_coding_time", stats.gen_coding_elapsed, i64),
                ("sign_coding_time", stats.sign_coding_elapsed, i64),
                ("coding_send_time", stats.coding_send_elapsed, i64),
            );
        } else {
            datapoint_info!(
                "broadcast-process-shreds-stats",
                ("slot", unfinished_slot.slot as i64, i64),
                ("shredding_time", stats.shredding_elapsed, i64),
                ("receive_time", stats.receive_elapsed, i64),
                (
                    "num_data_shreds",
                    unfinished_slot.next_shred_index as i64,
                    i64
                ),
                (
                    "slot_broadcast_time",
                    self.slot_broadcast_start.unwrap().elapsed().as_micros() as i64,
                    i64
                ),
                (
                    "get_leader_schedule_time",
                    stats.get_leader_schedule_elapsed,
                    i64
                ),
                ("serialize_shreds_time", stats.serialize_elapsed, i64),
                ("gen_data_time", stats.gen_data_elapsed, i64),
                ("gen_coding_time", stats.gen_coding_elapsed, i64),
                ("sign_coding_time", stats.sign_coding_elapsed, i64),
                ("coding_send_time", stats.coding_send_elapsed, i64),
            );
        }
>>>>>>> 3ac7e043
        self.process_shreds_stats.reset();
    }
}

// Consumes data_shreds_buffer returning corresponding coding shreds.
fn make_coding_shreds(
    keypair: &Keypair,
    unfinished_slot: &mut Option<UnfinishedSlotInfo>,
    is_slot_end: bool,
    stats: &mut ProcessShredsStats,
) -> Vec<Shred> {
<<<<<<< HEAD
    let data_shreds = match unfinished_slot {
        None => Vec::default(),
        Some(unfinished_slot) => {
            let size = unfinished_slot.data_shreds_buffer.len();
            // Consume a multiple of 32, unless this is the slot end.
            let offset = if is_slot_end {
                0
            } else {
                size % MAX_DATA_SHREDS_PER_FEC_BLOCK as usize
            };
            unfinished_slot
                .data_shreds_buffer
                .drain(0..size - offset)
                .collect()
        }
    };
    Shredder::data_shreds_to_coding_shreds(keypair, &data_shreds, is_slot_end, stats).unwrap()
=======
    let unfinished_slot = match unfinished_slot {
        None => return Vec::default(),
        Some(state) => state,
    };
    let data_shreds: Vec<_> = {
        let size = unfinished_slot.data_shreds_buffer.len();
        // Consume a multiple of 32, unless this is the slot end.
        let offset = if is_slot_end {
            0
        } else {
            size % MAX_DATA_SHREDS_PER_FEC_BLOCK as usize
        };
        unfinished_slot
            .data_shreds_buffer
            .drain(0..size - offset)
            .collect()
    };
    let shreds = Shredder::data_shreds_to_coding_shreds(
        keypair,
        &data_shreds,
        is_slot_end,
        unfinished_slot.next_code_index,
        stats,
    )
    .unwrap();
    if let Some(index) = shreds
        .iter()
        .filter(|shred| shred.is_code())
        .map(Shred::index)
        .max()
    {
        unfinished_slot.next_code_index = unfinished_slot.next_code_index.max(index + 1);
    }
    shreds
>>>>>>> 3ac7e043
}

impl BroadcastRun for StandardBroadcastRun {
    fn run(
        &mut self,
        keypair: &Keypair,
        blockstore: &Arc<Blockstore>,
        receiver: &Receiver<WorkingBankEntry>,
        socket_sender: &Sender<(Arc<Vec<Shred>>, Option<BroadcastShredBatchInfo>)>,
        blockstore_sender: &Sender<(Arc<Vec<Shred>>, Option<BroadcastShredBatchInfo>)>,
    ) -> Result<()> {
        let receive_results = broadcast_utils::recv_slot_entries(receiver)?;
        // TODO: Confirm that last chunk of coding shreds
        // will not be lost or delayed for too long.
        self.process_receive_results(
            keypair,
            blockstore,
            socket_sender,
            blockstore_sender,
            receive_results,
        )
    }
    fn transmit(
        &mut self,
        receiver: &Arc<Mutex<TransmitReceiver>>,
        cluster_info: &ClusterInfo,
        sock: &UdpSocket,
        bank_forks: &Arc<RwLock<BankForks>>,
    ) -> Result<()> {
        let (shreds, batch_info) = receiver.lock().unwrap().recv()?;
        self.broadcast(sock, cluster_info, shreds, batch_info, bank_forks)
    }
    fn record(
        &mut self,
        receiver: &Arc<Mutex<RecordReceiver>>,
        blockstore: &Arc<Blockstore>,
    ) -> Result<()> {
        let (shreds, slot_start_ts) = receiver.lock().unwrap().recv()?;
        self.insert(blockstore, shreds, slot_start_ts);
        Ok(())
    }
}

#[cfg(test)]
mod test {
    use {
        super::*,
        solana_entry::entry::create_ticks,
        solana_gossip::cluster_info::{ClusterInfo, Node},
        solana_ledger::{
            blockstore::Blockstore, genesis_utils::create_genesis_config, get_tmp_ledger_path,
            shred::max_ticks_per_n_shreds,
        },
        solana_runtime::bank::Bank,
        solana_sdk::{
            genesis_config::GenesisConfig,
            signature::{Keypair, Signer},
        },
        solana_streamer::socket::SocketAddrSpace,
        std::{ops::Deref, sync::Arc, time::Duration},
    };

    #[allow(clippy::type_complexity)]
    fn setup(
        num_shreds_per_slot: Slot,
    ) -> (
        Arc<Blockstore>,
        GenesisConfig,
        Arc<ClusterInfo>,
        Arc<Bank>,
        Arc<Keypair>,
        UdpSocket,
        Arc<RwLock<BankForks>>,
    ) {
        // Setup
        let ledger_path = get_tmp_ledger_path!();
        let blockstore = Arc::new(
            Blockstore::open(&ledger_path).expect("Expected to be able to open database ledger"),
        );
        let leader_keypair = Arc::new(Keypair::new());
        let leader_pubkey = leader_keypair.pubkey();
        let leader_info = Node::new_localhost_with_pubkey(&leader_pubkey);
        let cluster_info = Arc::new(ClusterInfo::new(
            leader_info.info,
            Arc::new(Keypair::new()),
            SocketAddrSpace::Unspecified,
        ));
        let socket = UdpSocket::bind("0.0.0.0:0").unwrap();
        let mut genesis_config = create_genesis_config(10_000).genesis_config;
        genesis_config.ticks_per_slot = max_ticks_per_n_shreds(num_shreds_per_slot, None) + 1;

        let bank = Bank::new_for_tests(&genesis_config);
        let bank_forks = Arc::new(RwLock::new(BankForks::new(bank)));
        let bank0 = bank_forks.read().unwrap().root_bank();
        (
            blockstore,
            genesis_config,
            cluster_info,
            bank0,
            leader_keypair,
            socket,
            bank_forks,
        )
    }

    #[test]
    fn test_interrupted_slot_last_shred() {
        let keypair = Arc::new(Keypair::new());
        let mut run = StandardBroadcastRun::new(0);

        // Set up the slot to be interrupted
        let next_shred_index = 10;
        let slot = 1;
        let parent = 0;
        run.unfinished_slot = Some(UnfinishedSlotInfo {
            next_shred_index,
            next_code_index: 17,
            slot,
            parent,
            data_shreds_buffer: Vec::default(),
            fec_set_offset: next_shred_index,
        });
        run.slot_broadcast_start = Some(Instant::now());

        // Set up a slot to interrupt the old slot
        run.current_slot_and_parent = Some((4, 2));

        // Slot 2 interrupted slot 1
<<<<<<< HEAD
        let shreds = run.finish_prev_slot(0, &mut ProcessShredsStats::default());
=======
        let shreds = run.finish_prev_slot(&keypair, 0, &mut ProcessShredsStats::default());
>>>>>>> 3ac7e043
        let shred = shreds
            .get(0)
            .expect("Expected a shred that signals an interrupt");

        // Validate the shred
        assert_eq!(shred.parent().unwrap(), parent);
        assert_eq!(shred.slot(), slot);
        assert_eq!(shred.index(), next_shred_index);
        assert!(shred.is_data());
        assert!(shred.verify(&keypair.pubkey()));
    }

    #[test]
    fn test_slot_interrupt() {
        // Setup
        let num_shreds_per_slot = 2;
        let (blockstore, genesis_config, cluster_info, bank0, leader_keypair, socket, bank_forks) =
            setup(num_shreds_per_slot);

        // Insert 1 less than the number of ticks needed to finish the slot
        let ticks0 = create_ticks(genesis_config.ticks_per_slot - 1, 0, genesis_config.hash());
        let receive_results = ReceiveResults {
            entries: ticks0.clone(),
            time_elapsed: Duration::new(3, 0),
            bank: bank0.clone(),
            last_tick_height: (ticks0.len() - 1) as u64,
        };

        // Step 1: Make an incomplete transmission for slot 0
        let mut standard_broadcast_run = StandardBroadcastRun::new(0);
        standard_broadcast_run
            .test_process_receive_results(
                &leader_keypair,
                &cluster_info,
                &socket,
                &blockstore,
                receive_results,
                &bank_forks,
            )
            .unwrap();
        let unfinished_slot = standard_broadcast_run.unfinished_slot.as_ref().unwrap();
        assert_eq!(unfinished_slot.next_shred_index as u64, num_shreds_per_slot);
        assert_eq!(unfinished_slot.slot, 0);
        assert_eq!(unfinished_slot.parent, 0);
        // Make sure the slot is not complete
        assert!(!blockstore.is_full(0));
        // Modify the stats, should reset later
        standard_broadcast_run.process_shreds_stats.receive_elapsed = 10;
        // Broadcast stats should exist, and 2 batches should have been sent,
        // one for data, one for coding
        assert_eq!(
            standard_broadcast_run
                .transmit_shreds_stats
                .lock()
                .unwrap()
                .get(unfinished_slot.slot)
                .unwrap()
                .num_batches(),
            2
        );
        assert_eq!(
            standard_broadcast_run
                .insert_shreds_stats
                .lock()
                .unwrap()
                .get(unfinished_slot.slot)
                .unwrap()
                .num_batches(),
            2
        );
        // Try to fetch ticks from blockstore, nothing should break
        assert_eq!(blockstore.get_slot_entries(0, 0).unwrap(), ticks0);
        assert_eq!(
            blockstore.get_slot_entries(0, num_shreds_per_slot).unwrap(),
            vec![],
        );

        // Step 2: Make a transmission for another bank that interrupts the transmission for
        // slot 0
        let bank2 = Arc::new(Bank::new_from_parent(&bank0, &leader_keypair.pubkey(), 2));
        let interrupted_slot = unfinished_slot.slot;
        // Interrupting the slot should cause the unfinished_slot and stats to reset
        let num_shreds = 1;
        assert!(num_shreds < num_shreds_per_slot);
        let ticks1 = create_ticks(
            max_ticks_per_n_shreds(num_shreds, None),
            0,
            genesis_config.hash(),
        );
        let receive_results = ReceiveResults {
            entries: ticks1.clone(),
            time_elapsed: Duration::new(2, 0),
            bank: bank2,
            last_tick_height: (ticks1.len() - 1) as u64,
        };
        standard_broadcast_run
            .test_process_receive_results(
                &leader_keypair,
                &cluster_info,
                &socket,
                &blockstore,
                receive_results,
                &bank_forks,
            )
            .unwrap();
        let unfinished_slot = standard_broadcast_run.unfinished_slot.as_ref().unwrap();

        // The shred index should have reset to 0, which makes it possible for the
        // index < the previous shred index for slot 0
        assert_eq!(unfinished_slot.next_shred_index as u64, num_shreds);
        assert_eq!(unfinished_slot.slot, 2);
        assert_eq!(unfinished_slot.parent, 0);

        // Check that the stats were reset as well
        assert_eq!(
            standard_broadcast_run.process_shreds_stats.receive_elapsed,
            0
        );

        // Broadcast stats for interrupted slot should be cleared
        assert!(standard_broadcast_run
            .transmit_shreds_stats
            .lock()
            .unwrap()
            .get(interrupted_slot)
            .is_none());
        assert!(standard_broadcast_run
            .insert_shreds_stats
            .lock()
            .unwrap()
            .get(interrupted_slot)
            .is_none());

        // Try to fetch the incomplete ticks from blockstore, should succeed
        assert_eq!(blockstore.get_slot_entries(0, 0).unwrap(), ticks0);
        assert_eq!(
            blockstore.get_slot_entries(0, num_shreds_per_slot).unwrap(),
            vec![],
        );
    }

    #[test]
    fn test_buffer_data_shreds() {
        let num_shreds_per_slot = 2;
<<<<<<< HEAD
        let (blockstore, genesis_config, _cluster_info, bank, leader_keypair, _socket) =
=======
        let (blockstore, genesis_config, _cluster_info, bank, leader_keypair, _socket, _bank_forks) =
>>>>>>> 3ac7e043
            setup(num_shreds_per_slot);
        let (bsend, brecv) = channel();
        let (ssend, _srecv) = channel();
        let mut last_tick_height = 0;
<<<<<<< HEAD
        let mut standard_broadcast_run = StandardBroadcastRun::new(leader_keypair, 0);
=======
        let mut standard_broadcast_run = StandardBroadcastRun::new(0);
>>>>>>> 3ac7e043
        let mut process_ticks = |num_ticks| {
            let ticks = create_ticks(num_ticks, 0, genesis_config.hash());
            last_tick_height += (ticks.len() - 1) as u64;
            let receive_results = ReceiveResults {
                entries: ticks,
                time_elapsed: Duration::new(1, 0),
                bank: bank.clone(),
                last_tick_height,
            };
            standard_broadcast_run
<<<<<<< HEAD
                .process_receive_results(&blockstore, &ssend, &bsend, receive_results)
=======
                .process_receive_results(
                    &leader_keypair,
                    &blockstore,
                    &ssend,
                    &bsend,
                    receive_results,
                )
>>>>>>> 3ac7e043
                .unwrap();
        };
        for i in 0..3 {
            process_ticks((i + 1) * 100);
        }
        let mut shreds = Vec::<Shred>::new();
        while let Ok((recv_shreds, _)) = brecv.recv_timeout(Duration::from_secs(1)) {
            shreds.extend(recv_shreds.deref().clone());
        }
        assert!(shreds.len() < 32, "shreds.len(): {}", shreds.len());
        assert!(shreds.iter().all(|shred| shred.is_data()));
        process_ticks(75);
        while let Ok((recv_shreds, _)) = brecv.recv_timeout(Duration::from_secs(1)) {
            shreds.extend(recv_shreds.deref().clone());
        }
        assert!(shreds.len() > 64, "shreds.len(): {}", shreds.len());
        let num_coding_shreds = shreds.iter().filter(|shred| shred.is_code()).count();
        assert_eq!(
            num_coding_shreds, 32,
            "num coding shreds: {}",
            num_coding_shreds
        );
    }

    #[test]
    fn test_slot_finish() {
        // Setup
        let num_shreds_per_slot = 2;
        let (blockstore, genesis_config, cluster_info, bank0, leader_keypair, socket, bank_forks) =
            setup(num_shreds_per_slot);

        // Insert complete slot of ticks needed to finish the slot
        let ticks = create_ticks(genesis_config.ticks_per_slot, 0, genesis_config.hash());
        let receive_results = ReceiveResults {
            entries: ticks.clone(),
            time_elapsed: Duration::new(3, 0),
            bank: bank0,
            last_tick_height: ticks.len() as u64,
        };

        let mut standard_broadcast_run = StandardBroadcastRun::new(0);
        standard_broadcast_run
            .test_process_receive_results(
                &leader_keypair,
                &cluster_info,
                &socket,
                &blockstore,
                receive_results,
                &bank_forks,
            )
            .unwrap();
        assert!(standard_broadcast_run.unfinished_slot.is_none())
    }
}<|MERGE_RESOLUTION|>--- conflicted
+++ resolved
@@ -19,19 +19,6 @@
     },
     std::{sync::RwLock, time::Duration},
 };
-<<<<<<< HEAD
-use crate::broadcast_stage::broadcast_utils::UnfinishedSlotInfo;
-use solana_ledger::{
-    entry::Entry,
-    shred::{
-        ProcessShredsStats, Shred, Shredder, MAX_DATA_SHREDS_PER_FEC_BLOCK,
-        SHRED_TICK_REFERENCE_MASK,
-    },
-};
-use solana_sdk::{pubkey::Pubkey, signature::Keypair, timing::duration_as_us};
-use std::{collections::HashMap, ops::Deref, sync::RwLock, time::Duration};
-=======
->>>>>>> 3ac7e043
 
 #[derive(Clone)]
 pub struct StandardBroadcastRun {
@@ -63,12 +50,7 @@
             shred_version,
             last_datapoint_submit: Arc::default(),
             num_batches: 0,
-<<<<<<< HEAD
-            broadcast_peer_cache: Arc::default(),
-            last_peer_update: Arc::default(),
-=======
             cluster_nodes_cache,
->>>>>>> 3ac7e043
         }
     }
 
@@ -77,10 +59,7 @@
     // shreds buffered.
     fn finish_prev_slot(
         &mut self,
-<<<<<<< HEAD
-=======
         keypair: &Keypair,
->>>>>>> 3ac7e043
         max_ticks_in_slot: u8,
         stats: &mut ProcessShredsStats,
     ) -> Vec<Shred> {
@@ -104,27 +83,16 @@
                     self.shred_version,
                     fec_set_index.unwrap(),
                 );
-<<<<<<< HEAD
-                Shredder::sign_shred(self.keypair.deref(), &mut shred);
-                state.data_shreds_buffer.push(shred.clone());
-                let mut shreds = make_coding_shreds(
-                    self.keypair.deref(),
-=======
                 Shredder::sign_shred(keypair, &mut shred);
                 state.data_shreds_buffer.push(shred.clone());
                 let mut shreds = make_coding_shreds(
                     keypair,
->>>>>>> 3ac7e043
                     &mut self.unfinished_slot,
                     true, // is_last_in_slot
                     stats,
                 );
                 shreds.insert(0, shred);
-<<<<<<< HEAD
-                self.report_and_reset_stats();
-=======
                 self.report_and_reset_stats(true);
->>>>>>> 3ac7e043
                 self.unfinished_slot = None;
                 shreds
             }
@@ -133,10 +101,7 @@
 
     fn entries_to_data_shreds(
         &mut self,
-<<<<<<< HEAD
-=======
         keypair: &Keypair,
->>>>>>> 3ac7e043
         entries: &[Entry],
         blockstore: &Blockstore,
         reference_tick: u8,
@@ -154,23 +119,6 @@
                 None => (0, 0),
             },
         };
-<<<<<<< HEAD
-        let (data_shreds, next_shred_index) = Shredder::new(
-            slot,
-            parent_slot,
-            self.keypair.clone(),
-            reference_tick,
-            self.shred_version,
-        )
-        .unwrap()
-        .entries_to_data_shreds(
-            entries,
-            is_slot_end,
-            next_shred_index,
-            fec_set_offset,
-            process_stats,
-        );
-=======
         let data_shreds = Shredder::new(slot, parent_slot, reference_tick, self.shred_version)
             .unwrap()
             .entries_to_data_shreds(
@@ -181,7 +129,6 @@
                 fec_set_offset,
                 process_stats,
             );
->>>>>>> 3ac7e043
         let mut data_shreds_buffer = match &mut self.unfinished_slot {
             Some(state) => {
                 assert_eq!(state.slot, slot);
@@ -190,10 +137,6 @@
             None => Vec::default(),
         };
         data_shreds_buffer.extend(data_shreds.clone());
-<<<<<<< HEAD
-        self.unfinished_slot = Some(UnfinishedSlotInfo {
-            next_shred_index,
-=======
         let next_shred_index = match data_shreds.iter().map(Shred::index).max() {
             Some(index) => index + 1,
             None => next_shred_index,
@@ -205,7 +148,6 @@
         self.unfinished_slot = Some(UnfinishedSlotInfo {
             next_shred_index,
             next_code_index,
->>>>>>> 3ac7e043
             slot,
             parent: parent_slot,
             data_shreds_buffer,
@@ -226,11 +168,7 @@
     ) -> Result<()> {
         let (bsend, brecv) = channel();
         let (ssend, srecv) = channel();
-<<<<<<< HEAD
-        self.process_receive_results(blockstore, &ssend, &bsend, receive_results)?;
-=======
         self.process_receive_results(keypair, blockstore, &ssend, &bsend, receive_results)?;
->>>>>>> 3ac7e043
         let srecv = Arc::new(Mutex::new(srecv));
         let brecv = Arc::new(Mutex::new(brecv));
 
@@ -243,7 +181,6 @@
         Ok(())
     }
 
-    #[allow(clippy::clone_on_copy)]
     fn process_receive_results(
         &mut self,
         keypair: &Keypair,
@@ -277,20 +214,13 @@
 
         // 1) Check if slot was interrupted
         let prev_slot_shreds =
-<<<<<<< HEAD
-            self.finish_prev_slot(bank.ticks_per_slot() as u8, &mut process_stats);
-=======
             self.finish_prev_slot(keypair, bank.ticks_per_slot() as u8, &mut process_stats);
->>>>>>> 3ac7e043
 
         // 2) Convert entries to shreds and coding shreds
         let is_last_in_slot = last_tick_height == bank.max_tick_height();
         let reference_tick = bank.tick_height() % bank.ticks_per_slot();
         let data_shreds = self.entries_to_data_shreds(
-<<<<<<< HEAD
-=======
             keypair,
->>>>>>> 3ac7e043
             &receive_results.entries,
             blockstore,
             reference_tick as u8,
@@ -308,21 +238,11 @@
         to_shreds_time.stop();
 
         let mut get_leader_schedule_time = Measure::start("broadcast_get_leader_schedule");
-<<<<<<< HEAD
-        let bank_epoch = bank.get_leader_schedule_epoch(bank.slot());
-        let stakes = bank.epoch_staked_nodes(bank_epoch).map(Arc::new);
-
-        // Broadcast the last shred of the interrupted slot if necessary
-        if !prev_slot_shreds.is_empty() {
-            let batch_info = Some(BroadcastShredBatchInfo {
-                slot: prev_slot_shreds[0].slot(),
-=======
         // Broadcast the last shred of the interrupted slot if necessary
         if !prev_slot_shreds.is_empty() {
             let slot = prev_slot_shreds[0].slot();
             let batch_info = Some(BroadcastShredBatchInfo {
                 slot,
->>>>>>> 3ac7e043
                 num_expected_batches: Some(old_num_batches + 1),
                 slot_start_ts: old_broadcast_start.expect(
                     "Old broadcast start time for previous slot must exist if the previous slot
@@ -331,12 +251,8 @@
                 was_interrupted: true,
             });
             let shreds = Arc::new(prev_slot_shreds);
-<<<<<<< HEAD
-            socket_sender.send(((stakes.clone(), shreds.clone()), batch_info.clone()))?;
-=======
             debug_assert!(shreds.iter().all(|shred| shred.slot() == slot));
             socket_sender.send((shreds.clone(), batch_info.clone()))?;
->>>>>>> 3ac7e043
             blockstore_sender.send((shreds, batch_info))?;
         }
 
@@ -363,21 +279,13 @@
 
         // Send data shreds
         let data_shreds = Arc::new(data_shreds);
-<<<<<<< HEAD
-        socket_sender.send(((stakes.clone(), data_shreds.clone()), batch_info.clone()))?;
-=======
         debug_assert!(data_shreds.iter().all(|shred| shred.slot() == bank.slot()));
         socket_sender.send((data_shreds.clone(), batch_info.clone()))?;
->>>>>>> 3ac7e043
         blockstore_sender.send((data_shreds, batch_info.clone()))?;
 
         // Create and send coding shreds
         let coding_shreds = make_coding_shreds(
-<<<<<<< HEAD
-            self.keypair.deref(),
-=======
             keypair,
->>>>>>> 3ac7e043
             &mut self.unfinished_slot,
             is_last_in_slot,
             &mut process_stats,
@@ -485,34 +393,6 @@
     fn report_and_reset_stats(&mut self, was_interrupted: bool) {
         let stats = &self.process_shreds_stats;
         let unfinished_slot = self.unfinished_slot.as_ref().unwrap();
-<<<<<<< HEAD
-        datapoint_info!(
-            "broadcast-process-shreds-stats",
-            ("slot", unfinished_slot.slot as i64, i64),
-            ("shredding_time", stats.shredding_elapsed, i64),
-            ("receive_time", stats.receive_elapsed, i64),
-            (
-                "num_data_shreds",
-                unfinished_slot.next_shred_index as i64,
-                i64
-            ),
-            (
-                "slot_broadcast_time",
-                self.slot_broadcast_start.unwrap().elapsed().as_micros() as i64,
-                i64
-            ),
-            (
-                "get_leader_schedule_time",
-                stats.get_leader_schedule_elapsed,
-                i64
-            ),
-            ("serialize_shreds_time", stats.serialize_elapsed, i64),
-            ("gen_data_time", stats.gen_data_elapsed, i64),
-            ("gen_coding_time", stats.gen_coding_elapsed, i64),
-            ("sign_coding_time", stats.sign_coding_elapsed, i64),
-            ("coding_send_time", stats.coding_send_elapsed, i64),
-        );
-=======
         if was_interrupted {
             datapoint_info!(
                 "broadcast-process-shreds-interrupted-stats",
@@ -563,7 +443,6 @@
                 ("coding_send_time", stats.coding_send_elapsed, i64),
             );
         }
->>>>>>> 3ac7e043
         self.process_shreds_stats.reset();
     }
 }
@@ -575,25 +454,6 @@
     is_slot_end: bool,
     stats: &mut ProcessShredsStats,
 ) -> Vec<Shred> {
-<<<<<<< HEAD
-    let data_shreds = match unfinished_slot {
-        None => Vec::default(),
-        Some(unfinished_slot) => {
-            let size = unfinished_slot.data_shreds_buffer.len();
-            // Consume a multiple of 32, unless this is the slot end.
-            let offset = if is_slot_end {
-                0
-            } else {
-                size % MAX_DATA_SHREDS_PER_FEC_BLOCK as usize
-            };
-            unfinished_slot
-                .data_shreds_buffer
-                .drain(0..size - offset)
-                .collect()
-        }
-    };
-    Shredder::data_shreds_to_coding_shreds(keypair, &data_shreds, is_slot_end, stats).unwrap()
-=======
     let unfinished_slot = match unfinished_slot {
         None => return Vec::default(),
         Some(state) => state,
@@ -628,7 +488,6 @@
         unfinished_slot.next_code_index = unfinished_slot.next_code_index.max(index + 1);
     }
     shreds
->>>>>>> 3ac7e043
 }
 
 impl BroadcastRun for StandardBroadcastRun {
@@ -757,11 +616,7 @@
         run.current_slot_and_parent = Some((4, 2));
 
         // Slot 2 interrupted slot 1
-<<<<<<< HEAD
-        let shreds = run.finish_prev_slot(0, &mut ProcessShredsStats::default());
-=======
         let shreds = run.finish_prev_slot(&keypair, 0, &mut ProcessShredsStats::default());
->>>>>>> 3ac7e043
         let shred = shreds
             .get(0)
             .expect("Expected a shred that signals an interrupt");
@@ -906,20 +761,12 @@
     #[test]
     fn test_buffer_data_shreds() {
         let num_shreds_per_slot = 2;
-<<<<<<< HEAD
-        let (blockstore, genesis_config, _cluster_info, bank, leader_keypair, _socket) =
-=======
         let (blockstore, genesis_config, _cluster_info, bank, leader_keypair, _socket, _bank_forks) =
->>>>>>> 3ac7e043
             setup(num_shreds_per_slot);
         let (bsend, brecv) = channel();
         let (ssend, _srecv) = channel();
         let mut last_tick_height = 0;
-<<<<<<< HEAD
-        let mut standard_broadcast_run = StandardBroadcastRun::new(leader_keypair, 0);
-=======
         let mut standard_broadcast_run = StandardBroadcastRun::new(0);
->>>>>>> 3ac7e043
         let mut process_ticks = |num_ticks| {
             let ticks = create_ticks(num_ticks, 0, genesis_config.hash());
             last_tick_height += (ticks.len() - 1) as u64;
@@ -930,9 +777,6 @@
                 last_tick_height,
             };
             standard_broadcast_run
-<<<<<<< HEAD
-                .process_receive_results(&blockstore, &ssend, &bsend, receive_results)
-=======
                 .process_receive_results(
                     &leader_keypair,
                     &blockstore,
@@ -940,7 +784,6 @@
                     &bsend,
                     receive_results,
                 )
->>>>>>> 3ac7e043
                 .unwrap();
         };
         for i in 0..3 {
