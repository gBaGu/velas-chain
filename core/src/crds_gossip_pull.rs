--- conflicted
+++ resolved
@@ -10,14 +10,6 @@
 //! of false positives.
 
 use crate::{
-<<<<<<< HEAD
-    cluster_info::CRDS_UNIQUE_PUBKEY_CAPACITY,
-    contact_info::ContactInfo,
-    crds::{Crds, VersionedCrdsValue},
-    crds_gossip::{get_stake, get_weight, CRDS_GOSSIP_DEFAULT_BLOOM_ITEMS},
-    crds_gossip_error::CrdsGossipError,
-    crds_value::{CrdsValue, CrdsValueLabel},
-=======
     cluster_info::{Ping, CRDS_UNIQUE_PUBKEY_CAPACITY},
     contact_info::ContactInfo,
     crds::Crds,
@@ -25,7 +17,6 @@
     crds_gossip_error::CrdsGossipError,
     crds_value::CrdsValue,
     ping_pong::PingCache,
->>>>>>> 7759210f
 };
 use itertools::Itertools;
 use lru::LruCache;
@@ -191,11 +182,6 @@
 pub struct CrdsGossipPull {
     /// timestamp of last request
     pub(crate) pull_request_time: LruCache<Pubkey, u64>,
-<<<<<<< HEAD
-    /// hash and insert time
-    pub purged_values: VecDeque<(Hash, u64)>,
-=======
->>>>>>> 7759210f
     // Hash value and record time (ms) of the pull responses which failed to be
     // inserted in crds table; Preserved to stop the sender to send back the
     // same outdated payload again by adding them to the filter for the next
@@ -209,10 +195,6 @@
 impl Default for CrdsGossipPull {
     fn default() -> Self {
         Self {
-<<<<<<< HEAD
-            purged_values: VecDeque::new(),
-=======
->>>>>>> 7759210f
             pull_request_time: LruCache::new(CRDS_UNIQUE_PUBKEY_CAPACITY),
             failed_inserts: VecDeque::new(),
             crds_timeout: CRDS_GOSSIP_PULL_CRDS_TIMEOUT_MS,
@@ -332,18 +314,8 @@
     /// This is used for weighted random selection during `new_pull_request`
     /// It's important to use the local nodes request creation time as the weight
     /// instead of the response received time otherwise failed nodes will increase their weight.
-<<<<<<< HEAD
-    pub fn mark_pull_request_creation_time(&mut self, from: &Pubkey, now: u64) {
-        self.pull_request_time.put(*from, now);
-    }
-
-    /// Store an old hash in the purged values set
-    pub fn record_old_hash(&mut self, hash: Hash, timestamp: u64) {
-        self.purged_values.push_back((hash, timestamp))
-=======
     pub fn mark_pull_request_creation_time(&mut self, from: Pubkey, now: u64) {
         self.pull_request_time.put(from, now);
->>>>>>> 7759210f
     }
 
     /// process a pull request
@@ -628,10 +600,6 @@
         }
         Self {
             pull_request_time,
-<<<<<<< HEAD
-            purged_values: self.purged_values.clone(),
-=======
->>>>>>> 7759210f
             failed_inserts: self.failed_inserts.clone(),
             ..*self
         }
@@ -652,16 +620,12 @@
         packet::PACKET_DATA_SIZE,
         timing::timestamp,
     };
-<<<<<<< HEAD
-    use std::iter::repeat_with;
-=======
     use std::{iter::repeat_with, time::Duration};
 
     #[cfg(debug_assertions)]
     pub(crate) const MIN_NUM_BLOOM_FILTERS: usize = 1;
     #[cfg(not(debug_assertions))]
     pub(crate) const MIN_NUM_BLOOM_FILTERS: usize = 64;
->>>>>>> 7759210f
 
     #[test]
     fn test_hash_as_u64() {
@@ -1096,41 +1060,6 @@
     }
 
     #[test]
-    fn test_pull_request_time() {
-        const NUM_REPS: usize = 2 * CRDS_UNIQUE_PUBKEY_CAPACITY;
-        let mut rng = rand::thread_rng();
-        let pubkeys: Vec<_> = repeat_with(Pubkey::new_unique).take(NUM_REPS).collect();
-        let mut node = CrdsGossipPull::default();
-        let mut requests = HashMap::new();
-        let now = timestamp();
-        for k in 0..NUM_REPS {
-            let pubkey = pubkeys[rng.gen_range(0, pubkeys.len())];
-            let now = now + k as u64;
-            node.mark_pull_request_creation_time(&pubkey, now);
-            *requests.entry(pubkey).or_default() = now;
-        }
-        assert!(node.pull_request_time.len() <= CRDS_UNIQUE_PUBKEY_CAPACITY);
-        // Assert that timestamps match most recent request.
-        for (pk, ts) in &node.pull_request_time {
-            assert_eq!(*ts, requests[pk]);
-        }
-        // Assert that most recent pull timestamps are maintained.
-        let max_ts = requests
-            .iter()
-            .filter(|(pk, _)| !node.pull_request_time.contains(*pk))
-            .map(|(_, ts)| *ts)
-            .max()
-            .unwrap();
-        let min_ts = requests
-            .iter()
-            .filter(|(pk, _)| node.pull_request_time.contains(*pk))
-            .map(|(_, ts)| *ts)
-            .min()
-            .unwrap();
-        assert!(max_ts <= min_ts);
-    }
-
-    #[test]
     fn test_generate_pull_responses() {
         let thread_pool = ThreadPoolBuilder::new().build().unwrap();
         let node_keypair = Keypair::new();
@@ -1192,26 +1121,6 @@
             /*output_size_limit=*/ usize::MAX,
             CRDS_GOSSIP_PULL_MSG_TIMEOUT_MS,
         );
-<<<<<<< HEAD
-        assert_eq!(rsp[0].len(), 0);
-
-        assert_eq!(filters.len(), 1);
-        filters.push(filters[0].clone());
-        //should return new value since caller is new
-        filters[1].0 = CrdsValue::new_unsigned(CrdsData::ContactInfo(ContactInfo::new_localhost(
-            &solana_sdk::pubkey::new_rand(),
-            CRDS_GOSSIP_PULL_MSG_TIMEOUT_MS + 1,
-        )));
-
-        let rsp = dest.generate_pull_responses(
-            &dest_crds,
-            &filters,
-            /*output_size_limit=*/ usize::MAX,
-            CRDS_GOSSIP_PULL_MSG_TIMEOUT_MS,
-        );
-        assert_eq!(rsp.len(), 2);
-=======
->>>>>>> 7759210f
         assert_eq!(rsp[0].len(), 0);
         assert_eq!(filters.len(), MIN_NUM_BLOOM_FILTERS);
         filters.extend({
@@ -1348,11 +1257,7 @@
             );
             let (_, filters) = req.unwrap();
             let filters: Vec<_> = filters.into_iter().map(|f| (caller.clone(), f)).collect();
-<<<<<<< HEAD
-            let mut rsp = dest.generate_pull_responses(
-=======
             let rsp = dest.generate_pull_responses(
->>>>>>> 7759210f
                 &dest_crds,
                 &filters,
                 /*output_size_limit=*/ usize::MAX,
