//! The solana-program-test provides a BanksClient-based test framework BPF programs
#![allow(clippy::integer_arithmetic)]

use {
    async_trait::async_trait,
    chrono_humanize::{Accuracy, HumanTime, Tense},
    log::*,
    solana_banks_client::start_client,
    solana_banks_server::banks_server::start_local_server,
    solana_runtime::{
        bank::{Bank, Builtin, ExecuteTimings},
        bank_forks::BankForks,
        commitment::BlockCommitmentCache,
<<<<<<< HEAD
        genesis_utils::{create_genesis_config_with_leader, GenesisConfigInfo},
    },
    solana_sdk::{
        account::Account,
        clock::Slot,
        genesis_config::GenesisConfig,
        keyed_account::KeyedAccount,
        process_instruction::{
            stable_log, BpfComputeBudget, InvokeContext, ProcessInstructionWithContext,
        },
=======
        genesis_utils::{create_genesis_config_with_leader_ex, GenesisConfigInfo},
    },
    solana_sdk::{
        account::{Account, AccountSharedData, ReadableAccount},
        account_info::AccountInfo,
        clock::{Clock, Slot},
        entrypoint::{ProgramResult, SUCCESS},
        epoch_schedule::EpochSchedule,
        feature_set::demote_sysvar_write_locks,
        fee_calculator::{FeeCalculator, FeeRateGovernor},
        genesis_config::{ClusterType, GenesisConfig},
        hash::Hash,
        instruction::Instruction,
        instruction::InstructionError,
        keyed_account::KeyedAccount,
        message::Message,
        native_token::sol_to_lamports,
        process_instruction::{
            stable_log, BpfComputeBudget, InvokeContext, ProcessInstructionWithContext,
        },
        program_error::{ProgramError, ACCOUNT_BORROW_FAILED, UNSUPPORTED_SYSVAR},
        pubkey::Pubkey,
        rent::Rent,
>>>>>>> 7759210f
        signature::{Keypair, Signer},
        sysvar::{
            clock, epoch_schedule,
            fees::{self, Fees},
            rent, Sysvar,
        },
    },
    solana_vote_program::vote_state::{VoteState, VoteStateVersions},
    std::{
        cell::RefCell,
        collections::HashMap,
        convert::TryFrom,
        fs::File,
        io::{self, Read},
        mem::transmute,
        path::{Path, PathBuf},
        rc::Rc,
        sync::{
            atomic::{AtomicBool, Ordering},
            Arc, RwLock,
        },
        time::{Duration, Instant},
    },
    thiserror::Error,
    tokio::task::JoinHandle,
};

// Export types so test clients can limit their solana crate dependencies
pub use solana_banks_client::BanksClient;

// Export tokio for test clients
pub use tokio;

pub mod programs;

#[macro_use]
extern crate solana_bpf_loader_program;

<<<<<<< HEAD
pub fn to_instruction_error(error: ProgramError) -> InstructionError {
    match error {
        ProgramError::Custom(err) => InstructionError::Custom(err),
        ProgramError::InvalidArgument => InstructionError::InvalidArgument,
        ProgramError::InvalidInstructionData => InstructionError::InvalidInstructionData,
        ProgramError::InvalidAccountData => InstructionError::InvalidAccountData,
        ProgramError::AccountDataTooSmall => InstructionError::AccountDataTooSmall,
        ProgramError::InsufficientFunds => InstructionError::InsufficientFunds,
        ProgramError::IncorrectProgramId => InstructionError::IncorrectProgramId,
        ProgramError::MissingRequiredSignature => InstructionError::MissingRequiredSignature,
        ProgramError::AccountAlreadyInitialized => InstructionError::AccountAlreadyInitialized,
        ProgramError::UninitializedAccount => InstructionError::UninitializedAccount,
        ProgramError::NotEnoughAccountKeys => InstructionError::NotEnoughAccountKeys,
        ProgramError::AccountBorrowFailed => InstructionError::AccountBorrowFailed,
        ProgramError::MaxSeedLengthExceeded => InstructionError::MaxSeedLengthExceeded,
        ProgramError::InvalidSeeds => InstructionError::InvalidSeeds,
        ProgramError::BorshIoError(err) => InstructionError::BorshIoError(err),
        ProgramError::AccountNotRentExempt => InstructionError::AccountNotRentExempt,
    }
=======
/// Errors from the program test environment
#[derive(Error, Debug, PartialEq)]
pub enum ProgramTestError {
    /// The chosen warp slot is not in the future, so warp is not performed
    #[error("Warp slot not in the future")]
    InvalidWarpSlot,
>>>>>>> 7759210f
}

/// Errors from the program test environment
#[derive(Error, Debug, PartialEq)]
pub enum ProgramTestError {
    /// The chosen warp slot is not in the future, so warp is not performed
    #[error("Warp slot not in the future")]
    InvalidWarpSlot,
}

thread_local! {
    static INVOKE_CONTEXT: RefCell<Option<(usize, usize)>> = RefCell::new(None);
}
fn set_invoke_context(new: &mut dyn InvokeContext) {
    INVOKE_CONTEXT.with(|invoke_context| unsafe {
        invoke_context.replace(Some(transmute::<_, (usize, usize)>(new)))
    });
}
fn get_invoke_context<'a>() -> &'a mut dyn InvokeContext {
    let fat = INVOKE_CONTEXT.with(|invoke_context| match *invoke_context.borrow() {
        Some(val) => val,
        None => panic!("Invoke context not set!"),
    });
    unsafe { transmute::<(usize, usize), &mut dyn InvokeContext>(fat) }
}

pub fn builtin_process_instruction(
    process_instruction: solana_sdk::entrypoint::ProcessInstruction,
    program_id: &Pubkey,
    keyed_accounts: &[KeyedAccount],
    input: &[u8],
    invoke_context: &mut dyn InvokeContext,
) -> Result<(), InstructionError> {
    set_invoke_context(invoke_context);

    // Copy all the accounts into a HashMap to ensure there are no duplicates
    let mut accounts: HashMap<Pubkey, AccountSharedData> = keyed_accounts
        .iter()
        .map(|ka| (*ka.unsigned_key(), ka.account.borrow().clone()))
        .collect();

    // Create shared references to each account's lamports/data/owner
    let account_refs: HashMap<_, _> = accounts
        .iter_mut()
        .map(|(key, account)| {
            (
                *key,
                (
                    Rc::new(RefCell::new(&mut account.lamports)),
                    Rc::new(RefCell::new(&mut account.data[..])),
                    &account.owner,
                ),
            )
        })
        .collect();

    // Create AccountInfos
    let account_infos: Vec<AccountInfo> = keyed_accounts
        .iter()
        .map(|keyed_account| {
            let key = keyed_account.unsigned_key();
            let (lamports, data, owner) = &account_refs[key];
            AccountInfo {
                key,
                is_signer: keyed_account.signer_key().is_some(),
                is_writable: keyed_account.is_writable(),
                lamports: lamports.clone(),
                data: data.clone(),
                owner,
                executable: keyed_account.executable().unwrap(),
                rent_epoch: keyed_account.rent_epoch().unwrap(),
            }
        })
        .collect();

    // Execute the program
<<<<<<< HEAD
    let result =
        process_instruction(program_id, &account_infos, input).map_err(to_instruction_error);

    if result.is_ok() {
        // Commit AccountInfo changes back into KeyedAccounts
        for keyed_account in keyed_accounts {
            let mut account = keyed_account.account.borrow_mut();
            let key = keyed_account.unsigned_key();
            let (lamports, data, _owner) = &account_refs[key];
            account.lamports = **lamports.borrow();
            account.data = data.borrow().to_vec();
        }
    }

    result
=======
    process_instruction(program_id, &account_infos, input).map_err(u64::from)?;

    // Commit AccountInfo changes back into KeyedAccounts
    for keyed_account in keyed_accounts {
        let mut account = keyed_account.account.borrow_mut();
        let key = keyed_account.unsigned_key();
        let (lamports, data, _owner) = &account_refs[key];
        account.lamports = **lamports.borrow();
        account.set_data(data.borrow().to_vec());
    }

    Ok(())
>>>>>>> 7759210f
}

/// Converts a `solana-program`-style entrypoint into the runtime's entrypoint style, for
/// use with `ProgramTest::add_program`
#[macro_export]
macro_rules! processor {
    ($process_instruction:expr) => {
        Some(
            |program_id: &Pubkey,
             keyed_accounts: &[solana_sdk::keyed_account::KeyedAccount],
             input: &[u8],
             invoke_context: &mut dyn solana_sdk::process_instruction::InvokeContext| {
                $crate::builtin_process_instruction(
                    $process_instruction,
                    program_id,
                    keyed_accounts,
                    input,
                    invoke_context,
                )
            },
        )
    };
}

<<<<<<< HEAD
=======
fn get_sysvar<T: Default + Sysvar + Sized + serde::de::DeserializeOwned>(
    id: &Pubkey,
    var_addr: *mut u8,
) -> u64 {
    let invoke_context = get_invoke_context();

    let sysvar_data = match invoke_context.get_sysvar_data(id).ok_or_else(|| {
        ic_msg!(invoke_context, "Unable to get Sysvar {}", id);
        UNSUPPORTED_SYSVAR
    }) {
        Ok(sysvar_data) => sysvar_data,
        Err(err) => return err,
    };

    let var: T = match bincode::deserialize(&sysvar_data) {
        Ok(sysvar_data) => sysvar_data,
        Err(_) => return UNSUPPORTED_SYSVAR,
    };

    unsafe {
        *(var_addr as *mut _ as *mut T) = var;
    }

    if invoke_context
        .get_compute_meter()
        .try_borrow_mut()
        .map_err(|_| ACCOUNT_BORROW_FAILED)
        .unwrap()
        .consume(invoke_context.get_bpf_compute_budget().sysvar_base_cost + T::size_of() as u64)
        .is_err()
    {
        panic!("Exceeded compute budget");
    }

    SUCCESS
}

>>>>>>> 7759210f
struct SyscallStubs {}
impl solana_sdk::program_stubs::SyscallStubs for SyscallStubs {
    fn sol_log(&self, message: &str) {
        let invoke_context = get_invoke_context();
        let logger = invoke_context.get_logger();
        let logger = logger.borrow_mut();
        if logger.log_enabled() {
            logger.log(&format!("Program log: {}", message));
        }
    }

    fn sol_invoke_signed(
        &self,
        instruction: &Instruction,
        account_infos: &[AccountInfo],
        signers_seeds: &[&[&[u8]]],
    ) -> ProgramResult {
        //
        // TODO: Merge the business logic below with the BPF invoke path in
        //       programs/bpf_loader/src/syscalls.rs
        //

        let invoke_context = get_invoke_context();
        let logger = invoke_context.get_logger();

        let caller = *invoke_context.get_caller().expect("get_caller");
        let message = Message::new(&[instruction.clone()], None);
        let program_id_index = message.instructions[0].program_id_index as usize;
        let program_id = message.account_keys[program_id_index];
        let program_account_info = || {
            for account_info in account_infos {
                if account_info.unsigned_key() == &program_id {
                    return account_info;
                }
            }
            panic!("Program id {} wasn't found in account_infos", program_id);
        };
<<<<<<< HEAD
=======
        let demote_sysvar_write_locks =
            invoke_context.is_feature_active(&demote_sysvar_write_locks::id());
>>>>>>> 7759210f
        // TODO don't have the caller's keyed_accounts so can't validate writer or signer escalation or deescalation yet
        let caller_privileges = message
            .account_keys
            .iter()
            .enumerate()
<<<<<<< HEAD
            .map(|(i, _)| message.is_writable(i))
=======
            .map(|(i, _)| message.is_writable(i, demote_sysvar_write_locks))
>>>>>>> 7759210f
            .collect::<Vec<bool>>();

        stable_log::program_invoke(&logger, &program_id, invoke_context.invoke_depth());

<<<<<<< HEAD
        fn ai_to_a(ai: &AccountInfo) -> Account {
            Account {
=======
        fn ai_to_a(ai: &AccountInfo) -> AccountSharedData {
            AccountSharedData::from(Account {
>>>>>>> 7759210f
                lamports: ai.lamports(),
                data: ai.try_borrow_data().unwrap().to_vec(),
                owner: *ai.owner,
                executable: ai.executable,
                rent_epoch: ai.rent_epoch,
            })
        }
<<<<<<< HEAD
        let executables = vec![(program_id, RefCell::new(ai_to_a(program_account_info())))];
=======
        let executables = vec![(
            program_id,
            Rc::new(RefCell::new(ai_to_a(program_account_info()))),
        )];
>>>>>>> 7759210f

        // Convert AccountInfos into Accounts
        let mut accounts = vec![];
        'outer: for key in &message.account_keys {
            for account_info in account_infos {
                if account_info.unsigned_key() == key {
                    accounts.push(Rc::new(RefCell::new(ai_to_a(account_info))));
                    continue 'outer;
                }
            }
            panic!("Account {} wasn't found in account_infos", key);
        }
        assert_eq!(
            accounts.len(),
            message.account_keys.len(),
            "Missing or not enough accounts passed to invoke"
        );

        // Check Signers
        for account_info in account_infos {
            for instruction_account in &instruction.accounts {
                if *account_info.unsigned_key() == instruction_account.pubkey
                    && instruction_account.is_signer
                    && !account_info.is_signer
                {
                    let mut program_signer = false;
                    for seeds in signers_seeds.iter() {
                        let signer = Pubkey::create_program_address(&seeds, &caller).unwrap();
                        if instruction_account.pubkey == signer {
                            program_signer = true;
                            break;
                        }
                    }
                    if !program_signer {
                        panic!("Missing signer for {}", instruction_account.pubkey);
                    }
                }
            }
        }

        invoke_context.record_instruction(&instruction);

        solana_runtime::message_processor::MessageProcessor::process_cross_program_instruction(
            &message,
            &executables,
            &accounts,
            &caller_privileges,
            invoke_context,
        )
        .map_err(|err| ProgramError::try_from(err).unwrap_or_else(|err| panic!("{}", err)))?;

        // Copy writeable account modifications back into the caller's AccountInfos
        for (i, account_pubkey) in message.account_keys.iter().enumerate() {
<<<<<<< HEAD
            if !message.is_writable(i) {
=======
            if !message.is_writable(i, true) {
>>>>>>> 7759210f
                continue;
            }

            for account_info in account_infos {
                if account_info.unsigned_key() == account_pubkey {
                    let account = &accounts[i];
                    **account_info.try_borrow_mut_lamports().unwrap() = account.borrow().lamports;

                    let mut data = account_info.try_borrow_mut_data()?;
                    let account_borrow = account.borrow();
                    let new_data = account_borrow.data();
                    if *account_info.owner != account.borrow().owner {
                        // TODO Figure out a better way to allow the System Program to set the account owner
                        #[allow(clippy::transmute_ptr_to_ptr)]
                        #[allow(mutable_transmutes)]
                        let account_info_mut =
                            unsafe { transmute::<&Pubkey, &mut Pubkey>(account_info.owner) };
                        *account_info_mut = account.borrow().owner;
                    }
                    if data.len() != new_data.len() {
                        // TODO: Figure out how to allow the System Program to resize the account data
                        panic!(
                            "Account data resizing not supported yet: {} -> {}. \
                            Consider making this test conditional on `#[cfg(feature = \"test-bpf\")]`",
                            data.len(),
                            new_data.len()
                        );
                    }
                    data.clone_from_slice(new_data);
                }
            }
        }

        stable_log::program_success(&logger, &program_id);
        Ok(())
    }

    fn sol_get_clock_sysvar(&self, var_addr: *mut u8) -> u64 {
        get_sysvar::<Clock>(&clock::id(), var_addr)
    }

    fn sol_get_epoch_schedule_sysvar(&self, var_addr: *mut u8) -> u64 {
        get_sysvar::<EpochSchedule>(&epoch_schedule::id(), var_addr)
    }

    fn sol_get_fees_sysvar(&self, var_addr: *mut u8) -> u64 {
        get_sysvar::<Fees>(&fees::id(), var_addr)
    }

    fn sol_get_rent_sysvar(&self, var_addr: *mut u8) -> u64 {
        get_sysvar::<Rent>(&rent::id(), var_addr)
    }
}

pub fn find_file(filename: &str) -> Option<PathBuf> {
    for dir in default_shared_object_dirs() {
        let candidate = dir.join(&filename);
        if candidate.exists() {
            return Some(candidate);
        }
    }
    None
}

fn default_shared_object_dirs() -> Vec<PathBuf> {
    let mut search_path = vec![];
    if let Ok(bpf_out_dir) = std::env::var("BPF_OUT_DIR") {
        search_path.push(PathBuf::from(bpf_out_dir));
    }
    search_path.push(PathBuf::from("tests/fixtures"));
    if let Ok(dir) = std::env::current_dir() {
        search_path.push(dir);
    }
    trace!("BPF .so search path: {:?}", search_path);
    search_path
}

pub fn read_file<P: AsRef<Path>>(path: P) -> Vec<u8> {
    let path = path.as_ref();
    let mut file = File::open(path)
        .unwrap_or_else(|err| panic!("Failed to open \"{}\": {}", path.display(), err));

    let mut file_data = Vec::new();
    file.read_to_end(&mut file_data)
        .unwrap_or_else(|err| panic!("Failed to read \"{}\": {}", path.display(), err));
    file_data
}

fn setup_fee_calculator(bank: Bank) -> Bank {
    // Realistic fee_calculator part 1: Fake a single signature by calling
    // `bank.commit_transactions()` so that the fee calculator in the child bank will be
    // initialized with a non-zero fee.
    assert_eq!(bank.signature_count(), 0);
    bank.commit_transactions(
        &[],     // transactions
        &mut [], // loaded accounts
        &[],     // transaction execution results
        0,       // tx count
        1,       // signature count
        &mut ExecuteTimings::default(),
<<<<<<< HEAD
        None,
=======
>>>>>>> 7759210f
    );
    assert_eq!(bank.signature_count(), 1);

    // Advance beyond slot 0 for a slightly more realistic test environment
    let bank = Arc::new(bank);
    let bank = Bank::new_from_parent(&bank, bank.collector_id(), bank.slot() + 1);
    debug!("Bank slot: {}", bank.slot());

    // Realistic fee_calculator part 2: Tick until a new blockhash is produced to pick up the
    // non-zero fee calculator
    let last_blockhash = bank.last_blockhash();
    while last_blockhash == bank.last_blockhash() {
        bank.register_tick(&Hash::new_unique());
    }
    let last_blockhash = bank.last_blockhash();
    // Make sure the new last_blockhash now requires a fee
    assert_ne!(
        bank.get_fee_calculator(&last_blockhash)
            .expect("fee_calculator")
            .lamports_per_signature,
        0
    );

    bank
}

pub struct ProgramTest {
    accounts: Vec<(Pubkey, AccountSharedData)>,
    builtins: Vec<Builtin>,
    bpf_compute_max_units: Option<u64>,
    prefer_bpf: bool,
}

impl Default for ProgramTest {
    /// Initialize a new ProgramTest
    ///
    /// If the `BPF_OUT_DIR` environment variable is defined, BPF programs will be preferred over
    /// over a native instruction processor.  The `ProgramTest::prefer_bpf()` method may be
    /// used to override this preference at runtime.  `cargo test-bpf` will set `BPF_OUT_DIR`
    /// automatically.
    ///
    /// BPF program shared objects and account data files are searched for in
    /// * the value of the `BPF_OUT_DIR` environment variable
    /// * the `tests/fixtures` sub-directory
    /// * the current working directory
    ///
    fn default() -> Self {
        solana_logger::setup_with_default(
            "solana_rbpf::vm=debug,\
             solana_runtime::message_processor=debug,\
             solana_runtime::system_instruction_processor=trace,\
             solana_program_test=info",
        );
        let prefer_bpf = std::env::var("BPF_OUT_DIR").is_ok();

        Self {
            accounts: vec![],
            builtins: vec![],
            bpf_compute_max_units: None,
            prefer_bpf,
        }
    }
}

impl ProgramTest {
    /// Create a `ProgramTest`.
    ///
    /// This is a wrapper around [`default`] and [`add_program`]. See their documentation for more
    /// details.
    ///
    /// [`default`]: #method.default
    /// [`add_program`]: #method.add_program
    pub fn new(
        program_name: &str,
        program_id: Pubkey,
        process_instruction: Option<ProcessInstructionWithContext>,
    ) -> Self {
        let mut me = Self::default();
        me.add_program(program_name, program_id, process_instruction);
        me
    }

    /// Override default BPF program selection
    pub fn prefer_bpf(&mut self, prefer_bpf: bool) {
        self.prefer_bpf = prefer_bpf;
    }

    /// Override the BPF compute budget
    pub fn set_bpf_compute_max_units(&mut self, bpf_compute_max_units: u64) {
        self.bpf_compute_max_units = Some(bpf_compute_max_units);
    }

    /// Add an account to the test environment
    pub fn add_account(&mut self, address: Pubkey, account: Account) {
        self.accounts
            .push((address, AccountSharedData::from(account)));
    }

    /// Add an account to the test environment with the account data in the provided `filename`
    pub fn add_account_with_file_data(
        &mut self,
        address: Pubkey,
        lamports: u64,
        owner: Pubkey,
        filename: &str,
    ) {
        self.add_account(
            address,
            Account {
                lamports,
                data: read_file(find_file(filename).unwrap_or_else(|| {
                    panic!("Unable to locate {}", filename);
                })),
                owner,
                executable: false,
                rent_epoch: 0,
            },
        );
    }

    /// Add an account to the test environment with the account data in the provided as a base 64
    /// string
    pub fn add_account_with_base64_data(
        &mut self,
        address: Pubkey,
        lamports: u64,
        owner: Pubkey,
        data_base64: &str,
    ) {
        self.add_account(
            address,
            Account {
                lamports,
                data: base64::decode(data_base64)
                    .unwrap_or_else(|err| panic!("Failed to base64 decode: {}", err)),
                owner,
                executable: false,
                rent_epoch: 0,
            },
        );
    }

    /// Add a BPF program to the test environment.
    ///
    /// `program_name` will also be used to locate the BPF shared object in the current or fixtures
    /// directory.
    ///
    /// If `process_instruction` is provided, the natively built-program may be used instead of the
    /// BPF shared object depending on the `BPF_OUT_DIR` environment variable.
    pub fn add_program(
        &mut self,
        program_name: &str,
        program_id: Pubkey,
        process_instruction: Option<ProcessInstructionWithContext>,
    ) {
        let add_bpf = |this: &mut ProgramTest, program_file: PathBuf| {
            let data = read_file(&program_file);
            info!(
                "\"{}\" BPF program from {}{}",
                program_name,
                program_file.display(),
                std::fs::metadata(&program_file)
                    .map(|metadata| {
                        metadata
                            .modified()
                            .map(|time| {
                                format!(
                                    ", modified {}",
                                    HumanTime::from(time)
                                        .to_text_en(Accuracy::Precise, Tense::Past)
                                )
                            })
                            .ok()
                    })
                    .ok()
                    .flatten()
                    .unwrap_or_else(|| "".to_string())
            );

            this.add_account(
                program_id,
                Account {
                    lamports: Rent::default().minimum_balance(data.len()).min(1),
                    data,
                    owner: solana_sdk::bpf_loader::id(),
                    executable: true,
                    rent_epoch: 0,
                },
            );
        };

        let add_native = |this: &mut ProgramTest, process_fn: ProcessInstructionWithContext| {
            info!("\"{}\" program loaded as native code", program_name);
            this.builtins
                .push(Builtin::new(program_name, program_id, process_fn));
        };

        let warn_invalid_program_name = || {
            let valid_program_names = default_shared_object_dirs()
                .iter()
                .filter_map(|dir| dir.read_dir().ok())
                .flat_map(|read_dir| {
                    read_dir.filter_map(|entry| {
                        let path = entry.ok()?.path();
                        if !path.is_file() {
                            return None;
                        }
                        match path.extension()?.to_str()? {
                            "so" => Some(path.file_stem()?.to_os_string()),
                            _ => None,
                        }
                    })
                })
                .collect::<Vec<_>>();

            if valid_program_names.is_empty() {
                // This should be unreachable as `test-bpf` should guarantee at least one shared
                // object exists somewhere.
                warn!("No BPF shared objects found.");
                return;
            }

            warn!(
                "Possible bogus program name. Ensure the program name ({}) \
                matches one of the following recognizable program names:",
                program_name,
            );
            for name in valid_program_names {
                warn!(" - {}", name.to_str().unwrap());
            }
        };

        let program_file = find_file(&format!("{}.so", program_name));
        match (self.prefer_bpf, program_file, process_instruction) {
            // If BPF is preferred (i.e., `test-bpf` is invoked) and a BPF shared object exists,
            // use that as the program data.
            (true, Some(file), _) => add_bpf(self, file),

            // If BPF is not required (i.e., we were invoked with `test`), use the provided
            // processor function as is.
            //
            // TODO: figure out why tests hang if a processor panics when running native code.
            (false, _, Some(process)) => add_native(self, process),

            // Invalid: `test-bpf` invocation with no matching BPF shared object.
            (true, None, _) => {
                warn_invalid_program_name();
                panic!(
                    "Program file data not available for {} ({})",
                    program_name, program_id
                );
            }

            // Invalid: regular `test` invocation without a processor.
            (false, _, None) => {
                panic!(
                    "Program processor not available for {} ({})",
                    program_name, program_id
                );
            }
        }
    }

    fn setup_bank(
        &self,
    ) -> (
        Arc<RwLock<BankForks>>,
        Arc<RwLock<BlockCommitmentCache>>,
        Hash,
        GenesisConfigInfo,
    ) {
        {
            use std::sync::Once;
            static ONCE: Once = Once::new();

            ONCE.call_once(|| {
                solana_sdk::program_stubs::set_syscall_stubs(Box::new(SyscallStubs {}));
            });
        }

        let rent = Rent::default();
<<<<<<< HEAD
        let bootstrap_validator_pubkey = Pubkey::new_unique();
        let bootstrap_validator_lamports = rent.minimum_balance(VoteState::size_of());

        let mut gci = create_genesis_config_with_leader(
=======
        let fee_rate_governor = FeeRateGovernor::default();
        let bootstrap_validator_pubkey = Pubkey::new_unique();
        let bootstrap_validator_stake_lamports =
            rent.minimum_balance(VoteState::size_of()) + sol_to_lamports(1_000_000.0);

        let mint_keypair = Keypair::new();
        let voting_keypair = Keypair::new();

        let genesis_config = create_genesis_config_with_leader_ex(
>>>>>>> 7759210f
            sol_to_lamports(1_000_000.0),
            &mint_keypair.pubkey(),
            &bootstrap_validator_pubkey,
<<<<<<< HEAD
            bootstrap_validator_lamports,
        );
        let genesis_config = &mut gci.genesis_config;
        genesis_config.rent = rent;
        genesis_config.fee_rate_governor =
            solana_program::fee_calculator::FeeRateGovernor::default();
        debug!("Payer address: {}", gci.mint_keypair.pubkey());
=======
            &voting_keypair.pubkey(),
            &Pubkey::new_unique(),
            bootstrap_validator_stake_lamports,
            42,
            fee_rate_governor,
            rent,
            ClusterType::Development,
            vec![],
        );
        debug!("Payer address: {}", mint_keypair.pubkey());
>>>>>>> 7759210f
        debug!("Genesis config: {}", genesis_config);

        let mut bank = Bank::new(&genesis_config);

        for loader in &[
            solana_bpf_loader_deprecated_program!(),
            solana_bpf_loader_program!(),
            solana_bpf_loader_upgradeable_program!(),
        ] {
            bank.add_builtin(&loader.0, loader.1, loader.2);
        }

        // Add commonly-used SPL programs as a convenience to the user
        for (program_id, account) in programs::spl_programs(&Rent::default()).iter() {
            bank.store_account(program_id, &account);
        }

        // User-supplied additional builtins
        for builtin in self.builtins.iter() {
            bank.add_builtin(
                &builtin.name,
                builtin.id,
                builtin.process_instruction_with_context,
            );
        }

        for (address, account) in self.accounts.iter() {
            if bank.get_account(&address).is_some() {
                info!("Overriding account at {}", address);
            }
            bank.store_account(&address, &account);
        }
        bank.set_capitalization();
        if let Some(max_units) = self.bpf_compute_max_units {
            bank.set_bpf_compute_budget(Some(BpfComputeBudget {
                max_units,
                ..BpfComputeBudget::default()
            }));
        }
        let bank = setup_fee_calculator(bank);
        let slot = bank.slot();
        let last_blockhash = bank.last_blockhash();
        let bank_forks = Arc::new(RwLock::new(BankForks::new(bank)));
        let block_commitment_cache = Arc::new(RwLock::new(
            BlockCommitmentCache::new_for_tests_with_slots(slot, slot),
        ));

<<<<<<< HEAD
        (bank_forks, block_commitment_cache, last_blockhash, gci)
=======
        (
            bank_forks,
            block_commitment_cache,
            last_blockhash,
            GenesisConfigInfo {
                genesis_config,
                mint_keypair,
                voting_keypair,
            },
        )
>>>>>>> 7759210f
    }

    pub async fn start(self) -> (BanksClient, Keypair, Hash) {
        let (bank_forks, block_commitment_cache, last_blockhash, gci) = self.setup_bank();
        let transport =
            start_local_server(bank_forks.clone(), block_commitment_cache.clone()).await;
        let banks_client = start_client(transport)
            .await
            .unwrap_or_else(|err| panic!("Failed to start banks client: {}", err));

        // Run a simulated PohService to provide the client with new blockhashes.  New blockhashes
        // are required when sending multiple otherwise identical transactions in series from a
        // test
        let target_tick_duration = gci.genesis_config.poh_config.target_tick_duration;
        tokio::spawn(async move {
            loop {
                bank_forks
                    .read()
                    .unwrap()
                    .working_bank()
                    .register_tick(&Hash::new_unique());
                tokio::time::sleep(target_tick_duration).await;
            }
        });

        (banks_client, gci.mint_keypair, last_blockhash)
    }

    /// Start the test client
    ///
    /// Returns a `BanksClient` interface into the test environment as well as a payer `Keypair`
<<<<<<< HEAD
    /// with VLX for sending transactions
=======
    /// with SOL for sending transactions
>>>>>>> 7759210f
    pub async fn start_with_context(self) -> ProgramTestContext {
        let (bank_forks, block_commitment_cache, last_blockhash, gci) = self.setup_bank();
        let transport =
            start_local_server(bank_forks.clone(), block_commitment_cache.clone()).await;
        let banks_client = start_client(transport)
            .await
            .unwrap_or_else(|err| panic!("Failed to start banks client: {}", err));

        ProgramTestContext::new(
            bank_forks,
            block_commitment_cache,
            banks_client,
            last_blockhash,
            gci,
        )
    }
}

#[async_trait]
pub trait ProgramTestBanksClientExt {
    async fn get_new_blockhash(&mut self, blockhash: &Hash) -> io::Result<(Hash, FeeCalculator)>;
}

#[async_trait]
impl ProgramTestBanksClientExt for BanksClient {
    /// Get a new blockhash, similar in spirit to RpcClient::get_new_blockhash()
    ///
    /// This probably should eventually be moved into BanksClient proper in some form
    async fn get_new_blockhash(&mut self, blockhash: &Hash) -> io::Result<(Hash, FeeCalculator)> {
        let mut num_retries = 0;
        let start = Instant::now();
        while start.elapsed().as_secs() < 5 {
            if let Ok((fee_calculator, new_blockhash, _slot)) = self.get_fees().await {
                if new_blockhash != *blockhash {
                    return Ok((new_blockhash, fee_calculator));
                }
            }
            debug!("Got same blockhash ({:?}), will retry...", blockhash);

            tokio::time::sleep(Duration::from_millis(200)).await;
            num_retries += 1;
        }

        Err(io::Error::new(
            io::ErrorKind::Other,
            format!(
                "Unable to get new blockhash after {}ms (retried {} times), stuck at {}",
                start.elapsed().as_millis(),
                num_retries,
                blockhash
            ),
        ))
    }
}

struct DroppableTask<T>(Arc<AtomicBool>, JoinHandle<T>);

impl<T> Drop for DroppableTask<T> {
    fn drop(&mut self) {
        self.0.store(true, Ordering::Relaxed);
    }
}

pub struct ProgramTestContext {
    pub banks_client: BanksClient,
    pub last_blockhash: Hash,
    pub payer: Keypair,
    genesis_config: GenesisConfig,
    bank_forks: Arc<RwLock<BankForks>>,
    block_commitment_cache: Arc<RwLock<BlockCommitmentCache>>,
    _bank_task: DroppableTask<()>,
}

impl ProgramTestContext {
    fn new(
        bank_forks: Arc<RwLock<BankForks>>,
        block_commitment_cache: Arc<RwLock<BlockCommitmentCache>>,
        banks_client: BanksClient,
        last_blockhash: Hash,
        genesis_config_info: GenesisConfigInfo,
    ) -> Self {
        // Run a simulated PohService to provide the client with new blockhashes.  New blockhashes
        // are required when sending multiple otherwise identical transactions in series from a
        // test
        let running_bank_forks = bank_forks.clone();
        let target_tick_duration = genesis_config_info
            .genesis_config
            .poh_config
            .target_tick_duration;
        let exit = Arc::new(AtomicBool::new(false));
        let bank_task = DroppableTask(
            exit.clone(),
            tokio::spawn(async move {
                loop {
                    if exit.load(Ordering::Relaxed) {
                        break;
                    }
                    running_bank_forks
                        .read()
                        .unwrap()
                        .working_bank()
                        .register_tick(&Hash::new_unique());
                    tokio::time::sleep(target_tick_duration).await;
                }
            }),
        );

        Self {
            banks_client,
            last_blockhash,
            payer: genesis_config_info.mint_keypair,
            genesis_config: genesis_config_info.genesis_config,
            bank_forks,
            block_commitment_cache,
            _bank_task: bank_task,
        }
    }

    pub fn genesis_config(&self) -> &GenesisConfig {
        &self.genesis_config
    }

    /// Manually increment vote credits for the current epoch in the specified vote account to simulate validator voting activity
    pub fn increment_vote_account_credits(
        &mut self,
        vote_account_address: &Pubkey,
        number_of_credits: u64,
    ) {
        let bank_forks = self.bank_forks.read().unwrap();
        let bank = bank_forks.working_bank();

        // generate some vote activity for rewards
        let mut vote_account = bank.get_account(vote_account_address).unwrap();
        let mut vote_state = VoteState::from(&vote_account).unwrap();

        let epoch = bank.epoch();
        for _ in 0..number_of_credits {
            vote_state.increment_credits(epoch);
        }
        let versioned = VoteStateVersions::new_current(vote_state);
        VoteState::to(&versioned, &mut vote_account).unwrap();
        bank.store_account(vote_account_address, &vote_account);
    }

    /// Force the working bank ahead to a new slot
    pub fn warp_to_slot(&mut self, warp_slot: Slot) -> Result<(), ProgramTestError> {
        let mut bank_forks = self.bank_forks.write().unwrap();
        let bank = bank_forks.working_bank();

        // Force ticks until a new blockhash, otherwise retried transactions will have
        // the same signature
        let last_blockhash = bank.last_blockhash();
        while last_blockhash == bank.last_blockhash() {
            bank.register_tick(&Hash::new_unique());
        }

        // warp ahead to one slot *before* the desired slot because the warped
        // bank is frozen
        let working_slot = bank.slot();
        if warp_slot <= working_slot {
            return Err(ProgramTestError::InvalidWarpSlot);
        }

        let pre_warp_slot = warp_slot - 1;
        let warp_bank = bank_forks.insert(Bank::warp_from_parent(
            &bank,
            &Pubkey::default(),
            pre_warp_slot,
        ));
        bank_forks.set_root(
            pre_warp_slot,
            &solana_runtime::accounts_background_service::AbsRequestSender::default(),
            Some(warp_slot),
        );

        // warp bank is frozen, so go forward one slot from it
        bank_forks.insert(Bank::new_from_parent(
            &warp_bank,
            &Pubkey::default(),
            warp_slot,
        ));

        // Update block commitment cache, otherwise banks server will poll at
        // the wrong slot
        let mut w_block_commitment_cache = self.block_commitment_cache.write().unwrap();
        w_block_commitment_cache.set_all_slots(pre_warp_slot, warp_slot);

        let bank = bank_forks.working_bank();
        self.last_blockhash = bank.last_blockhash();
        Ok(())
    }
}<|MERGE_RESOLUTION|>--- conflicted
+++ resolved
@@ -11,18 +11,6 @@
         bank::{Bank, Builtin, ExecuteTimings},
         bank_forks::BankForks,
         commitment::BlockCommitmentCache,
-<<<<<<< HEAD
-        genesis_utils::{create_genesis_config_with_leader, GenesisConfigInfo},
-    },
-    solana_sdk::{
-        account::Account,
-        clock::Slot,
-        genesis_config::GenesisConfig,
-        keyed_account::KeyedAccount,
-        process_instruction::{
-            stable_log, BpfComputeBudget, InvokeContext, ProcessInstructionWithContext,
-        },
-=======
         genesis_utils::{create_genesis_config_with_leader_ex, GenesisConfigInfo},
     },
     solana_sdk::{
@@ -46,7 +34,6 @@
         program_error::{ProgramError, ACCOUNT_BORROW_FAILED, UNSUPPORTED_SYSVAR},
         pubkey::Pubkey,
         rent::Rent,
->>>>>>> 7759210f
         signature::{Keypair, Signer},
         sysvar::{
             clock, epoch_schedule,
@@ -85,36 +72,6 @@
 #[macro_use]
 extern crate solana_bpf_loader_program;
 
-<<<<<<< HEAD
-pub fn to_instruction_error(error: ProgramError) -> InstructionError {
-    match error {
-        ProgramError::Custom(err) => InstructionError::Custom(err),
-        ProgramError::InvalidArgument => InstructionError::InvalidArgument,
-        ProgramError::InvalidInstructionData => InstructionError::InvalidInstructionData,
-        ProgramError::InvalidAccountData => InstructionError::InvalidAccountData,
-        ProgramError::AccountDataTooSmall => InstructionError::AccountDataTooSmall,
-        ProgramError::InsufficientFunds => InstructionError::InsufficientFunds,
-        ProgramError::IncorrectProgramId => InstructionError::IncorrectProgramId,
-        ProgramError::MissingRequiredSignature => InstructionError::MissingRequiredSignature,
-        ProgramError::AccountAlreadyInitialized => InstructionError::AccountAlreadyInitialized,
-        ProgramError::UninitializedAccount => InstructionError::UninitializedAccount,
-        ProgramError::NotEnoughAccountKeys => InstructionError::NotEnoughAccountKeys,
-        ProgramError::AccountBorrowFailed => InstructionError::AccountBorrowFailed,
-        ProgramError::MaxSeedLengthExceeded => InstructionError::MaxSeedLengthExceeded,
-        ProgramError::InvalidSeeds => InstructionError::InvalidSeeds,
-        ProgramError::BorshIoError(err) => InstructionError::BorshIoError(err),
-        ProgramError::AccountNotRentExempt => InstructionError::AccountNotRentExempt,
-    }
-=======
-/// Errors from the program test environment
-#[derive(Error, Debug, PartialEq)]
-pub enum ProgramTestError {
-    /// The chosen warp slot is not in the future, so warp is not performed
-    #[error("Warp slot not in the future")]
-    InvalidWarpSlot,
->>>>>>> 7759210f
-}
-
 /// Errors from the program test environment
 #[derive(Error, Debug, PartialEq)]
 pub enum ProgramTestError {
@@ -189,23 +146,6 @@
         .collect();
 
     // Execute the program
-<<<<<<< HEAD
-    let result =
-        process_instruction(program_id, &account_infos, input).map_err(to_instruction_error);
-
-    if result.is_ok() {
-        // Commit AccountInfo changes back into KeyedAccounts
-        for keyed_account in keyed_accounts {
-            let mut account = keyed_account.account.borrow_mut();
-            let key = keyed_account.unsigned_key();
-            let (lamports, data, _owner) = &account_refs[key];
-            account.lamports = **lamports.borrow();
-            account.data = data.borrow().to_vec();
-        }
-    }
-
-    result
-=======
     process_instruction(program_id, &account_infos, input).map_err(u64::from)?;
 
     // Commit AccountInfo changes back into KeyedAccounts
@@ -218,7 +158,6 @@
     }
 
     Ok(())
->>>>>>> 7759210f
 }
 
 /// Converts a `solana-program`-style entrypoint into the runtime's entrypoint style, for
@@ -243,8 +182,6 @@
     };
 }
 
-<<<<<<< HEAD
-=======
 fn get_sysvar<T: Default + Sysvar + Sized + serde::de::DeserializeOwned>(
     id: &Pubkey,
     var_addr: *mut u8,
@@ -282,7 +219,6 @@
     SUCCESS
 }
 
->>>>>>> 7759210f
 struct SyscallStubs {}
 impl solana_sdk::program_stubs::SyscallStubs for SyscallStubs {
     fn sol_log(&self, message: &str) {
@@ -320,32 +256,20 @@
             }
             panic!("Program id {} wasn't found in account_infos", program_id);
         };
-<<<<<<< HEAD
-=======
         let demote_sysvar_write_locks =
             invoke_context.is_feature_active(&demote_sysvar_write_locks::id());
->>>>>>> 7759210f
         // TODO don't have the caller's keyed_accounts so can't validate writer or signer escalation or deescalation yet
         let caller_privileges = message
             .account_keys
             .iter()
             .enumerate()
-<<<<<<< HEAD
-            .map(|(i, _)| message.is_writable(i))
-=======
             .map(|(i, _)| message.is_writable(i, demote_sysvar_write_locks))
->>>>>>> 7759210f
             .collect::<Vec<bool>>();
 
         stable_log::program_invoke(&logger, &program_id, invoke_context.invoke_depth());
 
-<<<<<<< HEAD
-        fn ai_to_a(ai: &AccountInfo) -> Account {
-            Account {
-=======
         fn ai_to_a(ai: &AccountInfo) -> AccountSharedData {
             AccountSharedData::from(Account {
->>>>>>> 7759210f
                 lamports: ai.lamports(),
                 data: ai.try_borrow_data().unwrap().to_vec(),
                 owner: *ai.owner,
@@ -353,14 +277,10 @@
                 rent_epoch: ai.rent_epoch,
             })
         }
-<<<<<<< HEAD
-        let executables = vec![(program_id, RefCell::new(ai_to_a(program_account_info())))];
-=======
         let executables = vec![(
             program_id,
             Rc::new(RefCell::new(ai_to_a(program_account_info()))),
         )];
->>>>>>> 7759210f
 
         // Convert AccountInfos into Accounts
         let mut accounts = vec![];
@@ -414,11 +334,7 @@
 
         // Copy writeable account modifications back into the caller's AccountInfos
         for (i, account_pubkey) in message.account_keys.iter().enumerate() {
-<<<<<<< HEAD
-            if !message.is_writable(i) {
-=======
             if !message.is_writable(i, true) {
->>>>>>> 7759210f
                 continue;
             }
 
@@ -519,10 +435,7 @@
         0,       // tx count
         1,       // signature count
         &mut ExecuteTimings::default(),
-<<<<<<< HEAD
         None,
-=======
->>>>>>> 7759210f
     );
     assert_eq!(bank.signature_count(), 1);
 
@@ -804,12 +717,6 @@
         }
 
         let rent = Rent::default();
-<<<<<<< HEAD
-        let bootstrap_validator_pubkey = Pubkey::new_unique();
-        let bootstrap_validator_lamports = rent.minimum_balance(VoteState::size_of());
-
-        let mut gci = create_genesis_config_with_leader(
-=======
         let fee_rate_governor = FeeRateGovernor::default();
         let bootstrap_validator_pubkey = Pubkey::new_unique();
         let bootstrap_validator_stake_lamports =
@@ -819,19 +726,9 @@
         let voting_keypair = Keypair::new();
 
         let genesis_config = create_genesis_config_with_leader_ex(
->>>>>>> 7759210f
             sol_to_lamports(1_000_000.0),
             &mint_keypair.pubkey(),
             &bootstrap_validator_pubkey,
-<<<<<<< HEAD
-            bootstrap_validator_lamports,
-        );
-        let genesis_config = &mut gci.genesis_config;
-        genesis_config.rent = rent;
-        genesis_config.fee_rate_governor =
-            solana_program::fee_calculator::FeeRateGovernor::default();
-        debug!("Payer address: {}", gci.mint_keypair.pubkey());
-=======
             &voting_keypair.pubkey(),
             &Pubkey::new_unique(),
             bootstrap_validator_stake_lamports,
@@ -842,7 +739,6 @@
             vec![],
         );
         debug!("Payer address: {}", mint_keypair.pubkey());
->>>>>>> 7759210f
         debug!("Genesis config: {}", genesis_config);
 
         let mut bank = Bank::new(&genesis_config);
@@ -890,9 +786,6 @@
             BlockCommitmentCache::new_for_tests_with_slots(slot, slot),
         ));
 
-<<<<<<< HEAD
-        (bank_forks, block_commitment_cache, last_blockhash, gci)
-=======
         (
             bank_forks,
             block_commitment_cache,
@@ -903,7 +796,6 @@
                 voting_keypair,
             },
         )
->>>>>>> 7759210f
     }
 
     pub async fn start(self) -> (BanksClient, Keypair, Hash) {
@@ -935,11 +827,7 @@
     /// Start the test client
     ///
     /// Returns a `BanksClient` interface into the test environment as well as a payer `Keypair`
-<<<<<<< HEAD
     /// with VLX for sending transactions
-=======
-    /// with SOL for sending transactions
->>>>>>> 7759210f
     pub async fn start_with_context(self) -> ProgramTestContext {
         let (bank_forks, block_commitment_cache, last_blockhash, gci) = self.setup_bank();
         let transport =
