--- conflicted
+++ resolved
@@ -83,16 +83,9 @@
 /// Erasure coding information
 pub struct ErasureMeta {
     /// Which erasure set in the slot this is
-<<<<<<< HEAD
-    pub set_index: u64,
-    /// Deprecated field.
-    #[serde(rename = "first_coding_index")]
-    __unused: u64,
-=======
     set_index: u64,
     /// First coding index in the FEC set
     first_coding_index: u64,
->>>>>>> 3ac7e043
     /// Size of shards in this erasure set
     #[serde(rename = "size")]
     __unused_size: usize,
@@ -236,13 +229,6 @@
 }
 
 impl ErasureMeta {
-<<<<<<< HEAD
-    pub fn new(set_index: u64, config: ErasureConfig) -> ErasureMeta {
-        ErasureMeta {
-            set_index,
-            config,
-            ..Self::default()
-=======
     pub(crate) fn from_coding_shred(shred: &Shred) -> Option<Self> {
         match shred.shred_type() {
             ShredType::Data => None,
@@ -260,7 +246,6 @@
                 };
                 Some(erasure_meta)
             }
->>>>>>> 3ac7e043
         }
     }
 
@@ -305,16 +290,8 @@
     pub(crate) fn status(&self, index: &Index) -> ErasureMetaStatus {
         use ErasureMetaStatus::*;
 
-<<<<<<< HEAD
-        let coding_indices = self.set_index..self.set_index + self.config.num_coding() as u64;
-        let num_coding = index.coding().present_in_bounds(coding_indices);
-        let num_data = index
-            .data()
-            .present_in_bounds(self.set_index..self.set_index + self.config.num_data() as u64);
-=======
         let num_coding = index.coding().range(self.coding_shreds_indices()).count();
         let num_data = index.data().range(self.data_shreds_indices()).count();
->>>>>>> 3ac7e043
 
         let (data_missing, num_needed) = (
             self.config.num_data().saturating_sub(num_data),
@@ -374,16 +351,12 @@
         let set_index = 0;
         let erasure_config = ErasureConfig::new(8, 16);
 
-<<<<<<< HEAD
-        let mut e_meta = ErasureMeta::new(set_index, erasure_config);
-=======
         let e_meta = ErasureMeta {
             set_index,
             first_coding_index: set_index,
             config: erasure_config,
             __unused_size: 0,
         };
->>>>>>> 3ac7e043
         let mut rng = thread_rng();
         let mut index = Index::new(0);
 
