--- conflicted
+++ resolved
@@ -1,42 +1,5 @@
-<<<<<<< HEAD
-use crate::blockstore_meta;
-use bincode::{deserialize, serialize};
-use byteorder::{BigEndian, ByteOrder};
 use columns::{EvmBlockHeader, EvmHeaderIndexByHash, EvmTransactionReceipts};
 use evm_state::H256;
-use log::*;
-use prost::Message;
-pub use rocksdb::Direction as IteratorDirection;
-use rocksdb::{
-    self,
-    compaction_filter::CompactionFilter,
-    compaction_filter_factory::{CompactionFilterContext, CompactionFilterFactory},
-    ColumnFamily, ColumnFamilyDescriptor, CompactionDecision, DBIterator, DBRawIterator,
-    DBRecoveryMode, IteratorMode as RocksIteratorMode, Options, WriteBatch as RWriteBatch, DB,
-};
-
-use serde::de::DeserializeOwned;
-use serde::Serialize;
-use solana_runtime::hardened_unpack::UnpackError;
-use solana_sdk::{
-    clock::{Slot, UnixTimestamp},
-    pubkey::Pubkey,
-    signature::Signature,
-};
-use solana_storage_proto::convert::{generated, generated_evm};
-use std::{
-    collections::HashMap,
-    ffi::{CStr, CString},
-    fs,
-    marker::PhantomData,
-    path::Path,
-    sync::{
-        atomic::{AtomicU64, Ordering},
-        Arc,
-    },
-};
-use thiserror::Error;
-=======
 pub use rocksdb::Direction as IteratorDirection;
 use {
     crate::blockstore_meta,
@@ -45,12 +8,13 @@
     log::*,
     prost::Message,
     rocksdb::{
-        self,
-        compaction_filter::CompactionFilter,
-        compaction_filter_factory::{CompactionFilterContext, CompactionFilterFactory},
-        ColumnFamily, ColumnFamilyDescriptor, CompactionDecision, DBIterator, DBRawIterator,
-        DBRecoveryMode, IteratorMode as RocksIteratorMode, Options, WriteBatch as RWriteBatch, DB,
+    self,
+    compaction_filter::CompactionFilter,
+    compaction_filter_factory::{CompactionFilterContext, CompactionFilterFactory},
+    ColumnFamily, ColumnFamilyDescriptor, CompactionDecision, DBIterator, DBRawIterator,
+    DBRecoveryMode, IteratorMode as RocksIteratorMode, Options, WriteBatch as RWriteBatch, DB,
     },
+
     serde::{de::DeserializeOwned, Serialize},
     solana_runtime::hardened_unpack::UnpackError,
     solana_sdk::{
@@ -58,7 +22,7 @@
         pubkey::Pubkey,
         signature::Signature,
     },
-    solana_storage_proto::convert::generated,
+    solana_storage_proto::convert::{generated, generated_evm},
     std::{
         collections::{HashMap, HashSet},
         ffi::{CStr, CString},
@@ -72,7 +36,6 @@
     },
     thiserror::Error,
 };
->>>>>>> 3ac7e043
 
 const MAX_WRITE_BUFFER_SIZE: u64 = 256 * 1024 * 1024; // 256MB
 
@@ -115,7 +78,8 @@
 const PERF_SAMPLES_CF: &str = "perf_samples";
 /// Column family for BlockHeight
 const BLOCK_HEIGHT_CF: &str = "block_height";
-<<<<<<< HEAD
+/// Column family for ProgramCosts
+const PROGRAM_COSTS_CF: &str = "program_costs";
 
 // 1 day is chosen for the same reasoning of DEFAULT_COMPACTION_SLOT_INTERVAL
 const PERIODIC_COMPACTION_SECONDS: u64 = 60 * 60 * 24;
@@ -123,13 +87,6 @@
 const EVM_HEADERS: &str = "evm_headers";
 const EVM_BLOCK_BY_HASH: &str = "evm_block_by_hash";
 const EVM_TRANSACTIONS: &str = "evm_transactions";
-=======
-/// Column family for ProgramCosts
-const PROGRAM_COSTS_CF: &str = "program_costs";
-
-// 1 day is chosen for the same reasoning of DEFAULT_COMPACTION_SLOT_INTERVAL
-const PERIODIC_COMPACTION_SECONDS: u64 = 60 * 60 * 24;
->>>>>>> 3ac7e043
 
 #[derive(Error, Debug)]
 pub enum BlockstoreError {
@@ -156,12 +113,9 @@
     ProtobufDecodeError(#[from] prost::DecodeError),
     ParentEntriesUnavailable,
     SlotUnavailable,
-<<<<<<< HEAD
-    Other(&'static str), // TODO(velas): remove, use specific error variant
-=======
     UnsupportedTransactionVersion,
     MissingTransactionMetadata,
->>>>>>> 3ac7e043
+    Other(&'static str), // TODO(velas): remove, use specific error variant
 }
 pub type Result<T> = std::result::Result<T, BlockstoreError>;
 
@@ -250,7 +204,9 @@
     /// The block height column
     pub struct BlockHeight;
 
-<<<<<<< HEAD
+    #[derive(Debug)]
+    // The program costs column
+    pub struct ProgramCosts;
     /// The evm block header.
     pub struct EvmBlockHeader;
 
@@ -269,11 +225,6 @@
     pub hash: H256,
     pub block_num: evm_state::BlockNum,
     pub slot: Option<Slot>,
-=======
-    #[derive(Debug)]
-    // The program costs column
-    pub struct ProgramCosts;
->>>>>>> 3ac7e043
 }
 
 pub enum AccessType {
@@ -356,15 +307,7 @@
         access_type: AccessType,
         recovery_mode: Option<BlockstoreRecoveryMode>,
     ) -> Result<Rocks> {
-<<<<<<< HEAD
-        use columns::{
-            AddressSignatures, BlockHeight, Blocktime, DeadSlots, DuplicateSlots, ErasureMeta,
-            Index, Orphans, PerfSamples, Rewards, Root, ShredCode, ShredData, SlotMeta,
-            TransactionStatus, TransactionStatusIndex,
-        };
-=======
         use columns::*;
->>>>>>> 3ac7e043
 
         fs::create_dir_all(&path)?;
 
@@ -400,13 +343,10 @@
             Orphans::NAME,
             get_cf_options::<Orphans>(&access_type, &oldest_slot),
         );
-<<<<<<< HEAD
-=======
         let bank_hash_cf_descriptor = ColumnFamilyDescriptor::new(
             BankHash::NAME,
             get_cf_options::<BankHash>(&access_type, &oldest_slot),
         );
->>>>>>> 3ac7e043
         let root_cf_descriptor = ColumnFamilyDescriptor::new(
             Root::NAME,
             get_cf_options::<Root>(&access_type, &oldest_slot),
@@ -431,13 +371,10 @@
             AddressSignatures::NAME,
             get_cf_options::<AddressSignatures>(&access_type, &oldest_slot),
         );
-<<<<<<< HEAD
-=======
         let transaction_memos_cf_descriptor = ColumnFamilyDescriptor::new(
             TransactionMemos::NAME,
             get_cf_options::<TransactionMemos>(&access_type, &oldest_slot),
         );
->>>>>>> 3ac7e043
         let transaction_status_index_cf_descriptor = ColumnFamilyDescriptor::new(
             TransactionStatusIndex::NAME,
             get_cf_options::<TransactionStatusIndex>(&access_type, &oldest_slot),
@@ -458,7 +395,11 @@
             BlockHeight::NAME,
             get_cf_options::<BlockHeight>(&access_type, &oldest_slot),
         );
-<<<<<<< HEAD
+
+        let program_costs_cf_descriptor = ColumnFamilyDescriptor::new(
+            ProgramCosts::NAME,
+            get_cf_options::<ProgramCosts>(&access_type, &oldest_slot),
+        );
         // Don't forget to add to both run_purge_with_stats() and
         // compact_storage() in ledger/src/blockstore/blockstore_purge.rs!!
 
@@ -466,22 +407,16 @@
             EvmBlockHeader::NAME,
             get_cf_options::<EvmBlockHeader>(&access_type, &oldest_slot),
         );
+
+        let evm_transactions_cf_descriptor = ColumnFamilyDescriptor::new(
+            EvmTransactionReceipts::NAME,
+            get_cf_options::<EvmTransactionReceipts>(&access_type, &oldest_slot),
+        );
+
         let evm_headers_by_hash_cf_descriptor = ColumnFamilyDescriptor::new(
             EvmHeaderIndexByHash::NAME,
             get_cf_options::<EvmHeaderIndexByHash>(&access_type, &oldest_slot),
         );
-        let evm_transactions_cf_descriptor = ColumnFamilyDescriptor::new(
-            EvmTransactionReceipts::NAME,
-            get_cf_options::<EvmTransactionReceipts>(&access_type, &oldest_slot),
-        );
-=======
-        let program_costs_cf_descriptor = ColumnFamilyDescriptor::new(
-            ProgramCosts::NAME,
-            get_cf_options::<ProgramCosts>(&access_type, &oldest_slot),
-        );
-        // Don't forget to add to both run_purge_with_stats() and
-        // compact_storage() in ledger/src/blockstore/blockstore_purge.rs!!
->>>>>>> 3ac7e043
 
         let cfs = vec![
             (SlotMeta::NAME, meta_cf_descriptor),
@@ -505,7 +440,7 @@
             (Blocktime::NAME, blocktime_cf_descriptor),
             (PerfSamples::NAME, perf_samples_cf_descriptor),
             (BlockHeight::NAME, block_height_cf_descriptor),
-<<<<<<< HEAD
+            (ProgramCosts::NAME, program_costs_cf_descriptor),
             // EVM tail args
             (EvmBlockHeader::NAME, evm_headers_cf_descriptor),
             (EvmTransactionReceipts::NAME, evm_transactions_cf_descriptor),
@@ -513,9 +448,6 @@
                 EvmHeaderIndexByHash::NAME,
                 evm_headers_by_hash_cf_descriptor,
             ),
-=======
-            (ProgramCosts::NAME, program_costs_cf_descriptor),
->>>>>>> 3ac7e043
         ];
         let cf_names: Vec<_> = cfs.iter().map(|c| c.0).collect();
 
@@ -553,18 +485,12 @@
                 }
             }
         };
-        // this is only needed for LedgerCleanupService. so guard with PrimaryOnly (i.e. running solana-validator)
+        // this is only needed for LedgerCleanupService. so guard with PrimaryOnly (i.e. running velas-validator)
         if matches!(access_type, AccessType::PrimaryOnly) {
             for cf_name in cf_names {
-<<<<<<< HEAD
-                // this special column family must be excluded from LedgerCleanupService's rocksdb
-                // compactions
-                if cf_name == TransactionStatusIndex::NAME {
-=======
                 // these special column families must be excluded from LedgerCleanupService's rocksdb
                 // compactions
                 if excludes_from_compaction(cf_name) {
->>>>>>> 3ac7e043
                     continue;
                 }
 
@@ -620,15 +546,7 @@
     }
 
     fn columns(&self) -> Vec<&'static str> {
-<<<<<<< HEAD
-        use columns::{
-            AddressSignatures, BlockHeight, Blocktime, DeadSlots, DuplicateSlots, ErasureMeta,
-            Index, Orphans, PerfSamples, Rewards, Root, ShredCode, ShredData, SlotMeta,
-            TransactionStatus, TransactionStatusIndex,
-        };
-=======
         use columns::*;
->>>>>>> 3ac7e043
 
         vec![
             ErasureMeta::NAME,
@@ -649,14 +567,11 @@
             Blocktime::NAME,
             PerfSamples::NAME,
             BlockHeight::NAME,
-<<<<<<< HEAD
+            ProgramCosts::NAME,
             // EVM scope
             EvmBlockHeader::NAME,
             EvmTransactionReceipts::NAME,
             EvmHeaderIndexByHash::NAME,
-=======
-            ProgramCosts::NAME,
->>>>>>> 3ac7e043
         ]
     }
 
@@ -963,8 +878,6 @@
     type Type = u64;
 }
 
-<<<<<<< HEAD
-=======
 impl ColumnName for columns::ProgramCosts {
     const NAME: &'static str = PROGRAM_COSTS_CF;
 }
@@ -998,7 +911,6 @@
     }
 }
 
->>>>>>> 3ac7e043
 impl Column for columns::ShredCode {
     type Index = (u64, u64);
 
@@ -1698,17 +1610,9 @@
     options.set_max_bytes_for_level_base(total_size_base);
     options.set_target_file_size_base(file_size_base);
 
-<<<<<<< HEAD
-    // TransactionStatusIndex must be excluded from LedgerCleanupService's rocksdb
-    // compactions....
-    if matches!(access_type, AccessType::PrimaryOnly)
-        && C::NAME != columns::TransactionStatusIndex::NAME
-    {
-=======
     // TransactionStatusIndex and ProgramCosts must be excluded from LedgerCleanupService's rocksdb
     // compactions....
     if matches!(access_type, AccessType::PrimaryOnly) && !excludes_from_compaction(C::NAME) {
->>>>>>> 3ac7e043
         options.set_compaction_filter_factory(PurgedSlotFilterFactory::<C> {
             oldest_slot: oldest_slot.clone(),
             name: CString::new(format!("purged_slot_filter_factory({})", C::NAME)).unwrap(),
@@ -1748,12 +1652,6 @@
     options
 }
 
-<<<<<<< HEAD
-#[cfg(test)]
-pub mod tests {
-    use super::*;
-    use crate::blockstore_db::columns::ShredData;
-=======
 fn excludes_from_compaction(cf_name: &str) -> bool {
     // list of Column Families must be excluded from compaction:
     let no_compaction_cfs: HashSet<&'static str> = vec![
@@ -1770,7 +1668,6 @@
 #[cfg(test)]
 pub mod tests {
     use {super::*, crate::blockstore_db::columns::ShredData};
->>>>>>> 3ac7e043
 
     #[test]
     fn test_compaction_filter() {
@@ -1819,8 +1716,6 @@
             CompactionDecision::Keep
         );
     }
-<<<<<<< HEAD
-=======
 
     #[test]
     fn test_excludes_from_compaction() {
@@ -1832,5 +1727,4 @@
         assert!(excludes_from_compaction(columns::TransactionMemos::NAME));
         assert!(!excludes_from_compaction("something else"));
     }
->>>>>>> 3ac7e043
 }