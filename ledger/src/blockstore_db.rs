--- conflicted
+++ resolved
@@ -1,15 +1,5 @@
-<<<<<<< HEAD
-use columns::{EvmBlockHeader, EvmHeaderIndexByHash, EvmTransactionReceipts};
-use evm_state::H256;
-=======
-use crate::blockstore_meta;
-use bincode::{deserialize, serialize};
-use byteorder::{BigEndian, ByteOrder};
 use columns::{EvmBlockHeader, EvmHeaderIndexByHash, EvmHeaderIndexBySlot, EvmTransactionReceipts};
 use evm_state::{BlockNum, H256};
-use log::*;
-use prost::Message;
->>>>>>> 4d98c3fd
 pub use rocksdb::Direction as IteratorDirection;
 use {
     crate::blockstore_meta,
@@ -373,7 +363,7 @@
         );
         let bank_hash_cf_descriptor = ColumnFamilyDescriptor::new(
             BankHash::NAME,
-            get_cf_options::<BankHash>(&access_type, &oldest_slot),
+            get_cf_options::<BankHash>(&access_type, &oldest_slot, &oldest_block_num),
         );
         let root_cf_descriptor = ColumnFamilyDescriptor::new(
             Root::NAME,
@@ -401,7 +391,7 @@
         );
         let transaction_memos_cf_descriptor = ColumnFamilyDescriptor::new(
             TransactionMemos::NAME,
-            get_cf_options::<TransactionMemos>(&access_type, &oldest_slot),
+            get_cf_options::<TransactionMemos>(&access_type, &oldest_slot, &oldest_block_num),
         );
         let transaction_status_index_cf_descriptor = ColumnFamilyDescriptor::new(
             TransactionStatusIndex::NAME,
@@ -426,7 +416,7 @@
 
         let program_costs_cf_descriptor = ColumnFamilyDescriptor::new(
             ProgramCosts::NAME,
-            get_cf_options::<ProgramCosts>(&access_type, &oldest_slot),
+            get_cf_options::<ProgramCosts>(&access_type, &oldest_slot, &oldest_block_num),
         );
         // Don't forget to add to both run_purge_with_stats() and
         // compact_storage() in ledger/src/blockstore/blockstore_purge.rs!!
@@ -435,9 +425,6 @@
             EvmBlockHeader::NAME,
             get_cf_options::<EvmBlockHeader>(&access_type, &oldest_slot, &oldest_block_num),
         );
-<<<<<<< HEAD
-
-=======
         let evm_headers_by_hash_cf_descriptor = ColumnFamilyDescriptor::new(
             EvmHeaderIndexByHash::NAME,
             get_cf_options::<EvmHeaderIndexByHash>(&access_type, &oldest_slot, &oldest_block_num),
@@ -446,16 +433,11 @@
             EvmHeaderIndexBySlot::NAME,
             get_cf_options::<EvmHeaderIndexBySlot>(&access_type, &oldest_slot, &oldest_block_num),
         );
->>>>>>> 4d98c3fd
         let evm_transactions_cf_descriptor = ColumnFamilyDescriptor::new(
             EvmTransactionReceipts::NAME,
             get_cf_options::<EvmTransactionReceipts>(&access_type, &oldest_slot, &oldest_block_num),
         );
 
-        let evm_headers_by_hash_cf_descriptor = ColumnFamilyDescriptor::new(
-            EvmHeaderIndexByHash::NAME,
-            get_cf_options::<EvmHeaderIndexByHash>(&access_type, &oldest_slot),
-        );
 
         let cfs = vec![
             (SlotMeta::NAME, meta_cf_descriptor),
@@ -535,12 +517,7 @@
             for cf_name in cf_names {
                 // these special column families must be excluded from LedgerCleanupService's rocksdb
                 // compactions
-<<<<<<< HEAD
                 if excludes_from_compaction(cf_name) {
-=======
-                if cf_name == TransactionStatusIndex::NAME || cf_name == EvmTransactionReceipts::NAME
-                    || cf_name == EvmHeaderIndexByHash::NAME {
->>>>>>> 4d98c3fd
                     continue;
                 }
 
@@ -1737,16 +1714,9 @@
 
     // TransactionStatusIndex and ProgramCosts must be excluded from LedgerCleanupService's rocksdb
     // compactions....
-<<<<<<< HEAD
-    if matches!(access_type, AccessType::PrimaryOnly) && !excludes_from_compaction(C::NAME) {
-=======
-    if matches!(access_type, AccessType::PrimaryOnly)
-        && C::NAME != columns::TransactionStatusIndex::NAME
-        && C::NAME != columns::EvmTransactionReceipts::NAME
-        && C::NAME != columns::EvmHeaderIndexByHash::NAME
-        && C::NAME != columns::EvmBlockHeader::NAME
+    if matches!(access_type, AccessType::PrimaryOnly) && !excludes_from_compaction(C::NAME)
+        && C::NAME != columns::EvmBlockHeader::NAME // blockheader has special compaction
     {
->>>>>>> 4d98c3fd
         options.set_compaction_filter_factory(PurgedSlotFilterFactory::<C> {
             oldest_slot: oldest_slot.clone(),
             name: CString::new(format!("purged_slot_filter_factory({})", C::NAME)).unwrap(),
@@ -1758,7 +1728,7 @@
     {
         options.set_compaction_filter_factory(PurgedEvmBlockFilterFactory::<C> {
             oldest_block: oldest_block_num.clone(),
-            name: CString::new(format!("purged_slot_filter_factory({})", C::NAME)).unwrap(),
+            name: CString::new(format!("purged_evm_block_filter_factory({})", C::NAME)).unwrap(),
             _phantom: PhantomData::default(),
         });
     }
@@ -1801,6 +1771,8 @@
         columns::TransactionStatusIndex::NAME,
         columns::ProgramCosts::NAME,
         columns::TransactionMemos::NAME,
+	columns::EvmTransactionReceipts::NAME,
+        columns::EvmHeaderIndexByHash::NAME,
     ]
     .into_iter()
     .collect();
