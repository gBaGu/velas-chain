--- conflicted
+++ resolved
@@ -43,13 +43,8 @@
 
 use std::{
     cell::RefCell,
-<<<<<<< HEAD
     collections::{HashMap, HashSet},
-    path::PathBuf,
-=======
-    collections::{BTreeMap, HashMap},
     path::{Path, PathBuf},
->>>>>>> 1b629c1a
     result,
     sync::Arc,
     time::{Duration, Instant},
@@ -1274,6 +1269,8 @@
         let _last_slot2_entry_hash =
             fill_blockstore_slot_with_ticks(&blockstore, ticks_per_slot, 2, 0, blockhash);
 
+        let evm_state_dir = TempDir::new().unwrap();
+
         let (bank_forks, _leader_schedule) = process_blockstore(
             &genesis_config,
             &blockstore,
@@ -1435,6 +1432,8 @@
         };
         fill_blockstore_slot_with_ticks(&blockstore, ticks_per_slot, 3, 0, blockhash);
         // Slot 0 should not show up in the ending bank_forks_info
+
+        let evm_state_dir = TempDir::new().unwrap();
         let (bank_forks, _leader_schedule) = process_blockstore(
             &genesis_config,
             &blockstore,
@@ -2768,8 +2767,15 @@
             dev_halt_at_slot: Some(0),
             ..ProcessOptions::default()
         };
-        let (bank_forks, _leader_schedule) =
-            process_blockstore(&genesis_config, &blockstore, Vec::new(), opts).unwrap();
+        let evm_state_path = TempDir::new().unwrap();
+        let (bank_forks, _leader_schedule) = process_blockstore(
+            &genesis_config,
+            &blockstore,
+            evm_state_path.path(),
+            Vec::new(),
+            opts,
+        )
+        .unwrap();
 
         // Should be able to fetch slot 0 because we specified halting at slot 0, even
         // if there is a greater root at slot 1.
@@ -2999,23 +3005,15 @@
         genesis_config: &GenesisConfig,
         account_paths: Vec<PathBuf>,
     ) -> EpochSchedule {
-<<<<<<< HEAD
         let bank = Bank::new_with_paths(
             &genesis_config,
+            None,
             account_paths,
             &[],
             None,
             None,
             HashSet::new(),
             false,
-=======
-        let evm_state_dir = TempDir::new().unwrap();
-        let bank = Bank::new_with_paths(
-            &genesis_config,
-            Some(evm_state_dir.as_ref()),
-            account_paths,
-            &[],
->>>>>>> 1b629c1a
         );
         *bank.epoch_schedule()
     }
@@ -3312,20 +3310,15 @@
             &leader_keypair,
         );
 
-<<<<<<< HEAD
-        let (bank_forks, _leader_schedule) =
-            process_blockstore(&genesis_config, &blockstore, Vec::new(), opts.clone()).unwrap();
-=======
         let evm_state_dir = TempDir::new().unwrap();
         let (bank_forks, _leader_schedule) = process_blockstore(
             &genesis_config,
             &blockstore,
             &evm_state_dir,
             Vec::new(),
-            opts,
+            opts.clone(),
         )
         .unwrap();
->>>>>>> 1b629c1a
 
         assert_eq!(bank_forks.root(), expected_root_slot);
         assert_eq!(
@@ -3379,15 +3372,15 @@
             &leader_keypair,
         );
 
-<<<<<<< HEAD
-        let (bank_forks, _leader_schedule) =
-            process_blockstore(&genesis_config, &blockstore, Vec::new(), opts).unwrap();
-=======
-        let opts = ProcessOptions::default();
         let evm_state_dir = TempDir::new().unwrap();
-        let (bank_forks, _leader_schedule) =
-            process_blockstore(&genesis_config, &blockstore, &evm_state_dir, vec![], opts).unwrap();
->>>>>>> 1b629c1a
+        let (bank_forks, _leader_schedule) = process_blockstore(
+            &genesis_config,
+            &blockstore,
+            &evm_state_dir,
+            Vec::new(),
+            opts,
+        )
+        .unwrap();
 
         assert_eq!(bank_forks.root(), really_expected_root_slot);
     }
@@ -3427,19 +3420,10 @@
         let total_stake = 10;
         let slot = 100;
 
-<<<<<<< HEAD
         // Supermajority root should be None
         assert!(
             supermajority_root_from_vote_accounts(slot, total_stake, std::iter::empty()).is_none()
         );
-=======
-        let opts = ProcessOptions::default();
-        let evm_state_dir = TempDir::new().unwrap();
-        let (bank_forks, _leader_schedule) =
-            process_blockstore(&genesis_config, &blockstore, &evm_state_dir, vec![], opts).unwrap();
-        let bank0 = bank_forks.working_bank();
-        assert_eq!(bank0.builtin_loader_ids(), vec![]);
->>>>>>> 1b629c1a
 
         // Supermajority root should be None
         let roots_stakes = vec![(8, 1), (3, 1), (4, 1), (8, 1)];
