//! The `sigverify` module provides digital signature verification functions.
//! By default, signatures are verified in parallel using all available CPU
//! cores.  When perf-libs are available signature verification is offloaded
//! to the GPU.
//!

<<<<<<< HEAD
use crate::cuda_runtime::PinnedVec;
use crate::packet::{Packet, Packets};
use crate::perf_libs;
use crate::recycler::Recycler;
use rayon::ThreadPool;
use solana_metrics::inc_new_counter_debug;
use solana_rayon_threadlimit::get_thread_count;
use solana_sdk::message::MESSAGE_HEADER_LENGTH;
use solana_sdk::pubkey::Pubkey;
use solana_sdk::short_vec::decode_shortu16_len;
use solana_sdk::signature::Signature;
#[cfg(test)]
use solana_sdk::transaction::Transaction;
use std::convert::TryFrom;
use std::mem::size_of;
=======
#[cfg(test)]
use solana_sdk::transaction::Transaction;
use {
    crate::{
        cuda_runtime::PinnedVec,
        packet::{Packet, PacketBatch, PacketFlags},
        perf_libs,
        recycler::Recycler,
    },
    ahash::AHasher,
    rand::{thread_rng, Rng},
    rayon::ThreadPool,
    solana_metrics::inc_new_counter_debug,
    solana_rayon_threadlimit::get_thread_count,
    solana_sdk::{
        hash::Hash,
        message::{MESSAGE_HEADER_LENGTH, MESSAGE_VERSION_PREFIX},
        pubkey::Pubkey,
        short_vec::decode_shortu16_len,
        signature::Signature,
    },
    std::hash::Hasher,
    std::sync::atomic::{AtomicBool, AtomicU64, Ordering},
    std::time::{Duration, Instant},
    std::{convert::TryFrom, mem::size_of},
};
>>>>>>> 3ac7e043

// Representing key tKeYE4wtowRb8yRroZShTipE18YVnqwXjsSAoNsFU6g
const TRACER_KEY_BYTES: [u8; 32] = [
    13, 37, 180, 170, 252, 137, 36, 194, 183, 143, 161, 193, 201, 207, 211, 23, 189, 93, 33, 110,
    155, 90, 30, 39, 116, 115, 238, 38, 126, 21, 232, 133,
];
const TRACER_KEY: Pubkey = Pubkey::new_from_array(TRACER_KEY_BYTES);

lazy_static! {
    static ref PAR_THREAD_POOL: ThreadPool = rayon::ThreadPoolBuilder::new()
        .num_threads(get_thread_count())
        .thread_name(|ix| format!("sigverify_{}", ix))
        .build()
        .unwrap();
}

pub type TxOffset = PinnedVec<u32>;

type TxOffsets = (TxOffset, TxOffset, TxOffset, TxOffset, Vec<Vec<u32>>);

#[derive(Debug, PartialEq, Eq)]
struct PacketOffsets {
    pub sig_len: u32,
    pub sig_start: u32,
    pub msg_start: u32,
    pub pubkey_start: u32,
    pub pubkey_len: u32,
}

impl PacketOffsets {
    pub fn new(
        sig_len: u32,
        sig_start: u32,
        msg_start: u32,
        pubkey_start: u32,
        pubkey_len: u32,
    ) -> Self {
        Self {
            sig_len,
            sig_start,
            msg_start,
            pubkey_start,
            pubkey_len,
        }
    }
}

#[derive(Debug, PartialEq)]
pub enum PacketError {
    InvalidLen,
    InvalidPubkeyLen,
    InvalidShortVec,
    InvalidSignatureLen,
    MismatchSignatureLen,
    PayerNotWritable,
    InvalidProgramIdIndex,
    InvalidProgramLen,
    UnsupportedVersion,
}

impl std::convert::From<std::boxed::Box<bincode::ErrorKind>> for PacketError {
    fn from(_e: std::boxed::Box<bincode::ErrorKind>) -> PacketError {
        PacketError::InvalidShortVec
    }
}

impl std::convert::From<std::num::TryFromIntError> for PacketError {
    fn from(_e: std::num::TryFromIntError) -> Self {
        Self::InvalidLen
    }
}

pub fn init() {
    if let Some(api) = perf_libs::api() {
        unsafe {
            (api.ed25519_set_verbose)(true);
            assert!((api.ed25519_init)(), "ed25519_init() failed");
            (api.ed25519_set_verbose)(false);
        }
    }
}

fn verify_packet(packet: &mut Packet, reject_non_vote: bool) {
    let packet_offsets = get_packet_offsets(packet, 0, reject_non_vote);
    let mut sig_start = packet_offsets.sig_start as usize;
    let mut pubkey_start = packet_offsets.pubkey_start as usize;
    let msg_start = packet_offsets.msg_start as usize;

    // If this packet was already marked as discard, drop it
    if packet.meta.discard() {
        return;
    }

    if packet_offsets.sig_len == 0 {
        packet.meta.set_discard(true);
        return;
    }

    if packet.meta.size <= msg_start {
        packet.meta.set_discard(true);
        return;
    }

    let msg_end = packet.meta.size;
    for _ in 0..packet_offsets.sig_len {
        let pubkey_end = pubkey_start.saturating_add(size_of::<Pubkey>());
        let sig_end = sig_start.saturating_add(size_of::<Signature>());

        // get_packet_offsets should ensure pubkey_end and sig_end do
        // not overflow packet.meta.size

        let signature = Signature::new(&packet.data[sig_start..sig_end]);

        if !signature.verify(
            &packet.data[pubkey_start..pubkey_end],
            &packet.data[msg_start..msg_end],
        ) {
            packet.meta.set_discard(true);
            return;
        }

        // Check for tracer pubkey
        if !packet.meta.is_tracer_tx()
            && &packet.data[pubkey_start..pubkey_end] == TRACER_KEY.as_ref()
        {
            packet.meta.flags |= PacketFlags::TRACER_TX;
        }

        pubkey_start = pubkey_end;
        sig_start = sig_end;
    }
}

pub fn count_packets_in_batches(batches: &[PacketBatch]) -> usize {
    batches.iter().map(|batch| batch.packets.len()).sum()
}

pub fn count_valid_packets(batches: &[PacketBatch]) -> usize {
    batches
        .iter()
        .map(|batch| batch.packets.iter().filter(|p| !p.meta.discard()).count())
        .sum()
}

// internal function to be unit-tested; should be used only by get_packet_offsets
fn do_get_packet_offsets(
    packet: &Packet,
    current_offset: usize,
) -> Result<PacketOffsets, PacketError> {
<<<<<<< HEAD
    // should have at least 1 signature, sig lengths and the message header
    let _ = 1usize
        .checked_add(size_of::<Signature>())
        .and_then(|v| v.checked_add(MESSAGE_HEADER_LENGTH))
=======
    // should have at least 1 signature and sig lengths
    let _ = 1usize
        .checked_add(size_of::<Signature>())
>>>>>>> 3ac7e043
        .filter(|v| *v <= packet.meta.size)
        .ok_or(PacketError::InvalidLen)?;

    // read the length of Transaction.signatures (serialized with short_vec)
    let (sig_len_untrusted, sig_size) =
        decode_shortu16_len(&packet.data).map_err(|_| PacketError::InvalidShortVec)?;

    // Using msg_start_offset which is based on sig_len_untrusted introduces uncertainty.
    // Ultimately, the actual sigverify will determine the uncertainty.
    let msg_start_offset = sig_len_untrusted
        .checked_mul(size_of::<Signature>())
        .and_then(|v| v.checked_add(sig_size))
        .ok_or(PacketError::InvalidLen)?;

<<<<<<< HEAD
    let msg_start_offset_plus_one = msg_start_offset
        .checked_add(1)
        .ok_or(PacketError::InvalidLen)?;

    // Packet should have data at least for signatures, MessageHeader, 1 byte for Message.account_keys.len
    let _ = msg_start_offset_plus_one
=======
    // Determine the start of the message header by checking the message prefix bit.
    let msg_header_offset = {
        // Packet should have data for prefix bit
        if msg_start_offset >= packet.meta.size {
            return Err(PacketError::InvalidSignatureLen);
        }

        // next byte indicates if the transaction is versioned. If the top bit
        // is set, the remaining bits encode a version number. If the top bit is
        // not set, this byte is the first byte of the message header.
        let message_prefix = packet.data[msg_start_offset];
        if message_prefix & MESSAGE_VERSION_PREFIX != 0 {
            let version = message_prefix & !MESSAGE_VERSION_PREFIX;
            match version {
                0 => {
                    // header begins immediately after prefix byte
                    msg_start_offset
                        .checked_add(1)
                        .ok_or(PacketError::InvalidLen)?
                }

                // currently only v0 is supported
                _ => return Err(PacketError::UnsupportedVersion),
            }
        } else {
            msg_start_offset
        }
    };

    let msg_header_offset_plus_one = msg_header_offset
        .checked_add(1)
        .ok_or(PacketError::InvalidLen)?;

    // Packet should have data at least for MessageHeader and 1 byte for Message.account_keys.len
    let _ = msg_header_offset_plus_one
>>>>>>> 3ac7e043
        .checked_add(MESSAGE_HEADER_LENGTH)
        .filter(|v| *v <= packet.meta.size)
        .ok_or(PacketError::InvalidSignatureLen)?;

    // read MessageHeader.num_required_signatures (serialized with u8)
<<<<<<< HEAD
    let sig_len_maybe_trusted = packet.data[msg_start_offset];

    let message_account_keys_len_offset = msg_start_offset
        .checked_add(MESSAGE_HEADER_LENGTH)
        .ok_or(PacketError::InvalidLen)?;
=======
    let sig_len_maybe_trusted = packet.data[msg_header_offset];

    let message_account_keys_len_offset = msg_header_offset
        .checked_add(MESSAGE_HEADER_LENGTH)
        .ok_or(PacketError::InvalidSignatureLen)?;
>>>>>>> 3ac7e043

    // This reads and compares the MessageHeader num_required_signatures and
    // num_readonly_signed_accounts bytes. If num_required_signatures is not larger than
    // num_readonly_signed_accounts, the first account is not debitable, and cannot be charged
    // required transaction fees.
<<<<<<< HEAD
    let readonly_signer_offset = msg_start_offset_plus_one;
=======
    let readonly_signer_offset = msg_header_offset_plus_one;
>>>>>>> 3ac7e043
    if sig_len_maybe_trusted <= packet.data[readonly_signer_offset] {
        return Err(PacketError::PayerNotWritable);
    }

    if usize::from(sig_len_maybe_trusted) != sig_len_untrusted {
        return Err(PacketError::MismatchSignatureLen);
<<<<<<< HEAD
    }

    // read the length of Message.account_keys (serialized with short_vec)
    let (pubkey_len, pubkey_len_size) =
        decode_shortu16_len(&packet.data[message_account_keys_len_offset..])
            .map_err(|_| PacketError::InvalidShortVec)?;

    let pubkey_start = message_account_keys_len_offset
        .checked_add(pubkey_len_size)
        .ok_or(PacketError::InvalidPubkeyLen)?;

    let _ = pubkey_len
        .checked_mul(size_of::<Pubkey>())
        .and_then(|v| v.checked_add(pubkey_start))
        .filter(|v| *v <= packet.meta.size)
        .ok_or(PacketError::InvalidPubkeyLen)?;

=======
    }

    // read the length of Message.account_keys (serialized with short_vec)
    let (pubkey_len, pubkey_len_size) =
        decode_shortu16_len(&packet.data[message_account_keys_len_offset..])
            .map_err(|_| PacketError::InvalidShortVec)?;

    let pubkey_start = message_account_keys_len_offset
        .checked_add(pubkey_len_size)
        .ok_or(PacketError::InvalidPubkeyLen)?;

    let _ = pubkey_len
        .checked_mul(size_of::<Pubkey>())
        .and_then(|v| v.checked_add(pubkey_start))
        .filter(|v| *v <= packet.meta.size)
        .ok_or(PacketError::InvalidPubkeyLen)?;

    if pubkey_len < sig_len_untrusted {
        return Err(PacketError::InvalidPubkeyLen);
    }

>>>>>>> 3ac7e043
    let sig_start = current_offset
        .checked_add(sig_size)
        .ok_or(PacketError::InvalidLen)?;
    let msg_start = current_offset
        .checked_add(msg_start_offset)
        .ok_or(PacketError::InvalidLen)?;
    let pubkey_start = current_offset
        .checked_add(pubkey_start)
        .ok_or(PacketError::InvalidLen)?;

    Ok(PacketOffsets::new(
        u32::try_from(sig_len_untrusted)?,
        u32::try_from(sig_start)?,
        u32::try_from(msg_start)?,
        u32::try_from(pubkey_start)?,
<<<<<<< HEAD
    ))
}

fn get_packet_offsets(packet: &Packet, current_offset: usize) -> PacketOffsets {
=======
        u32::try_from(pubkey_len)?,
    ))
}

fn get_packet_offsets(
    packet: &mut Packet,
    current_offset: usize,
    reject_non_vote: bool,
) -> PacketOffsets {
>>>>>>> 3ac7e043
    let unsanitized_packet_offsets = do_get_packet_offsets(packet, current_offset);
    if let Ok(offsets) = unsanitized_packet_offsets {
        check_for_simple_vote_transaction(packet, &offsets, current_offset).ok();
        if !reject_non_vote || packet.meta.is_simple_vote_tx() {
            return offsets;
        }
    }
    // force sigverify to fail by returning zeros
    PacketOffsets::new(0, 0, 0, 0, 0)
}

fn check_for_simple_vote_transaction(
    packet: &mut Packet,
    packet_offsets: &PacketOffsets,
    current_offset: usize,
) -> Result<(), PacketError> {
    // vote could have 1 or 2 sigs; zero sig has already been excluded at
    // do_get_packet_offsets.
    if packet_offsets.sig_len > 2 {
        return Err(PacketError::InvalidSignatureLen);
    }

    let pubkey_start = (packet_offsets.pubkey_start as usize)
        .checked_sub(current_offset)
        .ok_or(PacketError::InvalidLen)?;

    let instructions_len_offset = (packet_offsets.pubkey_len as usize)
        .checked_mul(size_of::<Pubkey>())
        .and_then(|v| v.checked_add(pubkey_start))
        .and_then(|v| v.checked_add(size_of::<Hash>()))
        .ok_or(PacketError::InvalidLen)?;

    // Packet should have at least 1 more byte for instructions.len
    let _ = instructions_len_offset
        .checked_add(1usize)
        .filter(|v| *v <= packet.meta.size)
        .ok_or(PacketError::InvalidLen)?;

    let (instruction_len, instruction_len_size) =
        decode_shortu16_len(&packet.data[instructions_len_offset..])
            .map_err(|_| PacketError::InvalidLen)?;

    // skip if has more than 1 instruction
    if instruction_len != 1 {
        return Err(PacketError::InvalidProgramLen);
    }

    let instruction_start = instructions_len_offset
        .checked_add(instruction_len_size)
        .ok_or(PacketError::InvalidLen)?;

    // Packet should have at least 1 more byte for one instructions_program_id
    let _ = instruction_start
        .checked_add(1usize)
        .filter(|v| *v <= packet.meta.size)
        .ok_or(PacketError::InvalidLen)?;

    let instruction_program_id_index: usize = usize::from(packet.data[instruction_start]);

    if instruction_program_id_index >= packet_offsets.pubkey_len as usize {
        return Err(PacketError::InvalidProgramIdIndex);
    }

    let instruction_program_id_start = instruction_program_id_index
        .checked_mul(size_of::<Pubkey>())
        .and_then(|v| v.checked_add(pubkey_start))
        .ok_or(PacketError::InvalidLen)?;
    let instruction_program_id_end = instruction_program_id_start
        .checked_add(size_of::<Pubkey>())
        .ok_or(PacketError::InvalidLen)?;

    if &packet.data[instruction_program_id_start..instruction_program_id_end]
        == solana_sdk::vote::program::id().as_ref()
    {
        packet.meta.flags |= PacketFlags::SIMPLE_VOTE_TX;
    }
    Ok(())
}

pub fn generate_offsets(
    batches: &mut [PacketBatch],
    recycler: &Recycler<TxOffset>,
    reject_non_vote: bool,
) -> TxOffsets {
    debug!("allocating..");
    let mut signature_offsets: PinnedVec<_> = recycler.allocate("sig_offsets");
    signature_offsets.set_pinnable();
    let mut pubkey_offsets: PinnedVec<_> = recycler.allocate("pubkey_offsets");
    pubkey_offsets.set_pinnable();
    let mut msg_start_offsets: PinnedVec<_> = recycler.allocate("msg_start_offsets");
    msg_start_offsets.set_pinnable();
    let mut msg_sizes: PinnedVec<_> = recycler.allocate("msg_size_offsets");
    msg_sizes.set_pinnable();
    let mut current_offset: usize = 0;
    let mut v_sig_lens = Vec::new();
    batches.iter_mut().for_each(|batch| {
        let mut sig_lens = Vec::new();
<<<<<<< HEAD
        p.packets.iter().for_each(|packet| {
            let packet_offsets = get_packet_offsets(packet, current_offset);
=======
        batch.packets.iter_mut().for_each(|packet| {
            let packet_offsets = get_packet_offsets(packet, current_offset, reject_non_vote);
>>>>>>> 3ac7e043

            sig_lens.push(packet_offsets.sig_len);

            trace!("pubkey_offset: {}", packet_offsets.pubkey_start);

            let mut pubkey_offset = packet_offsets.pubkey_start;
            let mut sig_offset = packet_offsets.sig_start;
            let msg_size = current_offset.saturating_add(packet.meta.size) as u32;
            for _ in 0..packet_offsets.sig_len {
                signature_offsets.push(sig_offset);
                sig_offset = sig_offset.saturating_add(size_of::<Signature>() as u32);

                pubkey_offsets.push(pubkey_offset);
                pubkey_offset = pubkey_offset.saturating_add(size_of::<Pubkey>() as u32);

                msg_start_offsets.push(packet_offsets.msg_start);

                let msg_size = msg_size.saturating_sub(packet_offsets.msg_start);
                msg_sizes.push(msg_size);
            }
            current_offset = current_offset.saturating_add(size_of::<Packet>());
        });
        v_sig_lens.push(sig_lens);
    });
    (
        signature_offsets,
        pubkey_offsets,
        msg_start_offsets,
        msg_sizes,
        v_sig_lens,
    )
}

pub struct Deduper {
    filter: Vec<AtomicU64>,
    seed: (u128, u128),
    age: Instant,
    max_age: Duration,
    pub saturated: AtomicBool,
}

impl Deduper {
    pub fn new(size: u32, max_age: Duration) -> Self {
        let mut filter: Vec<AtomicU64> = Vec::with_capacity(size as usize);
        filter.resize_with(size as usize, Default::default);
        let seed = thread_rng().gen();
        Self {
            filter,
            seed,
            age: Instant::now(),
            max_age,
            saturated: AtomicBool::new(false),
        }
    }

    pub fn reset(&mut self) {
        let now = Instant::now();
        //this should reset every 500k unique packets per 1m sized deduper
        //false positive rate is 1/1000 at that point
        let saturated = self.saturated.load(Ordering::Relaxed);
        if saturated || now.duration_since(self.age) > self.max_age {
            for i in &self.filter {
                i.store(0, Ordering::Relaxed);
            }
            self.seed = thread_rng().gen();
            self.age = now;
            self.saturated.store(false, Ordering::Relaxed);
        }
    }

    fn dedup_packet(&self, packet: &mut Packet) -> u64 {
        // If this packet was already marked as discard, drop it
        if packet.meta.discard() {
            return 0;
        }
        let mut hasher = AHasher::new_with_keys(self.seed.0, self.seed.1);
        hasher.write(&packet.data[0..packet.meta.size]);
        let hash = hasher.finish();
        let len = self.filter.len();
        let pos = (usize::try_from(hash).unwrap()).wrapping_rem(len);
        // saturate each position with or
        let prev = self.filter[pos].fetch_or(hash, Ordering::Relaxed);
        if prev == u64::MAX {
            self.saturated.store(true, Ordering::Relaxed);
            //reset this value
            self.filter[pos].store(hash, Ordering::Relaxed);
        }
        if hash == prev & hash {
            packet.meta.set_discard(true);
            return 1;
        }
        0
    }

    pub fn dedup_packets(&self, batches: &mut [PacketBatch]) -> u64 {
        batches
            .iter_mut()
            .flat_map(|batch| batch.packets.iter_mut().map(|p| self.dedup_packet(p)))
            .sum()
    }
}

//inplace shrink a batch of packets
pub fn shrink_batches(batches: &mut Vec<PacketBatch>) -> usize {
    let mut valid_batch_ix = 0;
    let mut valid_packet_ix = 0;
    let mut last_valid_batch = 0;
    for batch_ix in 0..batches.len() {
        for packet_ix in 0..batches[batch_ix].packets.len() {
            if batches[batch_ix].packets[packet_ix].meta.discard() {
                continue;
            }
            last_valid_batch = batch_ix.saturating_add(1);
            let mut found_spot = false;
            while valid_batch_ix < batch_ix && !found_spot {
                while valid_packet_ix < batches[valid_batch_ix].packets.len() {
                    if batches[valid_batch_ix].packets[valid_packet_ix]
                        .meta
                        .discard()
                    {
                        batches[valid_batch_ix].packets[valid_packet_ix] =
                            batches[batch_ix].packets[packet_ix].clone();
                        batches[batch_ix].packets[packet_ix].meta.set_discard(true);
                        last_valid_batch = valid_batch_ix.saturating_add(1);
                        found_spot = true;
                        break;
                    }
                    valid_packet_ix = valid_packet_ix.saturating_add(1);
                }
                if valid_packet_ix >= batches[valid_batch_ix].packets.len() {
                    valid_packet_ix = 0;
                    valid_batch_ix = valid_batch_ix.saturating_add(1);
                }
            }
        }
    }
    last_valid_batch
}

pub fn ed25519_verify_cpu(batches: &mut [PacketBatch], reject_non_vote: bool) {
    use rayon::prelude::*;
    let packet_count = count_packets_in_batches(batches);
    debug!("CPU ECDSA for {}", packet_count);
    PAR_THREAD_POOL.install(|| {
        batches.into_par_iter().for_each(|batch| {
            batch
                .packets
                .par_iter_mut()
                .for_each(|p| verify_packet(p, reject_non_vote))
        });
    });
    inc_new_counter_debug!("ed25519_verify_cpu", packet_count);
}

pub fn ed25519_verify_disabled(batches: &mut [PacketBatch]) {
    use rayon::prelude::*;
    let packet_count = count_packets_in_batches(batches);
    debug!("disabled ECDSA for {}", packet_count);
    batches.into_par_iter().for_each(|batch| {
        batch
            .packets
            .par_iter_mut()
            .for_each(|p| p.meta.set_discard(false))
    });
    inc_new_counter_debug!("ed25519_verify_disabled", packet_count);
}

pub fn copy_return_values(sig_lens: &[Vec<u32>], out: &PinnedVec<u8>, rvs: &mut Vec<Vec<u8>>) {
    let mut num = 0;
    for (vs, sig_vs) in rvs.iter_mut().zip(sig_lens.iter()) {
        for (v, sig_v) in vs.iter_mut().zip(sig_vs.iter()) {
            if *sig_v == 0 {
                *v = 0;
            } else {
                let mut vout = 1;
                for _ in 0..*sig_v {
                    if 0 == out[num] {
                        vout = 0;
                    }
                    num = num.saturating_add(1);
                }
                *v = vout;
            }
            if *v != 0 {
                trace!("VERIFIED PACKET!!!!!");
            }
        }
    }
}

// return true for success, i.e ge unpacks and !ge.is_small_order()
pub fn check_packed_ge_small_order(ge: &[u8; 32]) -> bool {
    if let Some(api) = perf_libs::api() {
        unsafe {
            // Returns 1 == fail, 0 == success
            let res = (api.ed25519_check_packed_ge_small_order)(ge.as_ptr());

            return res == 0;
        }
    }
    false
}

pub fn get_checked_scalar(scalar: &[u8; 32]) -> Result<[u8; 32], PacketError> {
    let mut out = [0u8; 32];
    if let Some(api) = perf_libs::api() {
        unsafe {
            let res = (api.ed25519_get_checked_scalar)(out.as_mut_ptr(), scalar.as_ptr());
            if res == 0 {
                return Ok(out);
            } else {
                return Err(PacketError::InvalidLen);
            }
        }
    }
    Ok(out)
}

pub fn mark_disabled(batches: &mut [PacketBatch], r: &[Vec<u8>]) {
    for (batch, v) in batches.iter_mut().zip(r) {
        for (pkt, f) in batch.packets.iter_mut().zip(v) {
            pkt.meta.set_discard(*f == 0);
        }
    }
}

pub fn ed25519_verify(
    batches: &mut [PacketBatch],
    recycler: &Recycler<TxOffset>,
    recycler_out: &Recycler<PinnedVec<u8>>,
    reject_non_vote: bool,
) {
    let api = perf_libs::api();
    if api.is_none() {
        return ed25519_verify_cpu(batches, reject_non_vote);
    }
    let api = api.unwrap();

    use crate::packet::PACKET_DATA_SIZE;
    let packet_count = count_packets_in_batches(batches);

    // micro-benchmarks show GPU time for smallest batch around 15-20ms
    // and CPU speed for 64-128 sigverifies around 10-20ms. 64 is a nice
    // power-of-two number around that accounting for the fact that the CPU
    // may be busy doing other things while being a real validator
    // TODO: dynamically adjust this crossover
    if packet_count < 64 {
        return ed25519_verify_cpu(batches, reject_non_vote);
    }

    let (signature_offsets, pubkey_offsets, msg_start_offsets, msg_sizes, sig_lens) =
        generate_offsets(batches, recycler, reject_non_vote);

    debug!("CUDA ECDSA for {}", packet_count);
    debug!("allocating out..");
    let mut out = recycler_out.allocate("out_buffer");
    out.set_pinnable();
    let mut elems = Vec::new();
    let mut rvs = Vec::new();

    let mut num_packets: usize = 0;
<<<<<<< HEAD
    for p in batches.iter() {
=======
    for batch in batches.iter() {
>>>>>>> 3ac7e043
        elems.push(perf_libs::Elems {
            elems: batch.packets.as_ptr(),
            num: batch.packets.len() as u32,
        });
        let mut v = Vec::new();
        v.resize(batch.packets.len(), 0);
        rvs.push(v);
<<<<<<< HEAD
        num_packets = num_packets.saturating_add(p.packets.len());
=======
        num_packets = num_packets.saturating_add(batch.packets.len());
>>>>>>> 3ac7e043
    }
    out.resize(signature_offsets.len(), 0);
    trace!("Starting verify num packets: {}", num_packets);
    trace!("elem len: {}", elems.len() as u32);
    trace!("packet sizeof: {}", size_of::<Packet>() as u32);
    trace!("len offset: {}", PACKET_DATA_SIZE as u32);
    const USE_NON_DEFAULT_STREAM: u8 = 1;
    unsafe {
        let res = (api.ed25519_verify_many)(
            elems.as_ptr(),
            elems.len() as u32,
            size_of::<Packet>() as u32,
            num_packets as u32,
            signature_offsets.len() as u32,
            msg_sizes.as_ptr(),
            pubkey_offsets.as_ptr(),
            signature_offsets.as_ptr(),
            msg_start_offsets.as_ptr(),
            out.as_mut_ptr(),
            USE_NON_DEFAULT_STREAM,
        );
        if res != 0 {
            trace!("RETURN!!!: {}", res);
        }
    }
    trace!("done verify");
    copy_return_values(&sig_lens, &out, &mut rvs);
    mark_disabled(batches, &rvs);
    inc_new_counter_debug!("ed25519_verify_gpu", packet_count);
}

#[cfg(test)]
pub fn make_packet_from_transaction(tx: Transaction) -> Packet {
    use bincode::serialize;

    let tx_bytes = serialize(&tx).unwrap();
    let mut packet = Packet::default();
    packet.meta.size = tx_bytes.len();
    packet.data[..packet.meta.size].copy_from_slice(&tx_bytes);
    packet
}

#[cfg(test)]
#[allow(clippy::integer_arithmetic)]
mod tests {
    use {
        super::*,
        crate::{
            packet::{to_packet_batches, Packet, PacketBatch, PACKETS_PER_BATCH},
            sigverify::{self, PacketOffsets},
            test_tx::{new_test_vote_tx, test_multisig_tx, test_tx},
        },
        bincode::{deserialize, serialize},
        solana_sdk::{
            instruction::CompiledInstruction,
            message::{Message, MessageHeader},
            signature::{Keypair, Signature},
            transaction::Transaction,
        },
    };

    const SIG_OFFSET: usize = 1;

    pub fn memfind<A: Eq>(a: &[A], b: &[A]) -> Option<usize> {
        assert!(a.len() >= b.len());
        let end = a.len() - b.len() + 1;
        for i in 0..end {
            if a[i..i + b.len()] == b[..] {
                return Some(i);
            }
        }
        None
    }

    #[test]
    fn test_mark_disabled() {
        let mut batch = PacketBatch::default();
        batch.packets.push(Packet::default());
        let mut batches: Vec<PacketBatch> = vec![batch];
        mark_disabled(&mut batches, &[vec![0]]);
<<<<<<< HEAD
        assert!(batches[0].packets[0].meta.discard);
        mark_disabled(&mut batches, &[vec![1]]);
        assert!(!batches[0].packets[0].meta.discard);
=======
        assert!(batches[0].packets[0].meta.discard());
        mark_disabled(&mut batches, &[vec![1]]);
        assert!(!batches[0].packets[0].meta.discard());
>>>>>>> 3ac7e043
    }

    #[test]
    fn test_layout() {
        let tx = test_tx();
        let tx_bytes = serialize(&tx).unwrap();
        let packet = serialize(&tx).unwrap();
        assert_matches!(memfind(&packet, &tx_bytes), Some(0));
        assert_matches!(memfind(&packet, &[0, 1, 2, 3, 4, 5, 6, 7, 8, 9]), None);
    }

    #[test]
    fn test_system_transaction_layout() {
        let tx = test_tx();
        let tx_bytes = serialize(&tx).unwrap();
        let message_data = tx.message_data();
        let mut packet = sigverify::make_packet_from_transaction(tx.clone());

        let packet_offsets = sigverify::get_packet_offsets(&mut packet, 0, false);

        assert_eq!(
            memfind(&tx_bytes, tx.signatures[0].as_ref()),
            Some(SIG_OFFSET)
        );
        assert_eq!(
            memfind(&tx_bytes, tx.message().account_keys[0].as_ref()),
            Some(packet_offsets.pubkey_start as usize)
        );
        assert_eq!(
            memfind(&tx_bytes, &message_data),
            Some(packet_offsets.msg_start as usize)
        );
        assert_eq!(
            memfind(&tx_bytes, tx.signatures[0].as_ref()),
            Some(packet_offsets.sig_start as usize)
        );
        assert_eq!(packet_offsets.sig_len, 1);
    }

    fn packet_from_num_sigs(required_num_sigs: u8, actual_num_sigs: usize) -> Packet {
        let message = Message {
            header: MessageHeader {
                num_required_signatures: required_num_sigs,
                num_readonly_signed_accounts: 12,
                num_readonly_unsigned_accounts: 11,
            },
            account_keys: vec![],
            recent_blockhash: Hash::default(),
            instructions: vec![],
        };
        let mut tx = Transaction::new_unsigned(message);
        tx.signatures = vec![Signature::default(); actual_num_sigs as usize];
        sigverify::make_packet_from_transaction(tx)
    }

    #[test]
    fn test_untrustworthy_sigs() {
        let required_num_sigs = 14;
        let actual_num_sigs = 5;

        let packet = packet_from_num_sigs(required_num_sigs, actual_num_sigs);

        let unsanitized_packet_offsets = sigverify::do_get_packet_offsets(&packet, 0);

        assert_eq!(
            unsanitized_packet_offsets,
            Err(PacketError::MismatchSignatureLen)
        );
    }

    #[test]
    fn test_small_packet() {
        let tx = test_tx();
        let mut packet = sigverify::make_packet_from_transaction(tx);

        packet.data[0] = 0xff;
        packet.data[1] = 0xff;
        packet.meta.size = 2;

        let res = sigverify::do_get_packet_offsets(&packet, 0);
        assert_eq!(res, Err(PacketError::InvalidLen));
    }

    #[test]
    fn test_pubkey_too_small() {
        solana_logger::setup();
        let mut tx = test_tx();
        let sig = tx.signatures[0];
        const NUM_SIG: usize = 18;
        tx.signatures = vec![sig; NUM_SIG];
        tx.message.account_keys = vec![];
        tx.message.header.num_required_signatures = NUM_SIG as u8;
        let mut packet = sigverify::make_packet_from_transaction(tx);

        let res = sigverify::do_get_packet_offsets(&packet, 0);
        assert_eq!(res, Err(PacketError::InvalidPubkeyLen));

        verify_packet(&mut packet, false);
        assert!(packet.meta.discard());

        packet.meta.set_discard(false);
        let mut batches = generate_packet_batches(&packet, 1, 1);
        ed25519_verify(&mut batches);
        assert!(batches[0].packets[0].meta.discard());
    }

    #[test]
    fn test_pubkey_len() {
        // See that the verify cannot walk off the end of the packet
        // trying to index into the account_keys to access pubkey.
        use solana_sdk::signer::{keypair::Keypair, Signer};
        solana_logger::setup();

        const NUM_SIG: usize = 17;
        let keypair1 = Keypair::new();
        let pubkey1 = keypair1.pubkey();
        let mut message = Message::new(&[], Some(&pubkey1));
        message.account_keys.push(pubkey1);
        message.account_keys.push(pubkey1);
        message.header.num_required_signatures = NUM_SIG as u8;
        message.recent_blockhash = Hash::new_from_array(pubkey1.to_bytes());
        let mut tx = Transaction::new_unsigned(message);

        info!("message: {:?}", tx.message_data());
        info!("tx: {:?}", tx);
        let sig = keypair1.try_sign_message(&tx.message_data()).unwrap();
        tx.signatures = vec![sig; NUM_SIG];

        let mut packet = sigverify::make_packet_from_transaction(tx);

        let res = sigverify::do_get_packet_offsets(&packet, 0);
        assert_eq!(res, Err(PacketError::InvalidPubkeyLen));

        verify_packet(&mut packet, false);
        assert!(packet.meta.discard());

        packet.meta.set_discard(false);
        let mut batches = generate_packet_batches(&packet, 1, 1);
        ed25519_verify(&mut batches);
        assert!(batches[0].packets[0].meta.discard());
    }

    #[test]
    fn test_large_sig_len() {
        let tx = test_tx();
        let mut packet = sigverify::make_packet_from_transaction(tx);

        // Make the signatures len huge
        packet.data[0] = 0x7f;

        let res = sigverify::do_get_packet_offsets(&packet, 0);
        assert_eq!(res, Err(PacketError::InvalidSignatureLen));
    }

    #[test]
    fn test_really_large_sig_len() {
        let tx = test_tx();
        let mut packet = sigverify::make_packet_from_transaction(tx);

        // Make the signatures len huge
        packet.data[0] = 0xff;
        packet.data[1] = 0xff;
        packet.data[2] = 0xff;
        packet.data[3] = 0xff;

        let res = sigverify::do_get_packet_offsets(&packet, 0);
        assert_eq!(res, Err(PacketError::InvalidShortVec));
    }

    #[test]
    fn test_invalid_pubkey_len() {
        let tx = test_tx();
        let mut packet = sigverify::make_packet_from_transaction(tx);

        let res = sigverify::do_get_packet_offsets(&packet, 0);

        // make pubkey len huge
        packet.data[res.unwrap().pubkey_start as usize - 1] = 0x7f;

        let res = sigverify::do_get_packet_offsets(&packet, 0);
        assert_eq!(res, Err(PacketError::InvalidPubkeyLen));
    }

    #[test]
    fn test_fee_payer_is_debitable() {
        let message = Message {
            header: MessageHeader {
                num_required_signatures: 1,
                num_readonly_signed_accounts: 1,
                num_readonly_unsigned_accounts: 1,
            },
            account_keys: vec![],
            recent_blockhash: Hash::default(),
            instructions: vec![],
        };
        let mut tx = Transaction::new_unsigned(message);
        tx.signatures = vec![Signature::default()];
        let packet = sigverify::make_packet_from_transaction(tx);
        let res = sigverify::do_get_packet_offsets(&packet, 0);

        assert_eq!(res, Err(PacketError::PayerNotWritable));
    }

    #[test]
    fn test_unsupported_version() {
        let tx = test_tx();
        let mut packet = sigverify::make_packet_from_transaction(tx);

        let res = sigverify::do_get_packet_offsets(&packet, 0);

        // set message version to 1
        packet.data[res.unwrap().msg_start as usize] = MESSAGE_VERSION_PREFIX + 1;

        let res = sigverify::do_get_packet_offsets(&packet, 0);
        assert_eq!(res, Err(PacketError::UnsupportedVersion));
    }

    #[test]
    fn test_versioned_message() {
        let tx = test_tx();
        let mut packet = sigverify::make_packet_from_transaction(tx);

        let mut legacy_offsets = sigverify::do_get_packet_offsets(&packet, 0).unwrap();

        // set message version to 0
        let msg_start = legacy_offsets.msg_start as usize;
        let msg_bytes = packet.data[msg_start..packet.meta.size].to_vec();
        packet.data[msg_start] = MESSAGE_VERSION_PREFIX;
        packet.meta.size += 1;
        packet.data[msg_start + 1..packet.meta.size].copy_from_slice(&msg_bytes);

        let offsets = sigverify::do_get_packet_offsets(&packet, 0).unwrap();
        let expected_offsets = {
            legacy_offsets.pubkey_start += 1;
            legacy_offsets
        };

        assert_eq!(expected_offsets, offsets);
    }

    #[test]
    fn test_system_transaction_data_layout() {
        use crate::packet::PACKET_DATA_SIZE;
        let mut tx0 = test_tx();
        tx0.message.instructions[0].data = vec![1, 2, 3];
        let message0a = tx0.message_data();
        let tx_bytes = serialize(&tx0).unwrap();
        assert!(tx_bytes.len() <= PACKET_DATA_SIZE);
        assert_eq!(
            memfind(&tx_bytes, tx0.signatures[0].as_ref()),
            Some(SIG_OFFSET)
        );
        let tx1 = deserialize(&tx_bytes).unwrap();
        assert_eq!(tx0, tx1);
        assert_eq!(tx1.message().instructions[0].data, vec![1, 2, 3]);

        tx0.message.instructions[0].data = vec![1, 2, 4];
        let message0b = tx0.message_data();
        assert_ne!(message0a, message0b);
    }

    // Just like get_packet_offsets, but not returning redundant information.
    fn get_packet_offsets_from_tx(tx: Transaction, current_offset: u32) -> PacketOffsets {
<<<<<<< HEAD
        let packet = sigverify::make_packet_from_transaction(tx);
        let packet_offsets = sigverify::get_packet_offsets(&packet, current_offset as usize);
=======
        let mut packet = sigverify::make_packet_from_transaction(tx);
        let packet_offsets =
            sigverify::get_packet_offsets(&mut packet, current_offset as usize, false);
>>>>>>> 3ac7e043
        PacketOffsets::new(
            packet_offsets.sig_len,
            packet_offsets.sig_start - current_offset,
            packet_offsets.msg_start - packet_offsets.sig_start,
            packet_offsets.pubkey_start - packet_offsets.msg_start,
            packet_offsets.pubkey_len,
        )
    }

    #[test]
    fn test_get_packet_offsets() {
        assert_eq!(
            get_packet_offsets_from_tx(test_tx(), 0),
            PacketOffsets::new(1, 1, 64, 4, 2)
        );
        assert_eq!(
            get_packet_offsets_from_tx(test_tx(), 100),
            PacketOffsets::new(1, 1, 64, 4, 2)
        );

        // Ensure we're not indexing packet by the `current_offset` parameter.
        assert_eq!(
            get_packet_offsets_from_tx(test_tx(), 1_000_000),
            PacketOffsets::new(1, 1, 64, 4, 2)
        );

        // Ensure we're returning sig_len, not sig_size.
        assert_eq!(
            get_packet_offsets_from_tx(test_multisig_tx(), 0),
            PacketOffsets::new(2, 1, 128, 4, 4)
        );
    }

    fn generate_packet_batches(
        packet: &Packet,
        num_packets_per_batch: usize,
        num_batches: usize,
    ) -> Vec<PacketBatch> {
        // generate packet vector
        let batches: Vec<_> = (0..num_batches)
            .map(|_| {
                let mut packet_batch = PacketBatch::default();
                packet_batch.packets.resize(0, Packet::default());
                for _ in 0..num_packets_per_batch {
                    packet_batch.packets.push(packet.clone());
                }
                assert_eq!(packet_batch.packets.len(), num_packets_per_batch);
                packet_batch
            })
            .collect();
        assert_eq!(batches.len(), num_batches);

        batches
    }

    fn test_verify_n(n: usize, modify_data: bool) {
        let tx = test_tx();
        let mut packet = sigverify::make_packet_from_transaction(tx);

        // jumble some data to test failure
        if modify_data {
            packet.data[20] = packet.data[20].wrapping_add(10);
        }

        let mut batches = generate_packet_batches(&packet, n, 2);

        // verify packets
        ed25519_verify(&mut batches);

        // check result
        let should_discard = modify_data;
        assert!(batches
            .iter()
            .flat_map(|batch| &batch.packets)
            .all(|p| p.meta.discard() == should_discard));
    }

    fn ed25519_verify(batches: &mut [PacketBatch]) {
        let recycler = Recycler::default();
        let recycler_out = Recycler::default();
        sigverify::ed25519_verify(batches, &recycler, &recycler_out, false);
    }

    #[test]
    fn test_verify_tampered_sig_len() {
        let mut tx = test_tx();
        // pretend malicious leader dropped a signature...
        tx.signatures.pop();
        let packet = sigverify::make_packet_from_transaction(tx);

        let mut batches = generate_packet_batches(&packet, 1, 1);

        // verify packets
        ed25519_verify(&mut batches);
        assert!(batches
            .iter()
            .flat_map(|batch| &batch.packets)
            .all(|p| p.meta.discard()));
    }

    #[test]
    fn test_verify_zero() {
        test_verify_n(0, false);
    }

    #[test]
    fn test_verify_one() {
        test_verify_n(1, false);
    }

    #[test]
    fn test_verify_seventy_one() {
        test_verify_n(71, false);
    }

    #[test]
    fn test_verify_multisig() {
        solana_logger::setup();

        let tx = test_multisig_tx();
        let mut packet = sigverify::make_packet_from_transaction(tx);

        let n = 4;
        let num_batches = 3;
        let mut batches = generate_packet_batches(&packet, n, num_batches);

        packet.data[40] = packet.data[40].wrapping_add(8);

        batches[0].packets.push(packet);

        // verify packets
        ed25519_verify(&mut batches);

        // check result
        let ref_ans = 1u8;
        let mut ref_vec = vec![vec![ref_ans; n]; num_batches];
        ref_vec[0].push(0u8);
        assert!(batches
            .iter()
            .flat_map(|batch| &batch.packets)
            .zip(ref_vec.into_iter().flatten())
            .all(|(p, discard)| {
                if discard == 0 {
                    p.meta.discard()
                } else {
                    !p.meta.discard()
                }
            }));
    }

    #[test]
    fn test_verify_fuzz() {
        use rand::{thread_rng, Rng};
        solana_logger::setup();

        let tx = test_multisig_tx();
        let packet = sigverify::make_packet_from_transaction(tx);

        let recycler = Recycler::default();
        let recycler_out = Recycler::default();
        for _ in 0..50 {
            let n = thread_rng().gen_range(1, 30);
            let num_batches = thread_rng().gen_range(2, 30);
            let mut batches = generate_packet_batches(&packet, n, num_batches);

            let num_modifications = thread_rng().gen_range(0, 5);
            for _ in 0..num_modifications {
                let batch = thread_rng().gen_range(0, batches.len());
                let packet = thread_rng().gen_range(0, batches[batch].packets.len());
                let offset = thread_rng().gen_range(0, batches[batch].packets[packet].meta.size);
                let add = thread_rng().gen_range(0, 255);
                batches[batch].packets[packet].data[offset] =
                    batches[batch].packets[packet].data[offset].wrapping_add(add);
            }

            // verify from GPU verification pipeline (when GPU verification is enabled) are
            // equivalent to the CPU verification pipeline.
            let mut batches_cpu = batches.clone();
            sigverify::ed25519_verify(&mut batches, &recycler, &recycler_out, false);
            ed25519_verify_cpu(&mut batches_cpu, false);

            // check result
            batches
                .iter()
                .flat_map(|batch| &batch.packets)
                .zip(batches_cpu.iter().flat_map(|batch| &batch.packets))
                .for_each(|(p1, p2)| assert_eq!(p1, p2));
        }
    }

    #[test]
    fn test_verify_fail() {
        test_verify_n(5, true);
    }

    #[test]
    fn test_get_checked_scalar() {
        solana_logger::setup();
        use {
            curve25519_dalek::scalar::Scalar,
            rand::{thread_rng, Rng},
            rayon::prelude::*,
            std::sync::atomic::{AtomicU64, Ordering},
        };

        if perf_libs::api().is_none() {
            return;
        }

        let passed_g = AtomicU64::new(0);
        let failed_g = AtomicU64::new(0);
        (0..4).into_par_iter().for_each(|_| {
            let mut input = [0u8; 32];
            let mut passed = 0;
            let mut failed = 0;
            for _ in 0..1_000_000 {
                thread_rng().fill(&mut input);
                let ans = get_checked_scalar(&input);
                let ref_ans = Scalar::from_canonical_bytes(input);
                if let Some(ref_ans) = ref_ans {
                    passed += 1;
                    assert_eq!(ans.unwrap(), ref_ans.to_bytes());
                } else {
                    failed += 1;
                    assert!(ans.is_err());
                }
            }
            passed_g.fetch_add(passed, Ordering::Relaxed);
            failed_g.fetch_add(failed, Ordering::Relaxed);
        });
        info!(
            "passed: {} failed: {}",
            passed_g.load(Ordering::Relaxed),
            failed_g.load(Ordering::Relaxed)
        );
    }

    #[test]
    fn test_ge_small_order() {
        solana_logger::setup();
        use {
            curve25519_dalek::edwards::CompressedEdwardsY,
            rand::{thread_rng, Rng},
            rayon::prelude::*,
            std::sync::atomic::{AtomicU64, Ordering},
        };

        if perf_libs::api().is_none() {
            return;
        }

        let passed_g = AtomicU64::new(0);
        let failed_g = AtomicU64::new(0);
        (0..4).into_par_iter().for_each(|_| {
            let mut input = [0u8; 32];
            let mut passed = 0;
            let mut failed = 0;
            for _ in 0..1_000_000 {
                thread_rng().fill(&mut input);
                let ans = check_packed_ge_small_order(&input);
                let ref_ge = CompressedEdwardsY::from_slice(&input);
                if let Some(ref_element) = ref_ge.decompress() {
                    if ref_element.is_small_order() {
                        assert!(!ans);
                    } else {
                        assert!(ans);
                    }
                } else {
                    assert!(!ans);
                }
                if ans {
                    passed += 1;
                } else {
                    failed += 1;
                }
            }
            passed_g.fetch_add(passed, Ordering::Relaxed);
            failed_g.fetch_add(failed, Ordering::Relaxed);
        });
        info!(
            "passed: {} failed: {}",
            passed_g.load(Ordering::Relaxed),
            failed_g.load(Ordering::Relaxed)
        );
    }

    #[test]
    fn test_is_simple_vote_transaction() {
        solana_logger::setup();
        let mut rng = rand::thread_rng();

        // tansfer tx is not
        {
            let mut tx = test_tx();
            tx.message.instructions[0].data = vec![1, 2, 3];
            let mut packet = sigverify::make_packet_from_transaction(tx);
            let packet_offsets = do_get_packet_offsets(&packet, 0).unwrap();
            check_for_simple_vote_transaction(&mut packet, &packet_offsets, 0).ok();
            assert!(!packet.meta.is_simple_vote_tx());
        }

        // single vote tx is
        {
            let mut tx = new_test_vote_tx(&mut rng);
            tx.message.instructions[0].data = vec![1, 2, 3];
            let mut packet = sigverify::make_packet_from_transaction(tx);
            let packet_offsets = do_get_packet_offsets(&packet, 0).unwrap();
            check_for_simple_vote_transaction(&mut packet, &packet_offsets, 0).ok();
            assert!(packet.meta.is_simple_vote_tx());
        }

        // multiple mixed tx is not
        {
            let key = Keypair::new();
            let key1 = Pubkey::new_unique();
            let key2 = Pubkey::new_unique();
            let tx = Transaction::new_with_compiled_instructions(
                &[&key],
                &[key1, key2],
                Hash::default(),
                vec![solana_vote_program::id(), Pubkey::new_unique()],
                vec![
                    CompiledInstruction::new(3, &(), vec![0, 1]),
                    CompiledInstruction::new(4, &(), vec![0, 2]),
                ],
            );
            let mut packet = sigverify::make_packet_from_transaction(tx);
            let packet_offsets = do_get_packet_offsets(&packet, 0).unwrap();
            check_for_simple_vote_transaction(&mut packet, &packet_offsets, 0).ok();
            assert!(!packet.meta.is_simple_vote_tx());
        }
    }

    #[test]
    fn test_is_simple_vote_transaction_with_offsets() {
        solana_logger::setup();
        let mut rng = rand::thread_rng();

        let mut current_offset = 0usize;
        let mut batch = PacketBatch::default();
        batch
            .packets
            .push(sigverify::make_packet_from_transaction(test_tx()));
        let tx = new_test_vote_tx(&mut rng);
        batch
            .packets
            .push(sigverify::make_packet_from_transaction(tx));
        batch
            .packets
            .iter_mut()
            .enumerate()
            .for_each(|(index, packet)| {
                let packet_offsets = do_get_packet_offsets(packet, current_offset).unwrap();
                check_for_simple_vote_transaction(packet, &packet_offsets, current_offset).ok();
                if index == 1 {
                    assert!(packet.meta.is_simple_vote_tx());
                } else {
                    assert!(!packet.meta.is_simple_vote_tx());
                }

                current_offset = current_offset.saturating_add(size_of::<Packet>());
            });
    }

    #[test]
    fn test_dedup_same() {
        let tx = test_tx();

        let mut batches =
            to_packet_batches(&std::iter::repeat(tx).take(1024).collect::<Vec<_>>(), 128);
        let packet_count = sigverify::count_packets_in_batches(&batches);
        let filter = Deduper::new(1_000_000, Duration::from_millis(0));
        let discard = filter.dedup_packets(&mut batches) as usize;
        assert_eq!(packet_count, discard + 1);
    }

    #[test]
    fn test_dedup_diff() {
        let mut filter = Deduper::new(1_000_000, Duration::from_millis(0));
        let mut batches = to_packet_batches(&(0..1024).map(|_| test_tx()).collect::<Vec<_>>(), 128);

        let discard = filter.dedup_packets(&mut batches) as usize;
        // because dedup uses a threadpool, there maybe up to N threads of txs that go through
        assert_eq!(discard, 0);
        filter.reset();
        for i in filter.filter {
            assert_eq!(i.load(Ordering::Relaxed), 0);
        }
    }

    #[test]
    #[ignore]
    fn test_dedup_saturated() {
        let filter = Deduper::new(1_000_000, Duration::from_millis(0));
        let mut discard = 0;
        assert!(!filter.saturated.load(Ordering::Relaxed));
        for i in 0..1000 {
            let mut batches =
                to_packet_batches(&(0..1000).map(|_| test_tx()).collect::<Vec<_>>(), 128);
            discard += filter.dedup_packets(&mut batches) as usize;
            println!("{} {}", i, discard);
            if filter.saturated.load(Ordering::Relaxed) {
                break;
            }
        }
        assert!(filter.saturated.load(Ordering::Relaxed));
    }

    #[test]
    fn test_dedup_false_positive() {
        let filter = Deduper::new(1_000_000, Duration::from_millis(0));
        let mut discard = 0;
        for i in 0..10 {
            let mut batches =
                to_packet_batches(&(0..1024).map(|_| test_tx()).collect::<Vec<_>>(), 128);
            discard += filter.dedup_packets(&mut batches) as usize;
            println!("false positive rate: {}/{}", discard, i * 1024);
        }
        //allow for 1 false positive even if extremely unlikely
        assert!(discard < 2);
    }

    #[test]
    fn test_shrink_fuzz() {
        for _ in 0..5 {
            let mut batches = to_packet_batches(
                &(0..PACKETS_PER_BATCH * 3)
                    .map(|_| test_tx())
                    .collect::<Vec<_>>(),
                PACKETS_PER_BATCH,
            );
            batches.iter_mut().for_each(|b| {
                b.packets
                    .iter_mut()
                    .for_each(|p| p.meta.set_discard(thread_rng().gen()))
            });
            //find all the non discarded packets
            let mut start = vec![];
            batches.iter_mut().for_each(|b| {
                b.packets
                    .iter_mut()
                    .filter(|p| !p.meta.discard())
                    .for_each(|p| start.push(p.clone()))
            });
            start.sort_by_key(|p| p.data);

            let packet_count = count_valid_packets(&batches);
            let res = shrink_batches(&mut batches);
            batches.truncate(res);

            //make sure all the non discarded packets are the same
            let mut end = vec![];
            batches.iter_mut().for_each(|b| {
                b.packets
                    .iter_mut()
                    .filter(|p| !p.meta.discard())
                    .for_each(|p| end.push(p.clone()))
            });
            end.sort_by_key(|p| p.data);
            let packet_count2 = count_valid_packets(&batches);
            assert_eq!(packet_count, packet_count2);
            assert_eq!(start, end);
        }
    }

    #[test]
    fn test_shrink_empty() {
        const PACKET_COUNT: usize = 1024;
        const BATCH_COUNT: usize = PACKET_COUNT / PACKETS_PER_BATCH;

        // No batches
        // truncate of 1 on len 0 is a noop
        assert_eq!(shrink_batches(&mut vec![]), 0);
        // One empty batch
        assert_eq!(shrink_batches(&mut vec![PacketBatch::with_capacity(0)]), 0);
        // Many empty batches
        let mut batches = (0..BATCH_COUNT)
            .map(|_| PacketBatch::with_capacity(0))
            .collect::<Vec<_>>();
        assert_eq!(shrink_batches(&mut batches), 0);
    }

    #[test]
    fn test_shrink_vectors() {
        const PACKET_COUNT: usize = 1024;
        const BATCH_COUNT: usize = PACKET_COUNT / PACKETS_PER_BATCH;

        let set_discards = [
            // contiguous
            // 0
            // No discards
            |_, _| false,
            // All discards
            |_, _| true,
            // single partitions
            // discard last half of packets
            |b, p| ((b * PACKETS_PER_BATCH) + p) >= (PACKET_COUNT / 2),
            // discard first half of packets
            |b, p| ((b * PACKETS_PER_BATCH) + p) < (PACKET_COUNT / 2),
            // discard last half of each batch
            |_, p| p >= (PACKETS_PER_BATCH / 2),
            // 5
            // discard first half of each batch
            |_, p| p < (PACKETS_PER_BATCH / 2),
            // uniform sparse
            // discard even packets
            |b, p| ((b * PACKETS_PER_BATCH) + p) % 2 == 0,
            // discard odd packets
            |b, p| ((b * PACKETS_PER_BATCH) + p) % 2 == 1,
            // discard even batches
            |b, _| b % 2 == 0,
            // discard odd batches
            |b, _| b % 2 == 1,
            // edges
            // 10
            // discard first batch
            |b, _| b == 0,
            // discard last batch
            |b, _| b == BATCH_COUNT - 1,
            // discard first and last batches
            |b, _| b == 0 || b == BATCH_COUNT - 1,
            // discard all but first and last batches
            |b, _| b != 0 && b != BATCH_COUNT - 1,
            // discard first packet
            |b, p| ((b * PACKETS_PER_BATCH) + p) == 0,
            // 15
            // discard all but first packet
            |b, p| ((b * PACKETS_PER_BATCH) + p) != 0,
            // discard last packet
            |b, p| ((b * PACKETS_PER_BATCH) + p) == PACKET_COUNT - 1,
            // discard all but last packet
            |b, p| ((b * PACKETS_PER_BATCH) + p) != PACKET_COUNT - 1,
            // discard first packet of each batch
            |_, p| p == 0,
            // discard all but first packet of each batch
            |_, p| p != 0,
            // 20
            // discard last packet of each batch
            |_, p| p == PACKETS_PER_BATCH - 1,
            // discard all but last packet of each batch
            |_, p| p != PACKETS_PER_BATCH - 1,
            // discard first and last packet of each batch
            |_, p| p == 0 || p == PACKETS_PER_BATCH - 1,
            // discard all but first and last packet of each batch
            |_, p| p != 0 && p != PACKETS_PER_BATCH - 1,
            // discard all after first packet in second to last batch
            |b, p| (b == BATCH_COUNT - 2 && p > 0) || b == BATCH_COUNT - 1,
            // 25
        ];

        let expect_valids = [
            // (expected_batches, expected_valid_packets)
            //
            // contiguous
            // 0
            (BATCH_COUNT, PACKET_COUNT),
            (0, 0),
            // single partitions
            (BATCH_COUNT / 2, PACKET_COUNT / 2),
            (BATCH_COUNT / 2, PACKET_COUNT / 2),
            (BATCH_COUNT / 2, PACKET_COUNT / 2),
            // 5
            (BATCH_COUNT / 2, PACKET_COUNT / 2),
            // uniform sparse
            (BATCH_COUNT / 2, PACKET_COUNT / 2),
            (BATCH_COUNT / 2, PACKET_COUNT / 2),
            (BATCH_COUNT / 2, PACKET_COUNT / 2),
            (BATCH_COUNT / 2, PACKET_COUNT / 2),
            // edges
            // 10
            (BATCH_COUNT - 1, PACKET_COUNT - PACKETS_PER_BATCH),
            (BATCH_COUNT - 1, PACKET_COUNT - PACKETS_PER_BATCH),
            (BATCH_COUNT - 2, PACKET_COUNT - 2 * PACKETS_PER_BATCH),
            (2, 2 * PACKETS_PER_BATCH),
            (BATCH_COUNT, PACKET_COUNT - 1),
            // 15
            (1, 1),
            (BATCH_COUNT, PACKET_COUNT - 1),
            (1, 1),
            (
                (BATCH_COUNT * (PACKETS_PER_BATCH - 1) + PACKETS_PER_BATCH) / PACKETS_PER_BATCH,
                (PACKETS_PER_BATCH - 1) * BATCH_COUNT,
            ),
            (
                (BATCH_COUNT + PACKETS_PER_BATCH) / PACKETS_PER_BATCH,
                BATCH_COUNT,
            ),
            // 20
            (
                (BATCH_COUNT * (PACKETS_PER_BATCH - 1) + PACKETS_PER_BATCH) / PACKETS_PER_BATCH,
                (PACKETS_PER_BATCH - 1) * BATCH_COUNT,
            ),
            (
                (BATCH_COUNT + PACKETS_PER_BATCH) / PACKETS_PER_BATCH,
                BATCH_COUNT,
            ),
            (
                (BATCH_COUNT * (PACKETS_PER_BATCH - 2) + PACKETS_PER_BATCH) / PACKETS_PER_BATCH,
                (PACKETS_PER_BATCH - 2) * BATCH_COUNT,
            ),
            (
                (2 * BATCH_COUNT + PACKETS_PER_BATCH) / PACKETS_PER_BATCH,
                PACKET_COUNT - (PACKETS_PER_BATCH - 2) * BATCH_COUNT,
            ),
            (BATCH_COUNT - 1, PACKET_COUNT - 2 * PACKETS_PER_BATCH + 1),
            // 25
        ];

        let test_cases = set_discards.iter().zip(&expect_valids).enumerate();
        for (i, (set_discard, (expect_batch_count, expect_valid_packets))) in test_cases {
            println!("test_shrink case: {}", i);
            let mut batches = to_packet_batches(
                &(0..PACKET_COUNT).map(|_| test_tx()).collect::<Vec<_>>(),
                PACKETS_PER_BATCH,
            );
            assert_eq!(batches.len(), BATCH_COUNT);
            assert_eq!(count_valid_packets(&batches), PACKET_COUNT);
            batches.iter_mut().enumerate().for_each(|(i, b)| {
                b.packets
                    .iter_mut()
                    .enumerate()
                    .for_each(|(j, p)| p.meta.set_discard(set_discard(i, j)))
            });
            assert_eq!(count_valid_packets(&batches), *expect_valid_packets);
            println!("show valid packets for case {}", i);
            batches.iter_mut().enumerate().for_each(|(i, b)| {
                b.packets.iter_mut().enumerate().for_each(|(j, p)| {
                    if !p.meta.discard() {
                        println!("{} {}", i, j)
                    }
                })
            });
            println!("done show valid packets for case {}", i);
            let shrunken_batch_count = shrink_batches(&mut batches);
            println!("shrunk batch test {} count: {}", i, shrunken_batch_count);
            assert_eq!(shrunken_batch_count, *expect_batch_count);
            batches.truncate(shrunken_batch_count);
            assert_eq!(count_valid_packets(&batches), *expect_valid_packets);
        }
    }
}<|MERGE_RESOLUTION|>--- conflicted
+++ resolved
@@ -4,23 +4,6 @@
 //! to the GPU.
 //!
 
-<<<<<<< HEAD
-use crate::cuda_runtime::PinnedVec;
-use crate::packet::{Packet, Packets};
-use crate::perf_libs;
-use crate::recycler::Recycler;
-use rayon::ThreadPool;
-use solana_metrics::inc_new_counter_debug;
-use solana_rayon_threadlimit::get_thread_count;
-use solana_sdk::message::MESSAGE_HEADER_LENGTH;
-use solana_sdk::pubkey::Pubkey;
-use solana_sdk::short_vec::decode_shortu16_len;
-use solana_sdk::signature::Signature;
-#[cfg(test)]
-use solana_sdk::transaction::Transaction;
-use std::convert::TryFrom;
-use std::mem::size_of;
-=======
 #[cfg(test)]
 use solana_sdk::transaction::Transaction;
 use {
@@ -47,7 +30,6 @@
     std::time::{Duration, Instant},
     std::{convert::TryFrom, mem::size_of},
 };
->>>>>>> 3ac7e043
 
 // Representing key tKeYE4wtowRb8yRroZShTipE18YVnqwXjsSAoNsFU6g
 const TRACER_KEY_BYTES: [u8; 32] = [
@@ -197,16 +179,9 @@
     packet: &Packet,
     current_offset: usize,
 ) -> Result<PacketOffsets, PacketError> {
-<<<<<<< HEAD
-    // should have at least 1 signature, sig lengths and the message header
-    let _ = 1usize
-        .checked_add(size_of::<Signature>())
-        .and_then(|v| v.checked_add(MESSAGE_HEADER_LENGTH))
-=======
     // should have at least 1 signature and sig lengths
     let _ = 1usize
         .checked_add(size_of::<Signature>())
->>>>>>> 3ac7e043
         .filter(|v| *v <= packet.meta.size)
         .ok_or(PacketError::InvalidLen)?;
 
@@ -221,14 +196,6 @@
         .and_then(|v| v.checked_add(sig_size))
         .ok_or(PacketError::InvalidLen)?;
 
-<<<<<<< HEAD
-    let msg_start_offset_plus_one = msg_start_offset
-        .checked_add(1)
-        .ok_or(PacketError::InvalidLen)?;
-
-    // Packet should have data at least for signatures, MessageHeader, 1 byte for Message.account_keys.len
-    let _ = msg_start_offset_plus_one
-=======
     // Determine the start of the message header by checking the message prefix bit.
     let msg_header_offset = {
         // Packet should have data for prefix bit
@@ -264,42 +231,28 @@
 
     // Packet should have data at least for MessageHeader and 1 byte for Message.account_keys.len
     let _ = msg_header_offset_plus_one
->>>>>>> 3ac7e043
         .checked_add(MESSAGE_HEADER_LENGTH)
         .filter(|v| *v <= packet.meta.size)
         .ok_or(PacketError::InvalidSignatureLen)?;
 
     // read MessageHeader.num_required_signatures (serialized with u8)
-<<<<<<< HEAD
-    let sig_len_maybe_trusted = packet.data[msg_start_offset];
-
-    let message_account_keys_len_offset = msg_start_offset
-        .checked_add(MESSAGE_HEADER_LENGTH)
-        .ok_or(PacketError::InvalidLen)?;
-=======
     let sig_len_maybe_trusted = packet.data[msg_header_offset];
 
     let message_account_keys_len_offset = msg_header_offset
         .checked_add(MESSAGE_HEADER_LENGTH)
         .ok_or(PacketError::InvalidSignatureLen)?;
->>>>>>> 3ac7e043
 
     // This reads and compares the MessageHeader num_required_signatures and
     // num_readonly_signed_accounts bytes. If num_required_signatures is not larger than
     // num_readonly_signed_accounts, the first account is not debitable, and cannot be charged
     // required transaction fees.
-<<<<<<< HEAD
-    let readonly_signer_offset = msg_start_offset_plus_one;
-=======
     let readonly_signer_offset = msg_header_offset_plus_one;
->>>>>>> 3ac7e043
     if sig_len_maybe_trusted <= packet.data[readonly_signer_offset] {
         return Err(PacketError::PayerNotWritable);
     }
 
     if usize::from(sig_len_maybe_trusted) != sig_len_untrusted {
         return Err(PacketError::MismatchSignatureLen);
-<<<<<<< HEAD
     }
 
     // read the length of Message.account_keys (serialized with short_vec)
@@ -317,29 +270,10 @@
         .filter(|v| *v <= packet.meta.size)
         .ok_or(PacketError::InvalidPubkeyLen)?;
 
-=======
-    }
-
-    // read the length of Message.account_keys (serialized with short_vec)
-    let (pubkey_len, pubkey_len_size) =
-        decode_shortu16_len(&packet.data[message_account_keys_len_offset..])
-            .map_err(|_| PacketError::InvalidShortVec)?;
-
-    let pubkey_start = message_account_keys_len_offset
-        .checked_add(pubkey_len_size)
-        .ok_or(PacketError::InvalidPubkeyLen)?;
-
-    let _ = pubkey_len
-        .checked_mul(size_of::<Pubkey>())
-        .and_then(|v| v.checked_add(pubkey_start))
-        .filter(|v| *v <= packet.meta.size)
-        .ok_or(PacketError::InvalidPubkeyLen)?;
-
     if pubkey_len < sig_len_untrusted {
         return Err(PacketError::InvalidPubkeyLen);
     }
 
->>>>>>> 3ac7e043
     let sig_start = current_offset
         .checked_add(sig_size)
         .ok_or(PacketError::InvalidLen)?;
@@ -355,12 +289,6 @@
         u32::try_from(sig_start)?,
         u32::try_from(msg_start)?,
         u32::try_from(pubkey_start)?,
-<<<<<<< HEAD
-    ))
-}
-
-fn get_packet_offsets(packet: &Packet, current_offset: usize) -> PacketOffsets {
-=======
         u32::try_from(pubkey_len)?,
     ))
 }
@@ -370,7 +298,6 @@
     current_offset: usize,
     reject_non_vote: bool,
 ) -> PacketOffsets {
->>>>>>> 3ac7e043
     let unsanitized_packet_offsets = do_get_packet_offsets(packet, current_offset);
     if let Ok(offsets) = unsanitized_packet_offsets {
         check_for_simple_vote_transaction(packet, &offsets, current_offset).ok();
@@ -468,13 +395,8 @@
     let mut v_sig_lens = Vec::new();
     batches.iter_mut().for_each(|batch| {
         let mut sig_lens = Vec::new();
-<<<<<<< HEAD
-        p.packets.iter().for_each(|packet| {
-            let packet_offsets = get_packet_offsets(packet, current_offset);
-=======
         batch.packets.iter_mut().for_each(|packet| {
             let packet_offsets = get_packet_offsets(packet, current_offset, reject_non_vote);
->>>>>>> 3ac7e043
 
             sig_lens.push(packet_offsets.sig_len);
 
@@ -736,11 +658,7 @@
     let mut rvs = Vec::new();
 
     let mut num_packets: usize = 0;
-<<<<<<< HEAD
-    for p in batches.iter() {
-=======
     for batch in batches.iter() {
->>>>>>> 3ac7e043
         elems.push(perf_libs::Elems {
             elems: batch.packets.as_ptr(),
             num: batch.packets.len() as u32,
@@ -748,11 +666,7 @@
         let mut v = Vec::new();
         v.resize(batch.packets.len(), 0);
         rvs.push(v);
-<<<<<<< HEAD
-        num_packets = num_packets.saturating_add(p.packets.len());
-=======
         num_packets = num_packets.saturating_add(batch.packets.len());
->>>>>>> 3ac7e043
     }
     out.resize(signature_offsets.len(), 0);
     trace!("Starting verify num packets: {}", num_packets);
@@ -833,15 +747,9 @@
         batch.packets.push(Packet::default());
         let mut batches: Vec<PacketBatch> = vec![batch];
         mark_disabled(&mut batches, &[vec![0]]);
-<<<<<<< HEAD
-        assert!(batches[0].packets[0].meta.discard);
-        mark_disabled(&mut batches, &[vec![1]]);
-        assert!(!batches[0].packets[0].meta.discard);
-=======
         assert!(batches[0].packets[0].meta.discard());
         mark_disabled(&mut batches, &[vec![1]]);
         assert!(!batches[0].packets[0].meta.discard());
->>>>>>> 3ac7e043
     }
 
     #[test]
@@ -1105,14 +1013,9 @@
 
     // Just like get_packet_offsets, but not returning redundant information.
     fn get_packet_offsets_from_tx(tx: Transaction, current_offset: u32) -> PacketOffsets {
-<<<<<<< HEAD
-        let packet = sigverify::make_packet_from_transaction(tx);
-        let packet_offsets = sigverify::get_packet_offsets(&packet, current_offset as usize);
-=======
         let mut packet = sigverify::make_packet_from_transaction(tx);
         let packet_offsets =
             sigverify::get_packet_offsets(&mut packet, current_offset as usize, false);
->>>>>>> 3ac7e043
         PacketOffsets::new(
             packet_offsets.sig_len,
             packet_offsets.sig_start - current_offset,
